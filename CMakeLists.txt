--- conflicted
+++ resolved
@@ -493,12 +493,8 @@
   enable_language(Fortran)
   add_definitions(-DARPACK_LIB)
   find_package(PkgConfig REQUIRED)
-<<<<<<< HEAD
-
-=======
   enable_language(Fortran)
   
->>>>>>> bd6b516e
   # We always need the serial library
   pkg_check_modules(ARPACK QUIET arpack)
   if(NOT ARPACK_FOUND OR QUDA_ARPACK_HOME)
@@ -508,13 +504,8 @@
   endif()
   include_directories(SYSTEM ${QUDA_ARPACK_HOME}/SRC)
   include_directories(SYSTEM ${QUDA_ARPACK_HOME}/UTIL)
-<<<<<<< HEAD
-
-
-=======
   
   
->>>>>>> bd6b516e
   # Link the parallel library if required
   if(QUDA_MPI OR QUDA_QMP)
     pkg_check_modules(PARPACK QUIET parpack)
@@ -683,7 +674,7 @@
 set(CMAKE_F_FLAGS -std=c99 CACHE STRING "Fortran Flags")
 
 # derive whether we need to build the fortran interface
-if(QUDA_INTERFACE_TIFR OR QUDA_INTERFACE_BQCD OR QUDA_ARPACK)
+if(QUDA_INTERFACE_TIFR OR QUDA_INTERFACE_BQCD)
   SET(BUILD_FORTRAN_INTERFACE ON)
   enable_language(Fortran)
 endif()
