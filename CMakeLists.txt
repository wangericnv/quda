--- conflicted
+++ resolved
@@ -104,14 +104,8 @@
 set(QUDA_DIRAC_STAGGERED ON CACHE BOOL "build staggered Dirac operators")
 set(QUDA_DIRAC_TWISTED_MASS ON CACHE BOOL "build twisted mass Dirac operators")
 set(QUDA_DIRAC_TWISTED_CLOVER ON CACHE BOOL "build twisted clover Dirac operators")
-<<<<<<< HEAD
 set(QUDA_DIRAC_CLOVER_HASENBUSCH ON CACHE BOOL "build clover Hasenbusch twist operators")
 set(QUDA_DIRAC_NDEG_TWISTED_MASS ON CACHE BOOL "build non-degenerate twisted mass Dirac operators")
-set(QUDA_LINK_ASQTAD OFF CACHE BOOL "build code for computing asqtad fat links")
-set(QUDA_LINK_HISQ OFF CACHE BOOL "build code for computing hisq fat links")
-=======
-set(QUDA_DIRAC_NDEG_TWISTED_MASS OFF CACHE BOOL "build non-degenerate twisted mass Dirac operators")
->>>>>>> c71386da
 set(QUDA_FORCE_GAUGE OFF CACHE BOOL "build code for (1-loop Symanzik) gauge force")
 set(QUDA_FORCE_HISQ OFF CACHE BOOL "build code for hisq fermion force")
 set(QUDA_GAUGE_TOOLS OFF CACHE BOOL "build auxiliary gauge-field tools")
