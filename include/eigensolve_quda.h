#pragma once

#include <quda.h>
#include <quda_internal.h>
#include <dirac_quda.h>
#include <color_spinor_field.h>

namespace quda
{

  class EigenSolver
  {

protected:
    QudaEigParam *eig_param;
    TimeProfile &profile;

    // Problem parameters
    //------------------
    int nEv;          /** Size of initial factorisation */
    int nKr;          /** Size of Krylov space after extension */
    int nConv;        /** Number of converged eigenvalues requested */
    double tol;       /** Tolerance on eigenvalues */
    bool reverse;     /** True if using polynomial acceleration */
    char spectrum[3]; /** Part of the spectrum to be computed */

    // Algorithm variables
    //--------------------
    bool converged;
    int restart_iter;
    int max_restarts;
    int check_interval;
    int batched_rotate;
    int iter;
    int iter_converged;
    int iter_locked;
    int iter_keep;
    int num_converged;
    int num_locked;
    int num_keep;

    double *residua;

    // Device side vector workspace
    std::vector<ColorSpinorField *> r;
    std::vector<ColorSpinorField *> d_vecs_tmp;

    ColorSpinorField *tmp1;
    ColorSpinorField *tmp2;

    Complex *Qmat;

public:
    /**
       @brief Constructor for base Eigensolver class
       @param eig_param MGParam struct that defines all meta data
       @param profile Timeprofile instance used to profile
    */
    EigenSolver(QudaEigParam *eig_param, TimeProfile &profile);

    /**
       Destructor for EigenSolver class.
    */
    virtual ~EigenSolver();

    /**
       @brief Computes the eigen decomposition for the operator passed to create.
       @param kSpace The converged eigenvectors
       @param evals The converged eigenvalues
     */
    virtual void operator()(std::vector<ColorSpinorField *> &kSpace, std::vector<Complex> &evals) = 0;

    /**
       @brief Creates the eigensolver using the parameters given and the matrix.
       @param eig_param The eigensolver parameters
       @param mat The operator to solve
       @param profile Time Profile
     */
    static EigenSolver *create(QudaEigParam *eig_param, const DiracMatrix &mat, TimeProfile &profile);

    /**
       @brief Applies the specified matVec operation:
       M, Mdag, MMdag, MdagM
       @param[in] mat Matrix operator
       @param[in] out Output spinor
       @param[in] in Input spinor
    */
    void matVec(const DiracMatrix &mat, ColorSpinorField &out, const ColorSpinorField &in);

    /**
       @brief Promoted the specified matVec operation:
       M, Mdag, MMdag, MdagM to a Chebyshev polynomial
       @param[in] mat Matrix operator
       @param[in] out Output spinor
       @param[in] in Input spinor
    */
    void chebyOp(const DiracMatrix &mat, ColorSpinorField &out, const ColorSpinorField &in);

    /**
       @brief Orthogonalise input vector r against
       vector space v using block-BLAS
       @param[out] Sum of inner products
       @param[in] v Vector space
       @param[in] r Vector to be orthogonalised
       @param[in] j Number of vectors in v to orthogonalise against
    */
    Complex blockOrthogonalize(std::vector<ColorSpinorField *> v, std::vector<ColorSpinorField *> r, int j);

    /**
<<<<<<< HEAD
       @brief Permute the vector space using the permutation matrix.
       @param[in/out] kSpace The current Krylov space
       @param[in] mat Eigen object storing the pivots
       @param[in] size The size of the (square) permutation matrix
    */
    void permuteVecs(std::vector<ColorSpinorField *> &kSpace, int *mat, int size);

    /**
       @brief Rotate part of kSpace
       @param[in/out] kSpace The current Krylov space
       @param[in] array The rotation matrix
       @param[in] rank row rank of array
       @param[in] is Start of i index
       @param[in] ie End of i index
       @param[in] js Start of j index
       @param[in] je End of j index
       @param[in] type Type of caxpy(_U/L) to perform
    */
    void blockRotate(std::vector<ColorSpinorField *> &kSpace, double *array, int rank, int is, int ie, int js, int je,
                     int type);

    /**
       @brief Copy temp part of kSpace, zero out for next use
       @param[in/out] kSpace The current Krylov space
       @param[in] js Start of j index
       @param[in] je End of j index
    */
    void blockReset(std::vector<ColorSpinorField *> &kSpace, int js, int je);

    /**
       @brief Deflate vector with Eigenvectors
       @param[in] vec_defl The deflated vector
       @param[in] vec The input vector
=======
       @brief Deflate a set of source vectors with a given eigenspace
       @param[in] sol The resulting deflated vector set
       @param[in] src The source vector set we are deflating
>>>>>>> fbfa7cac
       @param[in] evecs The eigenvectors to use in deflation
       @param[in] evals The eigenvalues to use in deflation
       @param[in] accumulate Whether to preserve the sol vector content prior to accumulating
    */
    void deflate(std::vector<ColorSpinorField *> &sol, const std::vector<ColorSpinorField *> &src,
                 const std::vector<ColorSpinorField *> &evecs, const std::vector<Complex> &evals,
                 bool accumulate = false) const;

    /**
       @brief Deflate a given source vector with a given eigenspace.
       This is a wrapper variant for a single source vector.
       @param[in] sol The resulting deflated vector
       @param[in] src The source vector we are deflating
       @param[in] evecs The eigenvectors to use in deflation
       @param[in] evals The eigenvalues to use in deflation
       @param[in] accumulate Whether to preserve the sol vector content prior to accumulating
    */
    void deflate(ColorSpinorField &sol, const ColorSpinorField &src, const std::vector<ColorSpinorField *> &evecs,
                 const std::vector<Complex> &evals, bool accumulate = false)
    {
      // FIXME add support for mixed-precison dot product to avoid this copy
      if (src.Precision() != evecs[0]->Precision() && !tmp1) {
        ColorSpinorParam param(*evecs[0]);
        tmp1 = ColorSpinorField::Create(param);
      }
      ColorSpinorField *src_tmp = src.Precision() != evecs[0]->Precision() ? tmp1 : const_cast<ColorSpinorField *>(&src);
      blas::copy(*src_tmp, src); // no-op if these alias
      std::vector<ColorSpinorField *> src_ {src_tmp};
      std::vector<ColorSpinorField *> sol_ {&sol};
      deflate(sol_, src_, evecs, evals, accumulate);
    }

    /**
       @brief Deflate a set of source vectors with a set of left and
       right singular vectors
       @param[in] sol The resulting deflated vector set
       @param[in] src The source vector set we are deflating
       @param[in] evecs The singular vectors to use in deflation
       @param[in] evals The singular values to use in deflation
       @param[in] accumulate Whether to preserve the sol vector content prior to accumulating
    */
    void deflateSVD(std::vector<ColorSpinorField *> &sol, const std::vector<ColorSpinorField *> &vec,
                    const std::vector<ColorSpinorField *> &evecs, const std::vector<Complex> &evals,
                    bool accumulate = false) const;

    /**
       @brief Deflate a a given source vector with a given with a set of left and
       right singular vectors  This is a wrapper variant for a single source vector.
       @param[in] sol The resulting deflated vector set
       @param[in] src The source vector set we are deflating
       @param[in] evecs The singular vectors to use in deflation
       @param[in] evals The singular values to use in deflation
       @param[in] accumulate Whether to preserve the sol vector content prior to accumulating
    */
    void deflateSVD(ColorSpinorField &sol, const ColorSpinorField &src, const std::vector<ColorSpinorField *> &evecs,
                    const std::vector<Complex> &evals, bool accumulate = false)
    {
      // FIXME add support for mixed-precison dot product to avoid this copy
      if (src.Precision() != evecs[0]->Precision() && !tmp1) {
        ColorSpinorParam param(*evecs[0]);
        tmp1 = ColorSpinorField::Create(param);
      }
      ColorSpinorField *src_tmp = src.Precision() != evecs[0]->Precision() ? tmp1 : const_cast<ColorSpinorField *>(&src);
      blas::copy(*src_tmp, src); // no-op if these alias
      std::vector<ColorSpinorField *> src_ {src_tmp};
      std::vector<ColorSpinorField *> sol_ {&sol};
      deflateSVD(sol_, src_, evecs, evals, accumulate);
    }

    /**
       @brief Computes Left/Right SVD from pre computed Right/Left
       @param[in] mat Matrix operator
       @param[in] evecs Computed eigenvectors of NormOp
       @param[in] evals Computed eigenvalues of NormOp
    */
    void computeSVD(const DiracMatrix &mat, std::vector<ColorSpinorField *> &evecs, std::vector<Complex> &evals);

    /**
       @brief Compute eigenvalues and their residiua
       @param[in] mat Matrix operator
       @param[in] evecs The eigenvectors
       @param[in] evals The eigenvalues
       @param[in] size The number of eigenvalues to compute
    */
    void computeEvals(const DiracMatrix &mat, std::vector<ColorSpinorField *> &evecs, std::vector<Complex> &evals,
                      int size);

    /**
       @brief Compute eigenvalues and their residiua.  This variant compute the number of converged eigenvalues.
       @param[in] mat Matrix operator
       @param[in] evecs The eigenvectors
       @param[in] evals The eigenvalues
    */
    void computeEvals(const DiracMatrix &mat, std::vector<ColorSpinorField *> &evecs, std::vector<Complex> &evals)
    {
      computeEvals(mat, evecs, evals, nConv);
    }

    /**
       @brief Load vectors from file
       @param[in] eig_vecs The eigenvectors to load
       @param[in] file The filename to load
    */
    static void loadVectors(std::vector<ColorSpinorField *> &eig_vecs, std::string file);

    /**
       @brief Save vectors to file
       @param[in] eig_vecs The eigenvectors to save
       @param[in] file The filename to save
    */
    static void saveVectors(const std::vector<ColorSpinorField *> &eig_vecs, std::string file);

    /**
       @brief Load and check eigenpairs from file
       @param[in] mat Matrix operator
       @param[in] eig_vecs The eigenvectors to save
       @param[in] file The filename to save
    */
    void loadFromFile(const DiracMatrix &mat, std::vector<ColorSpinorField *> &eig_vecs, std::vector<Complex> &evals);
  };

  /**
     @brief Thick Restarted Lanczos Method.
  */
  class TRLM : public EigenSolver
  {

public:
    const DiracMatrix &mat;
    /**
       @brief Constructor for Thick Restarted Eigensolver class
       @param eig_param The eigensolver parameters
       @param mat The operator to solve
       @param profile Time Profile
    */
    TRLM(QudaEigParam *eig_param, const DiracMatrix &mat, TimeProfile &profile);

    /**
       @brief Destructor for Thick Restarted Eigensolver class
    */
    virtual ~TRLM();

    // Variable size matrix
    std::vector<double> ritz_mat;

    // Tridiagonal/Arrow matrix, fixed size.
    double *alpha;
    double *beta;

    // Used to clone vectors and resize arrays.
    ColorSpinorParam csParam;

    /**
       @brief Compute eigenpairs
       @param[in] kSpace Krylov vector space
       @param[in] evals Computed eigenvalues
    */
    void operator()(std::vector<ColorSpinorField *> &kSpace, std::vector<Complex> &evals);

    /**
       @brief Lanczos step: extends the Kylov space.
       @param[in] v Vector space
       @param[in] j Index of vector being computed
    */
    void lanczosStep(std::vector<ColorSpinorField *> v, int j);

    /**
       @brief Reorder the Krylov space by eigenvalue
       @param[in] kSpace the Krylov space
    */
    void reorder(std::vector<ColorSpinorField *> &kSpace);

    /**
       @brief Get the eigendecomposition from the arrow matrix
       @param[in] nLocked Number of locked eigenvectors
       @param[in] arrow_pos position of arrowhead
    */
    void eigensolveFromArrowMat(int nLocked, int arror_pos);

    /**
       @brief Rotate the Ritz vectors usinng the arrow matrix eigendecomposition
       @param[in] nKspace current Krylov space
    */
    void computeKeptRitz(std::vector<ColorSpinorField *> &kSpace);

  };

  /**
     arpack_solve()

     @brief The QUDA interface function. One passes two allocated arrays to
     hold the the eigenmode data, the problem matrix, the arpack
     parameters defining what problem is to be solves, and a container
     for QUDA data structure types.
     @param[out] h_evecs Host fields where the e-vectors will be copied to
     @param[out] h_evals Where the e-values will be copied to
     @param[in] mat An explicit construction of the problem matrix.
     @param[in] param Parameter container defining the how the matrix
     is to be solved.
     @param[in] eig_param Parameter structure for all QUDA eigensolvers
     @param[in,out] profile TimeProfile instance used for profiling
  */
  void arpack_solve(std::vector<ColorSpinorField *> &h_evecs, std::vector<Complex> &h_evals, const DiracMatrix &mat,
                    QudaEigParam *eig_param, TimeProfile &profile);

} // namespace quda<|MERGE_RESOLUTION|>--- conflicted
+++ resolved
@@ -107,7 +107,6 @@
     Complex blockOrthogonalize(std::vector<ColorSpinorField *> v, std::vector<ColorSpinorField *> r, int j);
 
     /**
-<<<<<<< HEAD
        @brief Permute the vector space using the permutation matrix.
        @param[in/out] kSpace The current Krylov space
        @param[in] mat Eigen object storing the pivots
@@ -138,14 +137,9 @@
     void blockReset(std::vector<ColorSpinorField *> &kSpace, int js, int je);
 
     /**
-       @brief Deflate vector with Eigenvectors
-       @param[in] vec_defl The deflated vector
-       @param[in] vec The input vector
-=======
        @brief Deflate a set of source vectors with a given eigenspace
        @param[in] sol The resulting deflated vector set
        @param[in] src The source vector set we are deflating
->>>>>>> fbfa7cac
        @param[in] evecs The eigenvectors to use in deflation
        @param[in] evals The eigenvalues to use in deflation
        @param[in] accumulate Whether to preserve the sol vector content prior to accumulating
