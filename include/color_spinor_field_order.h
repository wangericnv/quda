#ifndef _COLOR_SPINOR_ORDER_H
#define _COLOR_SPINOR_ORDER_H

/**
 * @file color_spinor_field_order.h
 *
 * @section DESCRIPTION 
 *
 * Define functors to allow for generic accessors regardless of field
 * ordering.  Currently this is used for cpu fields only with limited
 * ordering support, but this will be expanded for device ordering
 *  also.
 * A.S.: accessors seems to be generic, no modifications needed for the staggered case
 */

#include <register_traits.h>
#include <typeinfo>
#include <complex_quda.h>

namespace quda {

  namespace colorspinor {

    template<typename Float, int nSpin, int nColor, int nVec, QudaFieldOrder order> struct AccessorCB { 
      AccessorCB(const ColorSpinorField &) { }
      __device__ __host__ inline int index(int parity, int x_cb, int s, int c, int v) const {	
#ifndef __CUDA_ARCH__
	errorQuda("Not implemented");
#endif
	return 0;
      }
    };

    template<typename Float, int nSpin, int nColor, int nVec> 
      struct AccessorCB<Float,nSpin,nColor,nVec,QUDA_SPACE_SPIN_COLOR_FIELD_ORDER> { 
      const int offset_cb;
    AccessorCB(const ColorSpinorField &field) : offset_cb((field.Bytes()>>1) / sizeof(complex<Float>)) { }
      __device__ __host__ inline int index(int parity, int x_cb, int s, int c, int v) const 
      { return parity*offset_cb + ((x_cb*nSpin+s)*nColor+c)*nVec+v; }
    };

    template<typename Float, int nSpin, int nColor, int nVec> 
      struct AccessorCB<Float,nSpin,nColor,nVec,QUDA_SPACE_COLOR_SPIN_FIELD_ORDER> { 
      const int offset_cb;
    AccessorCB(const ColorSpinorField &field) : offset_cb((field.Bytes()>>1) / sizeof(complex<Float>)) { }
      __device__ __host__ inline int index(int parity, int x_cb, int s, int c, int v) const 
      {	return parity*offset_cb + ((x_cb*nColor+c)*nSpin+s)*nVec+v; }
    };


    template<int nSpin, int nColor, int nVec, int N> 
      __device__ __host__ inline int indexFloatN2(int parity, int x_cb, int s, int c, int v, int stride, int offset_cb) {
      int j = (((s*nColor+c)*nVec+v)*2) / N; // factor of two for complexity
      int i = (((s*nColor+c)*nVec+v)*2) % N;      
      int index = ((j*stride+x_cb)*2+i) / 2; // back to a complex offset
      index += parity*offset_cb;
      return index;
    };

    template<typename Float, int nSpin, int nColor, int nVec> 
      struct AccessorCB<Float,nSpin,nColor,nVec,QUDA_FLOAT2_FIELD_ORDER> { 
      const int stride;
      const int offset_cb;
    AccessorCB(const ColorSpinorField &field): stride(field.Stride()), 
	offset_cb((field.Bytes()>>1) / sizeof(complex<Float>)) { }
      __device__ __host__ inline int index(int parity, int x_cb, int s, int c, int v) const 
      { return indexFloatN2<nSpin,nColor,nVec,(int)QUDA_FLOAT2_FIELD_ORDER>(parity,x_cb,s,c,v,stride,offset_cb); }
    };

    template<typename Float, int nSpin, int nColor, int nVec> 
      struct AccessorCB<Float,nSpin,nColor,nVec,QUDA_FLOAT4_FIELD_ORDER> { 
      const int stride;
      const size_t offset_cb;

    AccessorCB(const ColorSpinorField &field): stride(field.Stride()), 
	offset_cb((field.Bytes()>>1) / sizeof(complex<Float>)) { }
      __device__ __host__ inline int index(int parity,int x_cb, int s, int c, int v) const 
      { return indexFloatN2<nSpin,nColor,(int)QUDA_FLOAT4_FIELD_ORDER>(parity,x_cb,s,c,v,stride,offset_cb); }
    };

    template <typename Float, int nSpin, int nColor, int nVec, QudaFieldOrder order>
      class FieldOrderCB {

    protected:
      complex<Float> *v;
      mutable int x[QUDA_MAX_DIM];
      const int volume;
      const int volumeCB;
      const int nDim;
      const QudaGammaBasis gammaBasis;
      const QudaSiteSubset siteSubset;
      const AccessorCB<Float,nSpin,nColor,nVec,order> accessor;
      const int nParity;

    public:
      /** 
       * Constructor for the FieldOrderCB class
       * @param field The field that we are accessing
       */
    FieldOrderCB(const ColorSpinorField &field) 
      : v(static_cast<complex<Float>*>(const_cast<void*>(field.V()))), 
	volume(field.Volume()), volumeCB(field.VolumeCB()),
	nDim(field.Ndim()), gammaBasis(field.GammaBasis()), 
	siteSubset(field.SiteSubset()),
	nParity(siteSubset == QUDA_FULL_SITE_SUBSET ? 2 : 1),
	accessor(field)
      { for (int d=0; d<QUDA_MAX_DIM; d++) x[d]=field.X(d); }

      /**
       * Destructor for the FieldOrderCB class
       */
      virtual ~FieldOrderCB() { ; }

      /**
       * Read-only complex-member accessor function
       * @param x 1-d checkerboard site index
       * @param s spin index
       * @param c color index
       */
      __device__ __host__ const complex<Float>& operator()(int parity, int x_cb, int s, int c) const 
      {	return v[accessor.index(parity,x_cb,s,c,0)]; }

      /**
       * Writable complex-member accessor function
       * @param x 1-d checkerboardsite index
       * @param s spin index
       * @param c color index
       */
      __device__ __host__ inline complex<Float>& operator()(int parity, int x_cb, int s, int c) 
      { return v[accessor.index(parity,x_cb,s,c,0)]; }


      /**
       * Read-only complex-member accessor function (for mg prolongator)
       * @param x 1-d checkerboard site index
       * @param s spin index
       * @param c color index
       * @param n vector number
       */
      __device__ __host__ inline const complex<Float>& operator()(int parity, int x_cb, int s, int c, int n) const { 
	return v[accessor.index(parity,x_cb,s,c,n)]; 
      }

      /**
       * Writable complex-member accessor function (for mg prolongator)
       * @param x 1-d checkerboard site index
       * @param s spin index
       * @param c color index
       * @param n vector number
       */
      __device__ __host__ inline complex<Float>& operator()(int parity, int x_cb, int s, int c, int n) { 
	return v[accessor.index(parity,x_cb,s,c,n)]; 
      }

      /**
	 Convert from 1-dimensional index to the n-dimensional spatial index.
	 With full fields, we assume that the field is even-odd ordered.  The
	 lattice coordinates that are computed here are full-field
	 coordinates.
      */
      __device__ __host__ inline void LatticeIndex(int y[QUDA_MAX_DIM], int i) const {
	if (siteSubset == QUDA_FULL_SITE_SUBSET) x[0] /= 2;
	
	for (int d=0; d<nDim; d++) {
	  y[d] = i % x[d];
	  i /= x[d];    
	}
	int parity = i; // parity is the slowest running dimension
	
	// convert into the full-field lattice coordinate
	if (siteSubset == QUDA_FULL_SITE_SUBSET) {
	  for (int d=1; d<nDim; d++) parity += y[d];
	  parity = parity & 1;
	  x[0] *= 2; // restore x[0]
	}
	y[0] = 2*y[0] + parity;  // compute the full x coordinate
      }
      
      /**
	 Convert from n-dimensional spatial index to the 1-dimensional index.
	 With full fields, we assume that the field is even-odd ordered.  The
	 input lattice coordinates are always full-field coordinates.
      */
      __device__ __host__ inline void OffsetIndex(int &i, int y[QUDA_MAX_DIM]) const {
	int parity = 0;
	int savey0 = y[0];
	
	if (siteSubset == QUDA_FULL_SITE_SUBSET) {
	  for (int d=0; d<nDim; d++) parity += y[d];
	  parity = parity & 1;
	  y[0] /= 2;
	  x[0] /= 2; 
	}
	
	i = parity;
	for (int d=nDim-1; d>=0; d--) i = x[d]*i + y[d];
	
	if (siteSubset == QUDA_FULL_SITE_SUBSET) {
	  //y[0] = 2*y[0] + parity;
	  y[0] = savey0;
	  x[0] *= 2; // restore x[0]
	}
      }

      /** Return the length of dimension d */
      __device__ __host__ inline int X(int d) const { return x[d]; }

      /** Returns the number of field colors */
       __device__ __host__ inline int Ncolor() const { return nColor; }

      /** Returns the number of field spins */
      __device__ __host__ inline int Nspin() const { return nSpin; }

      /** Returns the number of field parities (1 or 2) */
      __device__ __host__ inline int Nparity() const { return nParity; }

      /** Returns the field volume */
      __device__ __host__ inline int Volume() const { return volume; }

      /** Returns the field volume */
      __device__ __host__ inline int VolumeCB() const { return volumeCB; }

      /** Returns the field geometric dimension */
      __device__ __host__ inline int Ndim() const { return nDim; }

      /** Returns the field geometric dimension */
      __device__ __host__ inline QudaGammaBasis GammaBasis() const { return gammaBasis; }

      /** Returns the field geometric dimension */
      __device__ __host__ inline int SiteSubset() const { return siteSubset; }

      /** Returns the number of packed vectors (for mg prolongator) */
      __device__ __host__ inline int Nvec() const { return nVec; }

      __host__ double norm2() const {
	double nrm2 = 0.0;
	for (int parity=0; parity<nParity; parity++)
	  for (int x_cb=0; x_cb<volumeCB; x_cb++)
	    for (int s=0; s<nSpin; s++)
	      for (int c=0; c<nColor; c++)
		for (int v=0; v<nVec; v++)
		  nrm2 += norm((*this)(parity,x_cb,s,c,v));
	return nrm2;
      }

      size_t Bytes() const { return nParity * volumeCB * nColor * nSpin * 2 * sizeof(Float); }
    };

    template <typename Float, int Ns, int Nc, int N>
      struct FloatNOrder {
	typedef typename mapper<Float>::type RegType;
	typedef typename VectorType<Float,N>::type Vector;
	typedef typename VectorType<RegType,N>::type RegVector;
	static const int length = 2 * Ns * Nc;
	static const int M = length / N;

	Float *field;
	float *norm;
	int volumeCB;
	int faceVolumeCB[4];
	int stride;
	Float *ghost[8];

      FloatNOrder(const ColorSpinorField &a, Float *field_=0, float *norm_=0, Float **ghost_=0)
      : field(field_ ? field_ : (Float*)a.V()), norm(norm_ ? norm_ : (float*)a.Norm()), 
	  volumeCB(a.VolumeCB()), stride(a.Stride()) { 
	for (int i=0; i<4; i++) {
	  ghost[2*i] = ghost_ ? ghost_[2*i] : 0;
	  ghost[2*i+1] = ghost_ ? ghost_[2*i+1] : 0;
	  faceVolumeCB[i] = a.SurfaceCB(i)*a.Nface();
	}
      }
	virtual ~FloatNOrder() { ; }

	__device__ __host__ inline void load(RegType v[length], int x) const {
#pragma unroll
	  for (int i=0; i<M; i++) {
	    // first do vectorized copy from memory
	    Vector vecTmp = vector_load<Vector>(field, x + stride*i);
	    // second do vectorized copy converting into register type
	    copy(reinterpret_cast<RegVector*>(v)[i], vecTmp);
	  }

	  if (sizeof(Float)==sizeof(short))
#pragma unroll
	    for (int i=0; i<length; i++) v[i] *= norm[x];
	}

	__device__ __host__ inline void save(const RegType v[length], int x) {
	  RegType scale = 0.0;
	  RegType tmp[length];

	  if (sizeof(Float)==sizeof(short)) {
#pragma unroll
	    for (int i=0; i<length; i++) scale = fabs(v[i]) > scale ? fabs(v[i]) : scale;
	    norm[x] = scale;
	  }

	  if (sizeof(Float)==sizeof(short))
#pragma unroll
	    for (int i=0; i<length; i++) tmp[i] = v[i] * static_cast<Float>(1.0)/scale;
	  else
#pragma unroll
	    for (int i=0; i<length; i++) tmp[i] = v[i];

#pragma unroll
	  for (int i=0; i<M; i++) {
	    Vector vecTmp;
	    // first do vectorized copy converting into storage type
	    copy(vecTmp, reinterpret_cast<RegVector*>(tmp)[i]);
	    // second do vectorized copy into memory
	    reinterpret_cast< Vector* >(field)[x + stride*i] = vecTmp;
	  }
	}

	__device__ __host__ inline void loadGhost(RegType v[length], int x, int dim, int dir) const {
#pragma unroll
          for (int i=0; i<M; i++) {
	    // first do vectorized copy from memory into registers
	    Vector vecTmp = vector_load<Vector>(ghost[2*dim+dir], i*faceVolumeCB[dir]+x);
	    // second do vectorized copy converting into register type
	    copy(reinterpret_cast< RegVector* >(v)[i], vecTmp);
          }
	}

	__device__ __host__ inline void saveGhost(RegType v[length], int x, int dim, int dir) const {
#pragma unroll
          for (int i=0; i<M; i++) {
	    Vector vecTmp;
	    // first do vectorized copy converting into storage type
	    copy(vecTmp, reinterpret_cast< RegVector* >(v)[i]);
	    // second do vectorized copy into memory
	    reinterpret_cast< Vector*>(ghost[2*dim+dir])[i*faceVolumeCB[dir]+x] = vecTmp;
          }
	}

	size_t Bytes() const { return volumeCB * Nc * Ns * 2 * sizeof(Float); }
      };

    template <typename Float, int Ns, int Nc>
      struct SpaceColorSpinorOrder {
	typedef typename mapper<Float>::type RegType;
	static const int length = 2 * Ns * Nc;
	Float *field;
	Float *ghost[8];
	int volumeCB;
	int faceVolumeCB[4];
	int stride;
      SpaceColorSpinorOrder(const ColorSpinorField &a, Float *field_=0, float *dummy=0, Float **ghost_=0)
      : field(field_ ? field_ : (Float*)a.V()), volumeCB(a.VolumeCB()), stride(a.Stride()) 
	{ 
	  if (volumeCB != stride) errorQuda("Stride must equal volume for this field order");
	  for (int i=0; i<4; i++) {
	    ghost[2*i] = ghost_ ? ghost_[2*i] : 0;
	    ghost[2*i+1] = ghost_ ? ghost_[2*i+1] : 0;
	    faceVolumeCB[i] = a.SurfaceCB(i)*a.Nface();
	  }
	}
	virtual ~SpaceColorSpinorOrder() { ; }

	__device__ __host__ inline void load(RegType v[length], int x) const {
	  for (int s=0; s<Ns; s++) {
	    for (int c=0; c<Nc; c++) {
	      for (int z=0; z<2; z++) {
		v[(s*Nc+c)*2+z] = field[((x*Nc + c)*Ns + s)*2 + z]; 
	      }
	    }
	  }
	}

	__device__ __host__ inline void save(const RegType v[length], int x) {
	  for (int s=0; s<Ns; s++) {
	    for (int c=0; c<Nc; c++) {
	      for (int z=0; z<2; z++) {
		field[((x*Nc + c)*Ns + s)*2 + z] = v[(s*Nc+c)*2+z];
	      }
	    }
	  }
	}

	__device__ __host__ inline void loadGhost(RegType v[length], int x, int dim, int dir) const {
	  for (int s=0; s<Ns; s++) {
	    for (int c=0; c<Nc; c++) {
	      for (int z=0; z<2; z++) {
		v[(s*Nc+c)*2+z] = ghost[2*dim+dir][((x*Nc + c)*Ns + s)*2 + z];
	      }
	    }
	  }
	}

	__device__ __host__ inline void saveGhost(const RegType v[length], int x, int dim, int dir) {
	  for (int s=0; s<Ns; s++) {
	    for (int c=0; c<Nc; c++) {
	      for (int z=0; z<2; z++) {
		ghost[2*dim+dir][((x*Nc + c)*Ns + s)*2 + z] = v[(s*Nc+c)*2+z];
	      }
	    }
	  }
	}

	size_t Bytes() const { return volumeCB * Nc * Ns * 2 * sizeof(Float); }
      };

    template <typename Float, int Ns, int Nc>
      struct SpaceSpinorColorOrder {
	typedef typename mapper<Float>::type RegType;
	static const int length = 2 * Ns * Nc;
	Float *field;
	Float *ghost[8];
	int volumeCB;
	int faceVolumeCB[4];
	int stride;
      SpaceSpinorColorOrder(const ColorSpinorField &a, Float *field_=0, float *dummy=0, Float **ghost_=0)
      : field(field_ ? field_ : (Float*)a.V()), volumeCB(a.VolumeCB()), stride(a.Stride())
	{ 
	  if (volumeCB != stride) errorQuda("Stride must equal volume for this field order"); 
	  for (int i=0; i<4; i++) {
	    ghost[2*i] = ghost_ ? ghost_[2*i] : 0;
	    ghost[2*i+1] = ghost_ ? ghost_[2*i+1] : 0;
	    faceVolumeCB[i] = a.SurfaceCB(i)*a.Nface();
	  }
	}
	virtual ~SpaceSpinorColorOrder() { ; }

	__device__ __host__ inline void load(RegType v[length], int x) const {
	  for (int s=0; s<Ns; s++) {
	    for (int c=0; c<Nc; c++) {
	      for (int z=0; z<2; z++) {
		v[(s*Nc+c)*2+z] = field[((x*Ns + s)*Nc + c)*2 + z];
	      }
	    }
	  }
	}

	__device__ __host__ inline void save(const RegType v[length], int x) {
	  for (int s=0; s<Ns; s++) {
	    for (int c=0; c<Nc; c++) {
	      for (int z=0; z<2; z++) {
		field[((x*Ns + s)*Nc + c)*2 + z] = v[(s*Nc+c)*2+z];
	      }
	    }
	  }
	}

	__device__ __host__ inline void loadGhost(RegType v[length], int x, int dim, int dir) const {
	  for (int s=0; s<Ns; s++) {
	    for (int c=0; c<Nc; c++) {
	      for (int z=0; z<2; z++) {
		v[(s*Nc+c)*2+z] = ghost[2*dim+dir][((x*Ns + s)*Nc + c)*2 + z];
	      }
	    }
	  }
	}

	__device__ __host__ inline void saveGhost(const RegType v[length], int x, int dim, int dir) {
	  for (int s=0; s<Ns; s++) {
	    for (int c=0; c<Nc; c++) {
	      for (int z=0; z<2; z++) {
		ghost[2*dim+dir][((x*Ns + s)*Nc + c)*2 + z] = v[(s*Nc+c)*2+z];
	      }
	    }
	  }
	}

	size_t Bytes() const { return volumeCB * Nc * Ns * 2 * sizeof(Float); }
      };


    template <typename Float, int Ns, int Nc>
      struct QDPJITDiracOrder {
	typedef typename mapper<Float>::type RegType;
	Float *field;
	int volumeCB;
	int parity;
	int stride;
      QDPJITDiracOrder(const ColorSpinorField &a, Float *field_=0, int parity_=1) 
      : field(field_ ? field_ : (Float*)a.V()), volumeCB(a.VolumeCB()), stride(a.Stride()), parity(parity_)
	{ if (volumeCB != a.Stride()) errorQuda("Stride must equal volume for this field order"); }
	virtual ~QDPJITDiracOrder() { ; }

	__device__ __host__ inline void load(RegType v[Ns*Nc*2], int x) const {
	  if (x >= volumeCB) return;
	  for (int s=0; s<Ns; s++) {
	    for (int c=0; c<Nc; c++) {
	      for (int z=0; z<2; z++) {
		v[(s*Nc+c)*2+z] = field[(((z*Nc + c)*Ns + s)*2 + parity)*volumeCB + x];
	      }
	    }
	  }
	}

	__device__ __host__ inline void save(const RegType v[Ns*Nc*2], int x) {
	  if (x >= volumeCB) return;
	  for (int s=0; s<Ns; s++) {
	    for (int c=0; c<Nc; c++) {
	      for (int z=0; z<2; z++) {
		field[(((z*Nc + c)*Ns + s)*2 + parity)*volumeCB + x] = v[(s*Nc+c)*2+z];
	      }
	    }
	  }
	}

	size_t Bytes() const { return volumeCB * Nc * Ns * 2 * sizeof(Float); }
      };

  } // namespace colorspinor

    // Use traits to reduce the template explosion
  template<typename T,int Ns, int Nc> struct colorspinor_mapper { };
  
  // double precision
  template<int Nc> struct colorspinor_mapper<double,4,Nc> { typedef colorspinor::FloatNOrder<double, 4, Nc, 2> type; };
  template<int Nc> struct colorspinor_mapper<double,2,Nc> { typedef colorspinor::FloatNOrder<double, 2, Nc, 2> type; };
  template<int Nc> struct colorspinor_mapper<double,1,Nc> { typedef colorspinor::FloatNOrder<double, 1, Nc, 2> type; };
  
  // single precision
  template<int Nc> struct colorspinor_mapper<float,4,Nc> { typedef colorspinor::FloatNOrder<float, 4, Nc, 4> type; };
  template<int Nc> struct colorspinor_mapper<float,2,Nc> { typedef colorspinor::FloatNOrder<float, 2, Nc, 2> type; };
  template<int Nc> struct colorspinor_mapper<float,1,Nc> { typedef colorspinor::FloatNOrder<float, 1, Nc, 2> type; };
  
  // half precision
  template<int Nc> struct colorspinor_mapper<short,4,Nc> { typedef colorspinor::FloatNOrder<short, 4, Nc, 4> type; };
  template<int Nc> struct colorspinor_mapper<short,2,Nc> { typedef colorspinor::FloatNOrder<short, 2, Nc, 2> type; };
  template<int Nc> struct colorspinor_mapper<short,1,Nc> { typedef colorspinor::FloatNOrder<short, 1, Nc, 2> type; };
    
<<<<<<< HEAD
=======

  template<typename T, QudaFieldOrder order, int Ns, int Nc> struct colorspinor_order_mapper { };
  template<typename T, int Ns, int Nc> struct colorspinor_order_mapper<T,QUDA_SPACE_COLOR_SPIN_FIELD_ORDER,Ns,Nc> { typedef colorspinor::SpaceColorSpinorOrder<T, Ns, Nc> type; };
  template<typename T, int Ns, int Nc> struct colorspinor_order_mapper<T,QUDA_SPACE_SPIN_COLOR_FIELD_ORDER,Ns,Nc> { typedef colorspinor::SpaceSpinorColorOrder<T, Ns, Nc> type; };
  template<typename T, int Ns, int Nc> struct colorspinor_order_mapper<T,QUDA_FLOAT2_FIELD_ORDER,Ns,Nc> { typedef colorspinor::FloatNOrder<T, Ns, Nc, 2> type; };


>>>>>>> d8a7a94a
} // namespace quda

#endif // _COLOR_SPINOR_ORDER_H<|MERGE_RESOLUTION|>--- conflicted
+++ resolved
@@ -523,8 +523,6 @@
   template<int Nc> struct colorspinor_mapper<short,2,Nc> { typedef colorspinor::FloatNOrder<short, 2, Nc, 2> type; };
   template<int Nc> struct colorspinor_mapper<short,1,Nc> { typedef colorspinor::FloatNOrder<short, 1, Nc, 2> type; };
     
-<<<<<<< HEAD
-=======
 
   template<typename T, QudaFieldOrder order, int Ns, int Nc> struct colorspinor_order_mapper { };
   template<typename T, int Ns, int Nc> struct colorspinor_order_mapper<T,QUDA_SPACE_COLOR_SPIN_FIELD_ORDER,Ns,Nc> { typedef colorspinor::SpaceColorSpinorOrder<T, Ns, Nc> type; };
@@ -532,7 +530,6 @@
   template<typename T, int Ns, int Nc> struct colorspinor_order_mapper<T,QUDA_FLOAT2_FIELD_ORDER,Ns,Nc> { typedef colorspinor::FloatNOrder<T, Ns, Nc, 2> type; };
 
 
->>>>>>> d8a7a94a
 } // namespace quda
 
 #endif // _COLOR_SPINOR_ORDER_H