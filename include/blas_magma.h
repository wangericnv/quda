--- conflicted
+++ resolved
@@ -11,112 +11,6 @@
 
 //MAGMA library interface
 
-<<<<<<< HEAD
-
-
-   class BlasMagmaArgs{
-
-      typedef std::complex<double> Complex;
-
-    private:
-
-      //problem sizes:
-      int m;
-      int max_nev; //=2*nev for (incremental) eigCG and nev+1 for (F)GMRESDR
-      int prec;
-      int ldm;//(may include padding)
-
-      //general magma library parameters:
-      int info;
-
-      bool init;
-      bool alloc;
-
-      //magma params/objects:
-      int llwork;
-      int lrwork;
-      int liwork;
-
-      int sideLR;
-
-      int htsize;//MIN(l,k)-number of Householder reflectors, but we always have k <= MIN(m,n)
-      int dtsize;//
-
-      int lwork_max;
-
-      void *W;
-      void *W2;
-      void *hTau;
-      void *dTau;
-
-      void *lwork;
-      void *rwork;
-      int  *iwork;
-
-    public:
-
-      BlasMagmaArgs() : prec(8), info(-1), init(true), alloc(false) {  }
-
-      BlasMagmaArgs(const int prec);
-
-      BlasMagmaArgs(const int m, const int max_nev, const int ldm, const int prec);
-
-      BlasMagmaArgs(const int m, const int ldm, const int prec);
-
-      ~BlasMagmaArgs();
-
-      //Initialization methods:
-      static void OpenMagma();
-      //
-      static void CloseMagma();
-
-      //Collection of methods for EigCG solver:
-      void MagmaHEEVD(void *dTvecm, void *hTvalm, const int problem_size, bool host = false);
-      //
-      int  MagmaORTH_2nev(void *dTvecm, void *dTm);
-      //
-      void RestartV(void *dV, const int vld, const int vlen, const int vprec, void *dTevecm, void *dTm);
-
-      //Collection of methods used for the initial guess vector deflation:
-
-      //this accepts host routines, and employ either CPU or GPU, depending on problem size etc.
-      void SolveProjMatrix(void* rhs, const int ldn, const int n, void* H, const int ldH);
-
-      //GPU version of the above
-      void SolveGPUProjMatrix(void* rhs, const int ldn, const int n, void* H, const int ldH);
-
-      //Spinor matrix vector product:
-      void SpinorMatVec(void *spinorOut, const void *spinorSetIn, const int sld, const int slen, const void *vec, const int vlen);
-
-      //Collection of methods for GMRESDR solver:
-      void RestartVH(void *dV, const int vld, const int vlen, const int vprec, void *sortedHarVecs, void *H, const int ldh);//ldm: leading dim for both dharVecs and dH. additional info: nev, nev+1 = max_nev, m
-
-      void MagmaRightNotrUNMQR(const int clen, const int qrlen, const int nrefls, void *QR, const int ldqr, void *Vm, const int cldn);
-
-      void MagmaRightNotrUNMQR(const int clen, const int qrlen, const int nrefls, void *pQR, const int ldqr, void *pTau, void *pVm, const int cldn);
-      //
-      void Sort(const int m, const int ldm, void *eVecs, const int nev, void *unsorted_eVecs, void *eVals);//Sort nev smallest eigenvectors
-//new:
-      void ComputeQR(const int nev, Complex * evmat, const int m, const int ldm, Complex  *tau);
-
-      void LeftConjZUNMQR(const int k /*number of reflectors*/, const int n /*number of columns of H*/, Complex *H, const int dh /*number of rows*/, const int ldh, Complex * QR,  const int ldqr, Complex *tau);//for vectors: n =1
-
-      void Construct_harmonic_matrix(Complex * const harmH, Complex * const conjH, const double beta2, const int m, const int ldH);
-
-      void Compute_harmonic_matrix_eigenpairs(Complex *harmH, const int m, const int ldH, Complex *vr, Complex *evalues, const int ldv);
-
-      /**
-	 Batch inversion the matrix field using an LU decomposition method.
-	 @param[out] Ainv Matrix field containing the inverse matrices
-	 @param[in] A Matrix field containing the input matrices
-	 @param[in] n Dimension each matrix
-	 @param[in] batch Problem batch size
-	 @param[in] Location of the input/output data
-       */
-      void BatchInvertMatrix(void *Ainv_h, void* A_h, const int n, const int batch, QudaFieldLocation location);
-
-   };
-=======
   //Initialization:
   void OpenMagma();
   //
@@ -168,6 +62,5 @@
      @param prec Matrix precision
   */
   void magma_Xheev(void *Mat, const int n, const int ldm, void *evalues, const int prec);
->>>>>>> 310fcd9c
 
 #endif // _BLAS_MAGMA_H