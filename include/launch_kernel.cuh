#ifdef QUDA_REDUCE_SINGLE_WARP
// only compile block size with a single warp
#define LAUNCH_KERNEL(kernel, tunable, tp, stream, arg, ...)            \
  switch (tp.block.x) {							\
  case 32:								\
    kernel<32,__VA_ARGS__>						\
      <<< tp.grid, tp.block, tp.shared_bytes, stream >>>(arg);		\
    break;								\
  case 64:								\
  case 96:								\
  case 128:								\
  case 160:								\
  case 192:								\
  case 224:								\
  case 256:								\
  case 288:								\
  case 320:								\
  case 352:								\
  case 384:								\
  case 416:								\
  case 448:								\
  case 480:								\
  case 512:								\
  case 544:								\
  case 576:								\
  case 608:								\
  case 640:								\
  case 672:								\
  case 704:								\
  case 736:								\
  case 768:								\
  case 800:								\
  case 832:								\
  case 864:								\
  case 896:								\
  case 928:								\
  case 960:								\
  case 992:								\
  case 1024:								\
    tunable.jitifyError() = CUDA_ERROR_INVALID_VALUE;                   \
    break;                                                              \
default:								\
    errorQuda("%s not implemented for %d threads", #kernel, tp.block.x); \
  }

#else

#define LAUNCH_KERNEL(kernel, tunable, tp, stream, arg, ...)            \
  switch (tp.block.x) {							\
  case 32:								\
    kernel<32,__VA_ARGS__>						\
      <<< tp.grid, tp.block, tp.shared_bytes, stream >>>(arg);		\
    break;								\
  case 64:								\
    kernel<64,__VA_ARGS__>						\
      <<< tp.grid, tp.block, tp.shared_bytes, stream >>>(arg);		\
    break;								\
  case 96:								\
    kernel<96,__VA_ARGS__>						\
      <<< tp.grid, tp.block, tp.shared_bytes, stream >>>(arg);		\
    break;								\
  case 128:								\
    kernel<128,__VA_ARGS__>						\
      <<< tp.grid, tp.block, tp.shared_bytes, stream >>>(arg);		\
    break;								\
  case 160:								\
    kernel<160,__VA_ARGS__>						\
      <<< tp.grid, tp.block, tp.shared_bytes, stream >>>(arg);		\
    break;								\
  case 192:								\
    kernel<192,__VA_ARGS__>						\
      <<< tp.grid, tp.block, tp.shared_bytes, stream >>>(arg);		\
    break;								\
  case 224:								\
    kernel<224,__VA_ARGS__>						\
      <<< tp.grid, tp.block, tp.shared_bytes, stream >>>(arg);		\
    break;								\
  case 256:								\
    kernel<256,__VA_ARGS__>						\
      <<< tp.grid, tp.block, tp.shared_bytes, stream >>>(arg);		\
    break;								\
  case 288:								\
    kernel<288,__VA_ARGS__>						\
      <<< tp.grid, tp.block, tp.shared_bytes, stream >>>(arg);		\
    break;								\
  case 320:								\
    kernel<320,__VA_ARGS__>						\
      <<< tp.grid, tp.block, tp.shared_bytes, stream >>>(arg);		\
    break;								\
  case 352:								\
    kernel<352,__VA_ARGS__>						\
      <<< tp.grid, tp.block, tp.shared_bytes, stream >>>(arg);		\
    break;								\
  case 384:								\
    kernel<384,__VA_ARGS__>						\
      <<< tp.grid, tp.block, tp.shared_bytes, stream >>>(arg);		\
    break;								\
  case 416:								\
    kernel<416,__VA_ARGS__>						\
      <<< tp.grid, tp.block, tp.shared_bytes, stream >>>(arg);		\
    break;								\
  case 448:								\
    kernel<448,__VA_ARGS__>						\
      <<< tp.grid, tp.block, tp.shared_bytes, stream >>>(arg);		\
    break;								\
  case 480:								\
    kernel<480,__VA_ARGS__>						\
      <<< tp.grid, tp.block, tp.shared_bytes, stream >>>(arg);		\
    break;								\
  case 512:								\
    kernel<512,__VA_ARGS__>						\
      <<< tp.grid, tp.block, tp.shared_bytes, stream >>>(arg);		\
    break;								\
  case 544:								\
    kernel<544,__VA_ARGS__>						\
      <<< tp.grid, tp.block, tp.shared_bytes, stream >>>(arg);		\
    break;								\
  case 576:								\
    kernel<576,__VA_ARGS__>						\
      <<< tp.grid, tp.block, tp.shared_bytes, stream >>>(arg);		\
    break;								\
  case 608:								\
    kernel<608,__VA_ARGS__>						\
      <<< tp.grid, tp.block, tp.shared_bytes, stream >>>(arg);		\
    break;								\
  case 640:								\
    kernel<640,__VA_ARGS__>						\
      <<< tp.grid, tp.block, tp.shared_bytes, stream >>>(arg);		\
    break;								\
  case 672:								\
    kernel<672,__VA_ARGS__>						\
      <<< tp.grid, tp.block, tp.shared_bytes, stream >>>(arg);		\
    break;								\
  case 704:								\
    kernel<704,__VA_ARGS__>						\
      <<< tp.grid, tp.block, tp.shared_bytes, stream >>>(arg);		\
    break;								\
  case 736:								\
    kernel<736,__VA_ARGS__>						\
      <<< tp.grid, tp.block, tp.shared_bytes, stream >>>(arg);		\
    break;								\
  case 768:								\
    kernel<768,__VA_ARGS__>						\
      <<< tp.grid, tp.block, tp.shared_bytes, stream >>>(arg);		\
    break;								\
  case 800:								\
    kernel<800,__VA_ARGS__>						\
      <<< tp.grid, tp.block, tp.shared_bytes, stream >>>(arg);		\
    break;								\
  case 832:								\
    kernel<832,__VA_ARGS__>						\
      <<< tp.grid, tp.block, tp.shared_bytes, stream >>>(arg);		\
    break;								\
  case 864:								\
    kernel<864,__VA_ARGS__>						\
      <<< tp.grid, tp.block, tp.shared_bytes, stream >>>(arg);		\
    break;								\
  case 896:								\
    kernel<896,__VA_ARGS__>						\
      <<< tp.grid, tp.block, tp.shared_bytes, stream >>>(arg);		\
    break;								\
  case 928:								\
    kernel<928,__VA_ARGS__>						\
      <<< tp.grid, tp.block, tp.shared_bytes, stream >>>(arg);		\
    break;								\
  case 960:								\
    kernel<960,__VA_ARGS__>						\
      <<< tp.grid, tp.block, tp.shared_bytes, stream >>>(arg);		\
    break;								\
  case 992:								\
    kernel<992,__VA_ARGS__>						\
      <<< tp.grid, tp.block, tp.shared_bytes, stream >>>(arg);		\
    break;								\
  case 1024:								\
    kernel<1024,__VA_ARGS__>						\
      <<< tp.grid, tp.block, tp.shared_bytes, stream >>>(arg);		\
      break;								\
  default:								\
    errorQuda("%s not implemented for %d threads", #kernel, tp.block.x); \
    }

#endif // REDUCE_SINGLE_WARP

#ifdef QUDA_REDUCE_SINGLE_WARP

// only compile block size with a single warp
#define LAUNCH_KERNEL_LOCAL_PARITY(kernel, tunable, tp, stream, arg, ...) \
  switch (tp.block.x) {							\
  case 32:								\
    kernel<32,__VA_ARGS__>						\
      <<< tp.grid, tp.block, tp.shared_bytes, stream >>>(arg);		\
    break;								\
  case 64:								\
  case 96:								\
  case 128:								\
  case 160:								\
  case 192:								\
  case 224:								\
  case 256:								\
  case 288:								\
  case 320:								\
  case 352:								\
  case 384:								\
  case 416:								\
  case 448:								\
  case 480:								\
  case 512:								\
    tunable.jitifyError() = CUDA_ERROR_INVALID_VALUE;                   \
    break;                                                              \
  default:								\
    errorQuda("%s not implemented for %d threads", #kernel, tp.block.x); \
    }

#else

#define LAUNCH_KERNEL_LOCAL_PARITY(kernel, tunable, tp, stream, arg, ...) \
  switch (tp.block.x) {							\
  case 32:								\
    kernel<32,__VA_ARGS__>						\
      <<< tp.grid, tp.block, tp.shared_bytes, stream >>>(arg);		\
    break;								\
  case 64:								\
    kernel<64,__VA_ARGS__>						\
      <<< tp.grid, tp.block, tp.shared_bytes, stream >>>(arg);		\
    break;								\
  case 96:								\
    kernel<96,__VA_ARGS__>						\
      <<< tp.grid, tp.block, tp.shared_bytes, stream >>>(arg);		\
    break;								\
  case 128:								\
    kernel<128,__VA_ARGS__>						\
      <<< tp.grid, tp.block, tp.shared_bytes, stream >>>(arg);		\
    break;								\
  case 160:								\
    kernel<160,__VA_ARGS__>						\
      <<< tp.grid, tp.block, tp.shared_bytes, stream >>>(arg);		\
    break;								\
  case 192:								\
    kernel<192,__VA_ARGS__>						\
      <<< tp.grid, tp.block, tp.shared_bytes, stream >>>(arg);		\
    break;								\
  case 224:								\
    kernel<224,__VA_ARGS__>						\
      <<< tp.grid, tp.block, tp.shared_bytes, stream >>>(arg);		\
    break;								\
  case 256:								\
    kernel<256,__VA_ARGS__>						\
      <<< tp.grid, tp.block, tp.shared_bytes, stream >>>(arg);		\
    break;								\
  case 288:								\
    kernel<288,__VA_ARGS__>						\
      <<< tp.grid, tp.block, tp.shared_bytes, stream >>>(arg);		\
    break;								\
  case 320:								\
    kernel<320,__VA_ARGS__>						\
      <<< tp.grid, tp.block, tp.shared_bytes, stream >>>(arg);		\
    break;								\
  case 352:								\
    kernel<352,__VA_ARGS__>						\
      <<< tp.grid, tp.block, tp.shared_bytes, stream >>>(arg);		\
    break;								\
  case 384:								\
    kernel<384,__VA_ARGS__>						\
      <<< tp.grid, tp.block, tp.shared_bytes, stream >>>(arg);		\
    break;								\
  case 416:								\
    kernel<416,__VA_ARGS__>						\
      <<< tp.grid, tp.block, tp.shared_bytes, stream >>>(arg);		\
    break;								\
  case 448:								\
    kernel<448,__VA_ARGS__>						\
      <<< tp.grid, tp.block, tp.shared_bytes, stream >>>(arg);		\
    break;								\
  case 480:								\
    kernel<480,__VA_ARGS__>						\
      <<< tp.grid, tp.block, tp.shared_bytes, stream >>>(arg);		\
    break;								\
  case 512:								\
    kernel<512,__VA_ARGS__>						\
      <<< tp.grid, tp.block, tp.shared_bytes, stream >>>(arg);		\
    break;								\
  default:								\
    errorQuda("%s not implemented for %d threads", #kernel, tp.block.x); \
    }

<<<<<<< HEAD
=======
#endif
>>>>>>> bcc8216b

#define LAUNCH_KERNEL_MG_BLOCK_SIZE(kernel, tp, stream, arg, ...)                                                      \
  switch (tp.block.x) {                                                                                                \
  case 4: kernel<4, __VA_ARGS__><<<tp.grid, tp.block, tp.shared_bytes, stream>>>(arg); break;                          \
  case 8: kernel<8, __VA_ARGS__><<<tp.grid, tp.block, tp.shared_bytes, stream>>>(arg); break;                          \
  case 9: kernel<9, __VA_ARGS__><<<tp.grid, tp.block, tp.shared_bytes, stream>>>(arg); break;                          \
  case 12: kernel<12, __VA_ARGS__><<<tp.grid, tp.block, tp.shared_bytes, stream>>>(arg); break;                        \
  case 16: kernel<16, __VA_ARGS__><<<tp.grid, tp.block, tp.shared_bytes, stream>>>(arg); break;                        \
  case 18: kernel<18, __VA_ARGS__><<<tp.grid, tp.block, tp.shared_bytes, stream>>>(arg); break;                        \
  case 24: kernel<24, __VA_ARGS__><<<tp.grid, tp.block, tp.shared_bytes, stream>>>(arg); break;                        \
  case 27: kernel<27, __VA_ARGS__><<<tp.grid, tp.block, tp.shared_bytes, stream>>>(arg); break;                        \
  case 32: kernel<32, __VA_ARGS__><<<tp.grid, tp.block, tp.shared_bytes, stream>>>(arg); break;                        \
  case 36: kernel<36, __VA_ARGS__><<<tp.grid, tp.block, tp.shared_bytes, stream>>>(arg); break;                        \
  case 48: kernel<48, __VA_ARGS__><<<tp.grid, tp.block, tp.shared_bytes, stream>>>(arg); break;                        \
  case 54: kernel<54, __VA_ARGS__><<<tp.grid, tp.block, tp.shared_bytes, stream>>>(arg); break;                        \
  case 64: kernel<64, __VA_ARGS__><<<tp.grid, tp.block, tp.shared_bytes, stream>>>(arg); break;                        \
  case 72: kernel<72, __VA_ARGS__><<<tp.grid, tp.block, tp.shared_bytes, stream>>>(arg); break;                        \
  case 81: kernel<81, __VA_ARGS__><<<tp.grid, tp.block, tp.shared_bytes, stream>>>(arg); break;                        \
  case 96: kernel<96, __VA_ARGS__><<<tp.grid, tp.block, tp.shared_bytes, stream>>>(arg); break;                        \
  case 100: kernel<100, __VA_ARGS__><<<tp.grid, tp.block, tp.shared_bytes, stream>>>(arg); break;                      \
  case 108: kernel<108, __VA_ARGS__><<<tp.grid, tp.block, tp.shared_bytes, stream>>>(arg); break;                      \
  case 128: kernel<128, __VA_ARGS__><<<tp.grid, tp.block, tp.shared_bytes, stream>>>(arg); break;                      \
  case 144: kernel<144, __VA_ARGS__><<<tp.grid, tp.block, tp.shared_bytes, stream>>>(arg); break;                      \
  case 192: kernel<192, __VA_ARGS__><<<tp.grid, tp.block, tp.shared_bytes, stream>>>(arg); break;                      \
  case 200: kernel<200, __VA_ARGS__><<<tp.grid, tp.block, tp.shared_bytes, stream>>>(arg); break;                      \
  case 256: kernel<256, __VA_ARGS__><<<tp.grid, tp.block, tp.shared_bytes, stream>>>(arg); break;                      \
  case 288: kernel<288, __VA_ARGS__><<<tp.grid, tp.block, tp.shared_bytes, stream>>>(arg); break;                      \
  case 432: kernel<432, __VA_ARGS__><<<tp.grid, tp.block, tp.shared_bytes, stream>>>(arg); break;                      \
  case 500: kernel<500, __VA_ARGS__><<<tp.grid, tp.block, tp.shared_bytes, stream>>>(arg); break;                      \
  case 512: kernel<512, __VA_ARGS__><<<tp.grid, tp.block, tp.shared_bytes, stream>>>(arg); break;                      \
  default: errorQuda("%s block size %d not instantiated", #kernel, tp.block.x);                                        \
  }

#ifdef QUDA_REDUCE_SINGLE_WARP

 // only compile block size with a single warp
#define LAUNCH_KERNEL_REDUCE(kernel, tunable, tp, stream, arg, ...)                                                    \
  switch (tp.block.x) {                                                                                                \
  case 32: kernel<32, __VA_ARGS__><<<tp.grid, tp.block, tp.shared_bytes, stream>>>(arg); break;                        \
  case 64:                                                                                                             \
  case 96:                                                                                                             \
  case 128:                                                                                                            \
    tunable.jitifyError() = CUDA_ERROR_INVALID_VALUE;                                                                  \
    break;                                                                                                             \
  default: errorQuda("%s block size %d not instantiated", #kernel, tp.block.x);                                        \
  }

#else

#define LAUNCH_KERNEL_REDUCE(kernel, tunable, tp, stream, arg, ...)                                                    \
  switch (tp.block.x) {                                                                                                \
  case 32: kernel<32, __VA_ARGS__><<<tp.grid, tp.block, tp.shared_bytes, stream>>>(arg); break;                        \
  case 64: kernel<64, __VA_ARGS__><<<tp.grid, tp.block, tp.shared_bytes, stream>>>(arg); break;                        \
  case 96: kernel<96, __VA_ARGS__><<<tp.grid, tp.block, tp.shared_bytes, stream>>>(arg); break;                        \
  case 128: kernel<128, __VA_ARGS__><<<tp.grid, tp.block, tp.shared_bytes, stream>>>(arg); break;                      \
  default: errorQuda("%s block size %d not instantiated", #kernel, tp.block.x);                                        \
  }

#endif<|MERGE_RESOLUTION|>--- conflicted
+++ resolved
@@ -283,10 +283,7 @@
     errorQuda("%s not implemented for %d threads", #kernel, tp.block.x); \
     }
 
-<<<<<<< HEAD
-=======
 #endif
->>>>>>> bcc8216b
 
 #define LAUNCH_KERNEL_MG_BLOCK_SIZE(kernel, tp, stream, arg, ...)                                                      \
   switch (tp.block.x) {                                                                                                \
