--- conflicted
+++ resolved
@@ -130,7 +130,7 @@
         typename            ReductionOp,
         typename            T>
     CUB_RUNTIME_FUNCTION
-    static qudaError_t Reduce(
+    static cudaError_t Reduce(
         void                *d_temp_storage,                    ///< [in] %Device-accessible allocation of temporary storage.  When NULL, the required allocation size is written to \p temp_storage_bytes and no work is done.
         size_t              &temp_storage_bytes,                ///< [in,out] Reference to size in bytes of \p d_temp_storage allocation
         InputIteratorT      d_in,                               ///< [in] Pointer to the input sequence of data items
@@ -139,13 +139,8 @@
         OffsetIteratorT     d_begin_offsets,                    ///< [in] Pointer to the sequence of beginning offsets of length \p num_segments, such that <tt>d_begin_offsets[i]</tt> is the first element of the <em>i</em><sup>th</sup> data segment in <tt>d_keys_*</tt> and <tt>d_values_*</tt>
         OffsetIteratorT     d_end_offsets,                      ///< [in] Pointer to the sequence of ending offsets of length \p num_segments, such that <tt>d_end_offsets[i]-1</tt> is the last element of the <em>i</em><sup>th</sup> data segment in <tt>d_keys_*</tt> and <tt>d_values_*</tt>.  If <tt>d_end_offsets[i]-1</tt> <= <tt>d_begin_offsets[i]</tt>, the <em>i</em><sup>th</sup> is considered empty.
         ReductionOp         reduction_op,                       ///< [in] Binary reduction functor 
-<<<<<<< HEAD
-        T                   initial_value,                               ///< [in] Initial value of the reduction for each segment
-        qudaStream_t        stream              = 0,            ///< [in] <b>[optional]</b> CUDA stream to launch kernels within.  Default is stream<sub>0</sub>.
-=======
         T                   initial_value,                      ///< [in] Initial value of the reduction for each segment
         cudaStream_t        stream              = 0,            ///< [in] <b>[optional]</b> CUDA stream to launch kernels within.  Default is stream<sub>0</sub>.
->>>>>>> a2543a25
         bool                debug_synchronous   = false)        ///< [in] <b>[optional]</b> Whether or not to synchronize the stream after every kernel launch to check for errors.  Also causes launch configurations to be printed to the console.  Default is \p false.
     {
         // Signed integer type for global offsets
@@ -217,21 +212,15 @@
         typename            OutputIteratorT,
         typename            OffsetIteratorT>
     CUB_RUNTIME_FUNCTION
-    static qudaError_t Sum(
+    static cudaError_t Sum(
         void                *d_temp_storage,                    ///< [in] %Device-accessible allocation of temporary storage.  When NULL, the required allocation size is written to \p temp_storage_bytes and no work is done.
         size_t              &temp_storage_bytes,                ///< [in,out] Reference to size in bytes of \p d_temp_storage allocation
         InputIteratorT      d_in,                               ///< [in] Pointer to the input sequence of data items
         OutputIteratorT     d_out,                              ///< [out] Pointer to the output aggregate
         int                 num_segments,                       ///< [in] The number of segments that comprise the sorting data
-<<<<<<< HEAD
-        int                 *d_begin_offsets,                   ///< [in] %Device-accessible pointer to the sequence of beginning offsets of length \p num_segments, such that <tt>d_begin_offsets[i]</tt> is the first element of the <em>i</em><sup>th</sup> data segment in <tt>d_keys_*</tt> and <tt>d_values_*</tt>
-        int                 *d_end_offsets,                     ///< [in] %Device-accessible pointer to the sequence of ending offsets of length \p num_segments, such that <tt>d_end_offsets[i]-1</tt> is the last element of the <em>i</em><sup>th</sup> data segment in <tt>d_keys_*</tt> and <tt>d_values_*</tt>.  If <tt>d_end_offsets[i]-1</tt> <= <tt>d_begin_offsets[i]</tt>, the <em>i</em><sup>th</sup> is considered empty.
-        qudaStream_t        stream              = 0,            ///< [in] <b>[optional]</b> CUDA stream to launch kernels within.  Default is stream<sub>0</sub>.
-=======
         OffsetIteratorT     d_begin_offsets,                    ///< [in] Pointer to the sequence of beginning offsets of length \p num_segments, such that <tt>d_begin_offsets[i]</tt> is the first element of the <em>i</em><sup>th</sup> data segment in <tt>d_keys_*</tt> and <tt>d_values_*</tt>
         OffsetIteratorT     d_end_offsets,                      ///< [in] Pointer to the sequence of ending offsets of length \p num_segments, such that <tt>d_end_offsets[i]-1</tt> is the last element of the <em>i</em><sup>th</sup> data segment in <tt>d_keys_*</tt> and <tt>d_values_*</tt>.  If <tt>d_end_offsets[i]-1</tt> <= <tt>d_begin_offsets[i]</tt>, the <em>i</em><sup>th</sup> is considered empty.
         cudaStream_t        stream              = 0,            ///< [in] <b>[optional]</b> CUDA stream to launch kernels within.  Default is stream<sub>0</sub>.
->>>>>>> a2543a25
         bool                debug_synchronous   = false)        ///< [in] <b>[optional]</b> Whether or not to synchronize the stream after every kernel launch to check for errors.  Also causes launch configurations to be printed to the console.  Default is \p false.
     {
         // Signed integer type for global offsets
@@ -308,21 +297,15 @@
         typename            OutputIteratorT,
         typename            OffsetIteratorT>
     CUB_RUNTIME_FUNCTION
-    static qudaError_t Min(
+    static cudaError_t Min(
         void                *d_temp_storage,                    ///< [in] %Device-accessible allocation of temporary storage.  When NULL, the required allocation size is written to \p temp_storage_bytes and no work is done.
         size_t              &temp_storage_bytes,                ///< [in,out] Reference to size in bytes of \p d_temp_storage allocation
         InputIteratorT      d_in,                               ///< [in] Pointer to the input sequence of data items
         OutputIteratorT     d_out,                              ///< [out] Pointer to the output aggregate
         int                 num_segments,                       ///< [in] The number of segments that comprise the sorting data
-<<<<<<< HEAD
-        int                 *d_begin_offsets,                   ///< [in] %Device-accessible pointer to the sequence of beginning offsets of length \p num_segments, such that <tt>d_begin_offsets[i]</tt> is the first element of the <em>i</em><sup>th</sup> data segment in <tt>d_keys_*</tt> and <tt>d_values_*</tt>
-        int                 *d_end_offsets,                     ///< [in] %Device-accessible pointer to the sequence of ending offsets of length \p num_segments, such that <tt>d_end_offsets[i]-1</tt> is the last element of the <em>i</em><sup>th</sup> data segment in <tt>d_keys_*</tt> and <tt>d_values_*</tt>.  If <tt>d_end_offsets[i]-1</tt> <= <tt>d_begin_offsets[i]</tt>, the <em>i</em><sup>th</sup> is considered empty.
-        qudaStream_t        stream              = 0,            ///< [in] <b>[optional]</b> CUDA stream to launch kernels within.  Default is stream<sub>0</sub>.
-=======
         OffsetIteratorT     d_begin_offsets,                    ///< [in] Pointer to the sequence of beginning offsets of length \p num_segments, such that <tt>d_begin_offsets[i]</tt> is the first element of the <em>i</em><sup>th</sup> data segment in <tt>d_keys_*</tt> and <tt>d_values_*</tt>
         OffsetIteratorT     d_end_offsets,                      ///< [in] Pointer to the sequence of ending offsets of length \p num_segments, such that <tt>d_end_offsets[i]-1</tt> is the last element of the <em>i</em><sup>th</sup> data segment in <tt>d_keys_*</tt> and <tt>d_values_*</tt>.  If <tt>d_end_offsets[i]-1</tt> <= <tt>d_begin_offsets[i]</tt>, the <em>i</em><sup>th</sup> is considered empty.
         cudaStream_t        stream              = 0,            ///< [in] <b>[optional]</b> CUDA stream to launch kernels within.  Default is stream<sub>0</sub>.
->>>>>>> a2543a25
         bool                debug_synchronous   = false)        ///< [in] <b>[optional]</b> Whether or not to synchronize the stream after every kernel launch to check for errors.  Also causes launch configurations to be printed to the console.  Default is \p false.
     {
         // Signed integer type for global offsets
@@ -399,21 +382,15 @@
         typename            OutputIteratorT,
         typename            OffsetIteratorT>
     CUB_RUNTIME_FUNCTION
-    static qudaError_t ArgMin(
+    static cudaError_t ArgMin(
         void                *d_temp_storage,                    ///< [in] %Device-accessible allocation of temporary storage.  When NULL, the required allocation size is written to \p temp_storage_bytes and no work is done.
         size_t              &temp_storage_bytes,                ///< [in,out] Reference to size in bytes of \p d_temp_storage allocation
         InputIteratorT      d_in,                               ///< [in] Pointer to the input sequence of data items
         OutputIteratorT     d_out,                              ///< [out] Pointer to the output aggregate
         int                 num_segments,                       ///< [in] The number of segments that comprise the sorting data
-<<<<<<< HEAD
-        int                 *d_begin_offsets,                   ///< [in] %Device-accessible pointer to the sequence of beginning offsets of length \p num_segments, such that <tt>d_begin_offsets[i]</tt> is the first element of the <em>i</em><sup>th</sup> data segment in <tt>d_keys_*</tt> and <tt>d_values_*</tt>
-        int                 *d_end_offsets,                     ///< [in] %Device-accessible pointer to the sequence of ending offsets of length \p num_segments, such that <tt>d_end_offsets[i]-1</tt> is the last element of the <em>i</em><sup>th</sup> data segment in <tt>d_keys_*</tt> and <tt>d_values_*</tt>.  If <tt>d_end_offsets[i]-1</tt> <= <tt>d_begin_offsets[i]</tt>, the <em>i</em><sup>th</sup> is considered empty.
-        qudaStream_t        stream              = 0,            ///< [in] <b>[optional]</b> CUDA stream to launch kernels within.  Default is stream<sub>0</sub>.
-=======
         OffsetIteratorT     d_begin_offsets,                    ///< [in] Pointer to the sequence of beginning offsets of length \p num_segments, such that <tt>d_begin_offsets[i]</tt> is the first element of the <em>i</em><sup>th</sup> data segment in <tt>d_keys_*</tt> and <tt>d_values_*</tt>
         OffsetIteratorT     d_end_offsets,                      ///< [in] Pointer to the sequence of ending offsets of length \p num_segments, such that <tt>d_end_offsets[i]-1</tt> is the last element of the <em>i</em><sup>th</sup> data segment in <tt>d_keys_*</tt> and <tt>d_values_*</tt>.  If <tt>d_end_offsets[i]-1</tt> <= <tt>d_begin_offsets[i]</tt>, the <em>i</em><sup>th</sup> is considered empty.
         cudaStream_t        stream              = 0,            ///< [in] <b>[optional]</b> CUDA stream to launch kernels within.  Default is stream<sub>0</sub>.
->>>>>>> a2543a25
         bool                debug_synchronous   = false)        ///< [in] <b>[optional]</b> Whether or not to synchronize the stream after every kernel launch to check for errors.  Also causes launch configurations to be printed to the console.  Default is \p false.
     {
         // Signed integer type for global offsets
@@ -503,21 +480,15 @@
         typename            OutputIteratorT,
         typename            OffsetIteratorT>
     CUB_RUNTIME_FUNCTION
-    static qudaError_t Max(
+    static cudaError_t Max(
         void                *d_temp_storage,                    ///< [in] %Device-accessible allocation of temporary storage.  When NULL, the required allocation size is written to \p temp_storage_bytes and no work is done.
         size_t              &temp_storage_bytes,                ///< [in,out] Reference to size in bytes of \p d_temp_storage allocation
         InputIteratorT      d_in,                               ///< [in] Pointer to the input sequence of data items
         OutputIteratorT     d_out,                              ///< [out] Pointer to the output aggregate
         int                 num_segments,                       ///< [in] The number of segments that comprise the sorting data
-<<<<<<< HEAD
-        int                 *d_begin_offsets,                   ///< [in] %Device-accessible pointer to the sequence of beginning offsets of length \p num_segments, such that <tt>d_begin_offsets[i]</tt> is the first element of the <em>i</em><sup>th</sup> data segment in <tt>d_keys_*</tt> and <tt>d_values_*</tt>
-        int                 *d_end_offsets,                     ///< [in] %Device-accessible pointer to the sequence of ending offsets of length \p num_segments, such that <tt>d_end_offsets[i]-1</tt> is the last element of the <em>i</em><sup>th</sup> data segment in <tt>d_keys_*</tt> and <tt>d_values_*</tt>.  If <tt>d_end_offsets[i]-1</tt> <= <tt>d_begin_offsets[i]</tt>, the <em>i</em><sup>th</sup> is considered empty.
-        qudaStream_t        stream              = 0,            ///< [in] <b>[optional]</b> CUDA stream to launch kernels within.  Default is stream<sub>0</sub>.
-=======
         OffsetIteratorT     d_begin_offsets,                    ///< [in] Pointer to the sequence of beginning offsets of length \p num_segments, such that <tt>d_begin_offsets[i]</tt> is the first element of the <em>i</em><sup>th</sup> data segment in <tt>d_keys_*</tt> and <tt>d_values_*</tt>
         OffsetIteratorT     d_end_offsets,                      ///< [in] Pointer to the sequence of ending offsets of length \p num_segments, such that <tt>d_end_offsets[i]-1</tt> is the last element of the <em>i</em><sup>th</sup> data segment in <tt>d_keys_*</tt> and <tt>d_values_*</tt>.  If <tt>d_end_offsets[i]-1</tt> <= <tt>d_begin_offsets[i]</tt>, the <em>i</em><sup>th</sup> is considered empty.
         cudaStream_t        stream              = 0,            ///< [in] <b>[optional]</b> CUDA stream to launch kernels within.  Default is stream<sub>0</sub>.
->>>>>>> a2543a25
         bool                debug_synchronous   = false)        ///< [in] <b>[optional]</b> Whether or not to synchronize the stream after every kernel launch to check for errors.  Also causes launch configurations to be printed to the console.  Default is \p false.
     {
         // Signed integer type for global offsets
@@ -594,21 +565,15 @@
         typename            OutputIteratorT,
         typename            OffsetIteratorT>
     CUB_RUNTIME_FUNCTION
-    static qudaError_t ArgMax(
+    static cudaError_t ArgMax(
         void                *d_temp_storage,                    ///< [in] %Device-accessible allocation of temporary storage.  When NULL, the required allocation size is written to \p temp_storage_bytes and no work is done.
         size_t              &temp_storage_bytes,                ///< [in,out] Reference to size in bytes of \p d_temp_storage allocation
         InputIteratorT      d_in,                               ///< [in] Pointer to the input sequence of data items
         OutputIteratorT     d_out,                              ///< [out] Pointer to the output aggregate
         int                 num_segments,                       ///< [in] The number of segments that comprise the sorting data
-<<<<<<< HEAD
-        int                 *d_begin_offsets,                   ///< [in] %Device-accessible pointer to the sequence of beginning offsets of length \p num_segments, such that <tt>d_begin_offsets[i]</tt> is the first element of the <em>i</em><sup>th</sup> data segment in <tt>d_keys_*</tt> and <tt>d_values_*</tt>
-        int                 *d_end_offsets,                     ///< [in] %Device-accessible pointer to the sequence of ending offsets of length \p num_segments, such that <tt>d_end_offsets[i]-1</tt> is the last element of the <em>i</em><sup>th</sup> data segment in <tt>d_keys_*</tt> and <tt>d_values_*</tt>.  If <tt>d_end_offsets[i]-1</tt> <= <tt>d_begin_offsets[i]</tt>, the <em>i</em><sup>th</sup> is considered empty.
-        qudaStream_t        stream              = 0,            ///< [in] <b>[optional]</b> CUDA stream to launch kernels within.  Default is stream<sub>0</sub>.
-=======
         OffsetIteratorT     d_begin_offsets,                    ///< [in] Pointer to the sequence of beginning offsets of length \p num_segments, such that <tt>d_begin_offsets[i]</tt> is the first element of the <em>i</em><sup>th</sup> data segment in <tt>d_keys_*</tt> and <tt>d_values_*</tt>
         OffsetIteratorT     d_end_offsets,                      ///< [in] Pointer to the sequence of ending offsets of length \p num_segments, such that <tt>d_end_offsets[i]-1</tt> is the last element of the <em>i</em><sup>th</sup> data segment in <tt>d_keys_*</tt> and <tt>d_values_*</tt>.  If <tt>d_end_offsets[i]-1</tt> <= <tt>d_begin_offsets[i]</tt>, the <em>i</em><sup>th</sup> is considered empty.
         cudaStream_t        stream              = 0,            ///< [in] <b>[optional]</b> CUDA stream to launch kernels within.  Default is stream<sub>0</sub>.
->>>>>>> a2543a25
         bool                debug_synchronous   = false)        ///< [in] <b>[optional]</b> Whether or not to synchronize the stream after every kernel launch to check for errors.  Also causes launch configurations to be printed to the console.  Default is \p false.
     {
         // Signed integer type for global offsets
