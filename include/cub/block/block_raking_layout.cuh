--- conflicted
+++ resolved
@@ -1,154 +1,3 @@
-<<<<<<< HEAD
-/******************************************************************************
- * Copyright (c) 2011, Duane Merrill.  All rights reserved.
- * Copyright (c) 2011-2014, NVIDIA CORPORATION.  All rights reserved.
- * 
- * Redistribution and use in source and binary forms, with or without
- * modification, are permitted provided that the following conditions are met:
- *     * Redistributions of source code must retain the above copyright
- *       notice, this list of conditions and the following disclaimer.
- *     * Redistributions in binary form must reproduce the above copyright
- *       notice, this list of conditions and the following disclaimer in the
- *       documentation and/or other materials provided with the distribution.
- *     * Neither the name of the NVIDIA CORPORATION nor the
- *       names of its contributors may be used to endorse or promote products
- *       derived from this software without specific prior written permission.
- * 
- * THIS SOFTWARE IS PROVIDED BY THE COPYRIGHT HOLDERS AND CONTRIBUTORS "AS IS" AND
- * ANY EXPRESS OR IMPLIED WARRANTIES, INCLUDING, BUT NOT LIMITED TO, THE IMPLIED
- * WARRANTIES OF MERCHANTABILITY AND FITNESS FOR A PARTICULAR PURPOSE ARE
- * DISCLAIMED. IN NO EVENT SHALL NVIDIA CORPORATION BE LIABLE FOR ANY
- * DIRECT, INDIRECT, INCIDENTAL, SPECIAL, EXEMPLARY, OR CONSEQUENTIAL DAMAGES
- * (INCLUDING, BUT NOT LIMITED TO, PROCUREMENT OF SUBSTITUTE GOODS OR SERVICES;
- * LOSS OF USE, DATA, OR PROFITS; OR BUSINESS INTERRUPTION) HOWEVER CAUSED AND
- * ON ANY THEORY OF LIABILITY, WHETHER IN CONTRACT, STRICT LIABILITY, OR TORT
- * (INCLUDING NEGLIGENCE OR OTHERWISE) ARISING IN ANY WAY OUT OF THE USE OF THIS
- * SOFTWARE, EVEN IF ADVISED OF THE POSSIBILITY OF SUCH DAMAGE.
- *
- ******************************************************************************/
-
-/**
- * \file
- * cub::BlockRakingLayout provides a conflict-free shared memory layout abstraction for warp-raking across thread block data.
- */
-
-
-#pragma once
-
-#include "../util_macro.cuh"
-#include "../util_arch.cuh"
-#include "../util_namespace.cuh"
-
-/// Optional outer namespace(s)
-CUB_NS_PREFIX
-
-/// CUB namespace
-namespace cub {
-
-/**
- * \brief BlockRakingLayout provides a conflict-free shared memory layout abstraction for 1D raking across thread block data.    ![](raking.png)
- * \ingroup BlockModule
- *
- * \par Overview
- * This type facilitates a shared memory usage pattern where a block of CUDA
- * threads places elements into shared memory and then reduces the active
- * parallelism to one "raking" warp of threads for serially aggregating consecutive
- * sequences of shared items.  Padding is inserted to eliminate bank conflicts
- * (for most data types).
- *
- * \tparam T                        The data type to be exchanged.
- * \tparam BLOCK_THREADS            The thread block size in threads.
- * \tparam PTX_ARCH                 <b>[optional]</b> \ptxversion
- */
-template <
-    typename    T,
-    int         BLOCK_THREADS,
-    int         PTX_ARCH = CUB_PTX_ARCH>
-struct BlockRakingLayout
-{
-    //---------------------------------------------------------------------
-    // Constants and type definitions
-    //---------------------------------------------------------------------
-
-    enum
-    {
-        /// The total number of elements that need to be cooperatively reduced
-        SHARED_ELEMENTS = BLOCK_THREADS,
-
-        /// Maximum number of warp-synchronous raking threads
-        MAX_RAKING_THREADS = CUB_MIN(BLOCK_THREADS, CUB_WARP_THREADS(PTX_ARCH)),
-
-        /// Number of raking elements per warp-synchronous raking thread (rounded up)
-        SEGMENT_LENGTH = (SHARED_ELEMENTS + MAX_RAKING_THREADS - 1) / MAX_RAKING_THREADS,
-
-        /// Never use a raking thread that will have no valid data (e.g., when BLOCK_THREADS is 62 and SEGMENT_LENGTH is 2, we should only use 31 raking threads)
-        RAKING_THREADS = (SHARED_ELEMENTS + SEGMENT_LENGTH - 1) / SEGMENT_LENGTH,
-
-        /// Whether we will have bank conflicts (technically we should find out if the GCD is > 1)
-        HAS_CONFLICTS = (CUB_SMEM_BANKS(PTX_ARCH) % SEGMENT_LENGTH == 0),
-
-        /// Degree of bank conflicts (e.g., 4-way)
-        CONFLICT_DEGREE = (HAS_CONFLICTS) ?
-            (MAX_RAKING_THREADS * SEGMENT_LENGTH) / CUB_SMEM_BANKS(PTX_ARCH) :
-            1,
-
-        /// Pad each segment length with one element if degree of bank conflicts is greater than 4-way (heuristic)
-        SEGMENT_PADDING = (CONFLICT_DEGREE > CUB_PREFER_CONFLICT_OVER_PADDING(PTX_ARCH)) ? 1 : 0,
-//        SEGMENT_PADDING = (HAS_CONFLICTS) ? 1 : 0,
-
-        /// Total number of elements in the raking grid
-        GRID_ELEMENTS = RAKING_THREADS * (SEGMENT_LENGTH + SEGMENT_PADDING),
-
-        /// Whether or not we need bounds checking during raking (the number of reduction elements is not a multiple of the number of raking threads)
-        UNGUARDED = (SHARED_ELEMENTS % RAKING_THREADS == 0),
-    };
-
-
-    /**
-     * \brief Shared memory storage type
-     */
-    typedef T _TempStorage[BlockRakingLayout::GRID_ELEMENTS];
-
-    /// Alias wrapper allowing storage to be unioned
-    struct TempStorage : Uninitialized<_TempStorage> {};
-
-
-    /**
-     * \brief Returns the location for the calling thread to place data into the grid
-     */
-    static __device__ __forceinline__ T* PlacementPtr(
-        TempStorage &temp_storage,
-        int linear_tid)
-    {
-        // Offset for partial
-        unsigned int offset = linear_tid;
-
-        // Add in one padding element for every segment
-        if (SEGMENT_PADDING > 0)
-        {
-            offset += offset / SEGMENT_LENGTH;
-        }
-
-        // Incorporating a block of padding partials every shared memory segment
-        return temp_storage.Alias() + offset;
-    }
-
-
-    /**
-     * \brief Returns the location for the calling thread to begin sequential raking
-     */
-    static __device__ __forceinline__ T* RakingPtr(
-        TempStorage &temp_storage,
-        int linear_tid)
-    {
-        return temp_storage.Alias() + (linear_tid * (SEGMENT_LENGTH + SEGMENT_PADDING));
-    }
-};
-
-}               // CUB namespace
-CUB_NS_POSTFIX  // Optional outer namespace(s)
-
-=======
 /******************************************************************************
  * Copyright (c) 2011, Duane Merrill.  All rights reserved.
  * Copyright (c) 2011-2015, NVIDIA CORPORATION.  All rights reserved.
@@ -298,4 +147,3 @@
 
 }               // CUB namespace
 CUB_NS_POSTFIX  // Optional outer namespace(s)
->>>>>>> 9cfad35c
