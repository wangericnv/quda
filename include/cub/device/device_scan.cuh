--- conflicted
+++ resolved
@@ -1,424 +1,3 @@
-<<<<<<< HEAD
-
-/******************************************************************************
- * Copyright (c) 2011, Duane Merrill.  All rights reserved.
- * Copyright (c) 2011-2014, NVIDIA CORPORATION.  All rights reserved.
- *
- * Redistribution and use in source and binary forms, with or without
- * modification, are permitted provided that the following conditions are met:
- *     * Redistributions of source code must retain the above copyright
- *       notice, this list of conditions and the following disclaimer.
- *     * Redistributions in binary form must reproduce the above copyright
- *       notice, this list of conditions and the following disclaimer in the
- *       documentation and/or other materials provided with the distribution.
- *     * Neither the name of the NVIDIA CORPORATION nor the
- *       names of its contributors may be used to endorse or promote products
- *       derived from this software without specific prior written permission.
- *
- * THIS SOFTWARE IS PROVIDED BY THE COPYRIGHT HOLDERS AND CONTRIBUTORS "AS IS" AND
- * ANY EXPRESS OR IMPLIED WARRANTIES, INCLUDING, BUT NOT LIMITED TO, THE IMPLIED
- * WARRANTIES OF MERCHANTABILITY AND FITNESS FOR A PARTICULAR PURPOSE ARE
- * DISCLAIMED. IN NO EVENT SHALL NVIDIA CORPORATION BE LIABLE FOR ANY
- * DIRECT, INDIRECT, INCIDENTAL, SPECIAL, EXEMPLARY, OR CONSEQUENTIAL DAMAGES
- * (INCLUDING, BUT NOT LIMITED TO, PROCUREMENT OF SUBSTITUTE GOODS OR SERVICES;
- * LOSS OF USE, DATA, OR PROFITS; OR BUSINESS INTERRUPTION) HOWEVER CAUSED AND
- * ON ANY THEORY OF LIABILITY, WHETHER IN CONTRACT, STRICT LIABILITY, OR TORT
- * (INCLUDING NEGLIGENCE OR OTHERWISE) ARISING IN ANY WAY OUT OF THE USE OF THIS
- * SOFTWARE, EVEN IF ADVISED OF THE POSSIBILITY OF SUCH DAMAGE.
- *
- ******************************************************************************/
-
-/**
- * \file
- * cub::DeviceScan provides device-wide, parallel operations for computing a prefix scan across a sequence of data items residing within global memory.
- */
-
-#pragma once
-
-#include <stdio.h>
-#include <iterator>
-
-#include "dispatch/device_scan_dispatch.cuh"
-#include "../util_namespace.cuh"
-
-/// Optional outer namespace(s)
-CUB_NS_PREFIX
-
-/// CUB namespace
-namespace cub {
-
-
-/**
- * \brief DeviceScan provides device-wide, parallel operations for computing a prefix scan across a sequence of data items residing within global memory. ![](device_scan.png)
- * \ingroup DeviceModule
- *
- * \par Overview
- * Given a sequence of input elements and a binary reduction operator, a [<em>prefix scan</em>](http://en.wikipedia.org/wiki/Prefix_sum)
- * produces an output sequence where each element is computed to be the reduction
- * of the elements occurring earlier in the input sequence.  <em>Prefix sum</em>
- * connotes a prefix scan with the addition operator. The term \em inclusive indicates
- * that the <em>i</em><sup>th</sup> output reduction incorporates the <em>i</em><sup>th</sup> input.
- * The term \em exclusive indicates the <em>i</em><sup>th</sup> input is not incorporated into
- * the <em>i</em><sup>th</sup> output reduction.
- *
- * \par Usage Considerations
- * \cdp_class{DeviceScan}
- *
- * \par Performance
- * \linear_performance{prefix scan}
- *
- * \par
- * The following chart illustrates DeviceScan::ExclusiveSum
- * performance across different CUDA architectures for \p int32 keys.
- * \plots_below
- *
- * \image html scan_int32.png
- *
- */
-struct DeviceScan
-{
-    /******************************************************************//**
-     * \name Exclusive scans
-     *********************************************************************/
-    //@{
-
-    /**
-     * \brief Computes a device-wide exclusive prefix sum.
-     *
-     * \par
-     * - Supports non-commutative sum operators.
-     * - \devicestorage
-     * - \cdp
-     *
-     * \par Performance
-     * The following charts illustrate saturated exclusive sum performance across different
-     * CUDA architectures for \p int32 and \p int64 items, respectively.
-     *
-     * \image html scan_int32.png
-     * \image html scan_int64.png
-     *
-     * \par Snippet
-     * The code snippet below illustrates the exclusive prefix sum of an \p int device vector.
-     * \par
-     * \code
-     * #include <cub/cub.cuh>   // or equivalently <cub/device/device_scan.cuh>
-     *
-     * // Declare, allocate, and initialize device pointers for input and output
-     * int  num_items;      // e.g., 7
-     * int  *d_in;          // e.g., [8, 6, 7, 5, 3, 0, 9]
-     * int  *d_out;         // e.g., [ ,  ,  ,  ,  ,  ,  ]
-     * ...
-     *
-     * // Determine temporary device storage requirements
-     * void     *d_temp_storage = NULL;
-     * size_t   temp_storage_bytes = 0;
-     * cub::DeviceScan::ExclusiveSum(d_temp_storage, temp_storage_bytes, d_in, d_out, num_items);
-     *
-     * // Allocate temporary storage
-     * cudaMalloc(&d_temp_storage, temp_storage_bytes);
-     *
-     * // Run exclusive prefix sum
-     * cub::DeviceScan::ExclusiveSum(d_temp_storage, temp_storage_bytes, d_in, d_out, num_items);
-     *
-     * // d_out s<-- [0, 8, 14, 21, 26, 29, 29]
-     *
-     * \endcode
-     *
-     * \tparam InputIterator      <b>[inferred]</b> Random-access input iterator type for reading scan input data \iterator
-     * \tparam OutputIterator     <b>[inferred]</b> Random-access output iterator type for writing scan output data \iterator
-     */
-    template <
-        typename        InputIterator,
-        typename        OutputIterator>
-    CUB_RUNTIME_FUNCTION
-    static cudaError_t ExclusiveSum(
-        void            *d_temp_storage,                    ///< [in] %Device allocation of temporary storage.  When NULL, the required allocation size is written to \p temp_storage_bytes and no work is done.
-        size_t          &temp_storage_bytes,                ///< [in,out] Reference to size in bytes of \p d_temp_storage allocation
-        InputIterator   d_in,                               ///< [in] Pointer to the input sequence of data items
-        OutputIterator  d_out,                              ///< [out] Pointer to the output sequence of data items
-        int             num_items,                          ///< [in] Total number of input items (i.e., the length of \p d_in)
-        cudaStream_t    stream              = 0,            ///< [in] <b>[optional]</b> CUDA stream to launch kernels within.  Default is stream<sub>0</sub>.
-        bool            debug_synchronous   = false)        ///< [in] <b>[optional]</b> Whether or not to synchronize the stream after every kernel launch to check for errors.  May cause significant slowdown.  Default is \p false.
-    {
-        // Signed integer type for global offsets
-        typedef int Offset;
-
-        // Scan data type
-        typedef typename std::iterator_traits<InputIterator>::value_type T;
-
-        return DeviceScanDispatch<InputIterator, OutputIterator, Sum, T, Offset>::Dispatch(
-            d_temp_storage,
-            temp_storage_bytes,
-            d_in,
-            d_out,
-            Sum(),
-            T(),
-            num_items,
-            stream,
-            debug_synchronous);
-    }
-
-
-    /**
-     * \brief Computes a device-wide exclusive prefix scan using the specified binary \p scan_op functor.
-     *
-     * \par
-     * - Supports non-commutative scan operators.
-     * - \devicestorage
-     * - \cdp
-     *
-     * \par Performance
-     * Performance is typically similar to DeviceScan::ExclusiveSum.
-     *
-     * \par Snippet
-     * The code snippet below illustrates the exclusive prefix min-scan of an \p int device vector
-     * \par
-     * \code
-     * #include <cub/cub.cuh>   // or equivalently <cub/device/device_scan.cuh>
-     *
-     * // CustomMin functor
-     * struct CustomMin
-     * {
-     *     template <typename T>
-     *     CUB_RUNTIME_FUNCTION __forceinline__
-     *     T operator()(const T &a, const T &b) const {
-     *         return (b < a) ? b : a;
-     *     }
-     * };
-     *
-     * // Declare, allocate, and initialize device pointers for input and output
-     * int          num_items;      // e.g., 7
-     * int          *d_in;          // e.g., [8, 6, 7, 5, 3, 0, 9]
-     * int          *d_out;         // e.g., [ ,  ,  ,  ,  ,  ,  ]
-     * CustomMin    min_op
-     * ...
-     *
-     * // Determine temporary device storage requirements for exclusive prefix scan
-     * void     *d_temp_storage = NULL;
-     * size_t   temp_storage_bytes = 0;
-     * cub::DeviceScan::ExclusiveScan(d_temp_storage, temp_storage_bytes, d_in, d_out, min_op, (int) MAX_INT, num_items);
-     *
-     * // Allocate temporary storage for exclusive prefix scan
-     * cudaMalloc(&d_temp_storage, temp_storage_bytes);
-     *
-     * // Run exclusive prefix min-scan
-     * cub::DeviceScan::ExclusiveScan(d_temp_storage, temp_storage_bytes, d_in, d_out, min_op, (int) MAX_INT, num_items);
-     *
-     * // d_out <-- [2147483647, 8, 6, 6, 5, 3, 0]
-     *
-     * \endcode
-     *
-     * \tparam InputIterator    <b>[inferred]</b> Random-access input iterator type for reading scan input data \iterator
-     * \tparam OutputIterator   <b>[inferred]</b> Random-access output iterator type for writing scan output data \iterator
-     * \tparam ScanOp           <b>[inferred]</b> Binary scan functor type having member <tt>T operator()(const T &a, const T &b)</tt>
-     * \tparam Identity         <b>[inferred]</b> Type of the \p identity value used Binary scan functor type having member <tt>T operator()(const T &a, const T &b)</tt>
-     */
-    template <
-        typename        InputIterator,
-        typename        OutputIterator,
-        typename        ScanOp,
-        typename        Identity>
-    CUB_RUNTIME_FUNCTION
-    static cudaError_t ExclusiveScan(
-        void            *d_temp_storage,                    ///< [in] %Device allocation of temporary storage.  When NULL, the required allocation size is written to \p temp_storage_bytes and no work is done.
-        size_t          &temp_storage_bytes,                ///< [in,out] Reference to size in bytes of \p d_temp_storage allocation
-        InputIterator   d_in,                               ///< [in] Pointer to the input sequence of data items
-        OutputIterator  d_out,                              ///< [out] Pointer to the output sequence of data items
-        ScanOp          scan_op,                            ///< [in] Binary scan functor (e.g., an instance of cub::Sum, cub::Min, cub::Max, etc.)
-        Identity        identity,                           ///< [in] Identity element
-        int             num_items,                          ///< [in] Total number of input items (i.e., the length of \p d_in)
-        cudaStream_t    stream              = 0,            ///< [in] <b>[optional]</b> CUDA stream to launch kernels within.  Default is stream<sub>0</sub>.
-        bool            debug_synchronous   = false)        ///< [in] <b>[optional]</b> Whether or not to synchronize the stream after every kernel launch to check for errors.  May cause significant slowdown.  Default is \p false.
-    {
-        // Signed integer type for global offsets
-        typedef int Offset;
-
-        return DeviceScanDispatch<InputIterator, OutputIterator, ScanOp, Identity, Offset>::Dispatch(
-            d_temp_storage,
-            temp_storage_bytes,
-            d_in,
-            d_out,
-            scan_op,
-            identity,
-            num_items,
-            stream,
-            debug_synchronous);
-    }
-
-
-    //@}  end member group
-    /******************************************************************//**
-     * \name Inclusive scans
-     *********************************************************************/
-    //@{
-
-
-    /**
-     * \brief Computes a device-wide inclusive prefix sum.
-     *
-     * \par
-     * - Supports non-commutative sum operators.
-     * - \devicestorage
-     * - \cdp
-     *
-     * \par Performance
-     * Performance is typically similar to DeviceScan::ExclusiveSum.
-     *
-     * \par Snippet
-     * The code snippet below illustrates the inclusive prefix sum of an \p int device vector.
-     * \par
-     * \code
-     * #include <cub/cub.cuh>   // or equivalently <cub/device/device_scan.cuh>
-     *
-     * // Declare, allocate, and initialize device pointers for input and output
-     * int  num_items;      // e.g., 7
-     * int  *d_in;          // e.g., [8, 6, 7, 5, 3, 0, 9]
-     * int  *d_out;         // e.g., [ ,  ,  ,  ,  ,  ,  ]
-     * ...
-     *
-     * // Determine temporary device storage requirements for inclusive prefix sum
-     * void     *d_temp_storage = NULL;
-     * size_t   temp_storage_bytes = 0;
-     * cub::DeviceScan::InclusiveSum(d_temp_storage, temp_storage_bytes, d_in, d_out, num_items);
-     *
-     * // Allocate temporary storage for inclusive prefix sum
-     * cudaMalloc(&d_temp_storage, temp_storage_bytes);
-     *
-     * // Run inclusive prefix sum
-     * cub::DeviceScan::InclusiveSum(d_temp_storage, temp_storage_bytes, d_in, d_out, num_items);
-     *
-     * // d_out <-- [8, 14, 21, 26, 29, 29, 38]
-     *
-     * \endcode
-     *
-     * \tparam InputIterator      <b>[inferred]</b> Random-access input iterator type for reading scan input data \iterator
-     * \tparam OutputIterator     <b>[inferred]</b> Random-access output iterator type for writing scan output data \iterator
-     */
-    template <
-        typename            InputIterator,
-        typename            OutputIterator>
-    CUB_RUNTIME_FUNCTION
-    static cudaError_t InclusiveSum(
-        void                *d_temp_storage,                    ///< [in] %Device allocation of temporary storage.  When NULL, the required allocation size is written to \p temp_storage_bytes and no work is done.
-        size_t              &temp_storage_bytes,                ///< [in,out] Reference to size in bytes of \p d_temp_storage allocation
-        InputIterator       d_in,                               ///< [in] Pointer to the input sequence of data items
-        OutputIterator      d_out,                              ///< [out] Pointer to the output sequence of data items
-        int                 num_items,                          ///< [in] Total number of input items (i.e., the length of \p d_in)
-        cudaStream_t        stream             = 0,             ///< [in] <b>[optional]</b> CUDA stream to launch kernels within.  Default is stream<sub>0</sub>.
-        bool                debug_synchronous  = false)         ///< [in] <b>[optional]</b> Whether or not to synchronize the stream after every kernel launch to check for errors.  May cause significant slowdown.  Default is \p false.
-    {
-        // Signed integer type for global offsets
-        typedef int Offset;
-
-        return DeviceScanDispatch<InputIterator, OutputIterator, Sum, NullType, Offset>::Dispatch(
-            d_temp_storage,
-            temp_storage_bytes,
-            d_in,
-            d_out,
-            Sum(),
-            NullType(),
-            num_items,
-            stream,
-            debug_synchronous);
-    }
-
-
-    /**
-     * \brief Computes a device-wide inclusive prefix scan using the specified binary \p scan_op functor.
-     *
-     * \par
-     * - Supports non-commutative scan operators.
-     * - \devicestorage
-     * - \cdp
-     *
-     * \par Performance
-     * Performance is typically similar to DeviceScan::ExclusiveSum.
-     *
-     * \par Snippet
-     * The code snippet below illustrates the inclusive prefix min-scan of an \p int device vector.
-     * \par
-     * \code
-     * #include <cub/cub.cuh>   // or equivalently <cub/device/device_scan.cuh>
-     *
-     * // CustomMin functor
-     * struct CustomMin
-     * {
-     *     template <typename T>
-     *     CUB_RUNTIME_FUNCTION __forceinline__
-     *     T operator()(const T &a, const T &b) const {
-     *         return (b < a) ? b : a;
-     *     }
-     * };
-     *
-     * // Declare, allocate, and initialize device pointers for input and output
-     * int          num_items;      // e.g., 7
-     * int          *d_in;          // e.g., [8, 6, 7, 5, 3, 0, 9]
-     * int          *d_out;         // e.g., [ ,  ,  ,  ,  ,  ,  ]
-     * CustomMin    min_op;
-     * ...
-     *
-     * // Determine temporary device storage requirements for inclusive prefix scan
-     * void *d_temp_storage = NULL;
-     * size_t temp_storage_bytes = 0;
-     * cub::DeviceScan::InclusiveScan(d_temp_storage, temp_storage_bytes, d_in, d_out, min_op, num_items);
-     *
-     * // Allocate temporary storage for inclusive prefix scan
-     * cudaMalloc(&d_temp_storage, temp_storage_bytes);
-     *
-     * // Run inclusive prefix min-scan
-     * cub::DeviceScan::InclusiveScan(d_temp_storage, temp_storage_bytes, d_in, d_out, min_op, num_items);
-     *
-     * // d_out <-- [8, 6, 6, 5, 3, 0, 0]
-     *
-     * \endcode
-     *
-     * \tparam InputIterator    <b>[inferred]</b> Random-access input iterator type for reading scan input data \iterator
-     * \tparam OutputIterator   <b>[inferred]</b> Random-access output iterator type for writing scan output data \iterator
-     * \tparam ScanOp           <b>[inferred]</b> Binary scan functor type having member <tt>T operator()(const T &a, const T &b)</tt>
-     */
-    template <
-        typename        InputIterator,
-        typename        OutputIterator,
-        typename        ScanOp>
-    CUB_RUNTIME_FUNCTION
-    static cudaError_t InclusiveScan(
-        void            *d_temp_storage,                    ///< [in] %Device allocation of temporary storage.  When NULL, the required allocation size is written to \p temp_storage_bytes and no work is done.
-        size_t          &temp_storage_bytes,                ///< [in,out] Reference to size in bytes of \p d_temp_storage allocation
-        InputIterator   d_in,                               ///< [in] Pointer to the input sequence of data items
-        OutputIterator  d_out,                              ///< [out] Pointer to the output sequence of data items
-        ScanOp          scan_op,                            ///< [in] Binary scan functor (e.g., an instance of cub::Sum, cub::Min, cub::Max, etc.)
-        int             num_items,                          ///< [in] Total number of input items (i.e., the length of \p d_in)
-        cudaStream_t    stream             = 0,             ///< [in] <b>[optional]</b> CUDA stream to launch kernels within.  Default is stream<sub>0</sub>.
-        bool            debug_synchronous  = false)         ///< [in] <b>[optional]</b> Whether or not to synchronize the stream after every kernel launch to check for errors.  May cause significant slowdown.  Default is \p false.
-    {
-        // Signed integer type for global offsets
-        typedef int Offset;
-
-        return DeviceScanDispatch<InputIterator, OutputIterator, ScanOp, NullType, Offset>::Dispatch(
-            d_temp_storage,
-            temp_storage_bytes,
-            d_in,
-            d_out,
-            scan_op,
-            NullType(),
-            num_items,
-            stream,
-            debug_synchronous);
-    }
-
-    //@}  end member group
-
-};
-
-/**
- * \example example_device_scan.cu
- */
-
-}               // CUB namespace
-CUB_NS_POSTFIX  // Optional outer namespace(s)
-
-
-=======
 
 /******************************************************************************
  * Copyright (c) 2011, Duane Merrill.  All rights reserved.
@@ -837,4 +416,3 @@
 }               // CUB namespace
 CUB_NS_POSTFIX  // Optional outer namespace(s)
 
->>>>>>> 9cfad35c
