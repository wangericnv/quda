--- conflicted
+++ resolved
@@ -38,11 +38,7 @@
 #include <iterator>
 #include <limits>
 
-<<<<<<< HEAD
-#include "dispatch/device_histogram_dispatch.cuh"
-=======
 #include "dispatch/dispatch_histogram.cuh"
->>>>>>> caa992f3
 #include "../util_namespace.cuh"
 
 /// Optional outer namespace(s)
@@ -128,11 +124,7 @@
     CUB_RUNTIME_FUNCTION
     static cudaError_t HistogramEven(
         void*               d_temp_storage,                             ///< [in] %Device allocation of temporary storage.  When NULL, the required allocation size is written to \p temp_storage_bytes and no work is done.
-<<<<<<< HEAD
-        size_t              &temp_storage_bytes,                        ///< [in,out] Reference to size in bytes of \p d_temp_storage allocation
-=======
         size_t&             temp_storage_bytes,                        ///< [in,out] Reference to size in bytes of \p d_temp_storage allocation
->>>>>>> caa992f3
         SampleIteratorT     d_samples,                                  ///< [in] The pointer to the input sequence of data samples.
         CounterT*           d_histogram,                                ///< [out] The pointer to the histogram counter output array of length <tt>num_levels</tt> - 1.
         int                 num_levels,                                 ///< [in] The number of boundaries (levels) for delineating histogram samples.  Implies that the number of bins is <tt>num_levels</tt> - 1.
@@ -232,11 +224,7 @@
     CUB_RUNTIME_FUNCTION
     static cudaError_t HistogramEven(
         void*               d_temp_storage,                             ///< [in] %Device allocation of temporary storage.  When NULL, the required allocation size is written to \p temp_storage_bytes and no work is done.
-<<<<<<< HEAD
-        size_t              &temp_storage_bytes,                        ///< [in,out] Reference to size in bytes of \p d_temp_storage allocation
-=======
         size_t&             temp_storage_bytes,                        ///< [in,out] Reference to size in bytes of \p d_temp_storage allocation
->>>>>>> caa992f3
         SampleIteratorT     d_samples,                                  ///< [in] The pointer to the input sequence of data samples.
         CounterT*           d_histogram,                                ///< [out] The pointer to the histogram counter output array of length <tt>num_levels</tt> - 1.
         int                 num_levels,                                 ///< [in] The number of boundaries (levels) for delineating histogram samples.  Implies that the number of bins is <tt>num_levels</tt> - 1.
@@ -339,11 +327,7 @@
     CUB_RUNTIME_FUNCTION
     static cudaError_t MultiHistogramEven(
         void*               d_temp_storage,                             ///< [in] %Device allocation of temporary storage.  When NULL, the required allocation size is written to \p temp_storage_bytes and no work is done.
-<<<<<<< HEAD
-        size_t              &temp_storage_bytes,                        ///< [in,out] Reference to size in bytes of \p d_temp_storage allocation
-=======
         size_t&             temp_storage_bytes,                        ///< [in,out] Reference to size in bytes of \p d_temp_storage allocation
->>>>>>> caa992f3
         SampleIteratorT     d_samples,                                  ///< [in] The pointer to the multi-channel input sequence of data samples. The samples from different channels are assumed to be interleaved (e.g., an array of 32-bit pixels where each pixel consists of four <em>RGBA</em> 8-bit samples).
         CounterT*           d_histogram[NUM_ACTIVE_CHANNELS],           ///< [out] The pointers to the histogram counter output arrays, one for each active channel.  For channel<sub><em>i</em></sub>, the allocation length of <tt>d_histogram[i]</tt> should be <tt>num_levels[i]</tt> - 1.
         int                 num_levels[NUM_ACTIVE_CHANNELS],            ///< [in] The number of boundaries (levels) for delineating histogram samples in each active channel.  Implies that the number of bins for channel<sub><em>i</em></sub> is <tt>num_levels[i]</tt> - 1.
@@ -451,11 +435,7 @@
     CUB_RUNTIME_FUNCTION
     static cudaError_t MultiHistogramEven(
         void*               d_temp_storage,                             ///< [in] %Device allocation of temporary storage.  When NULL, the required allocation size is written to \p temp_storage_bytes and no work is done.
-<<<<<<< HEAD
-        size_t              &temp_storage_bytes,                        ///< [in,out] Reference to size in bytes of \p d_temp_storage allocation
-=======
         size_t&             temp_storage_bytes,                        ///< [in,out] Reference to size in bytes of \p d_temp_storage allocation
->>>>>>> caa992f3
         SampleIteratorT     d_samples,                                  ///< [in] The pointer to the multi-channel input sequence of data samples. The samples from different channels are assumed to be interleaved (e.g., an array of 32-bit pixels where each pixel consists of four <em>RGBA</em> 8-bit samples).
         CounterT*           d_histogram[NUM_ACTIVE_CHANNELS],           ///< [out] The pointers to the histogram counter output arrays, one for each active channel.  For channel<sub><em>i</em></sub>, the allocation length of <tt>d_histogram[i]</tt> should be <tt>num_levels[i]</tt> - 1.
         int                 num_levels[NUM_ACTIVE_CHANNELS],            ///< [in] The number of boundaries (levels) for delineating histogram samples in each active channel.  Implies that the number of bins for channel<sub><em>i</em></sub> is <tt>num_levels[i]</tt> - 1.
@@ -476,21 +456,13 @@
             // Down-convert OffsetT data type
 
 
-<<<<<<< HEAD
-            return DeviceHistogramDispatch<NUM_CHANNELS, NUM_ACTIVE_CHANNELS, SampleIteratorT, CounterT, LevelT, int>::DispatchEven(
-=======
             return DipatchHistogram<NUM_CHANNELS, NUM_ACTIVE_CHANNELS, SampleIteratorT, CounterT, LevelT, int>::DispatchEven(
->>>>>>> caa992f3
                 d_temp_storage, temp_storage_bytes, d_samples, d_histogram, num_levels, lower_level, upper_level,
                 (int) num_row_pixels, (int) num_rows, (int) (row_stride_bytes / sizeof(SampleT)),
                 stream, debug_synchronous, is_byte_sample);
         }
 
-<<<<<<< HEAD
-        return DeviceHistogramDispatch<NUM_CHANNELS, NUM_ACTIVE_CHANNELS, SampleIteratorT, CounterT, LevelT, OffsetT>::DispatchEven(
-=======
         return DipatchHistogram<NUM_CHANNELS, NUM_ACTIVE_CHANNELS, SampleIteratorT, CounterT, LevelT, OffsetT>::DispatchEven(
->>>>>>> caa992f3
             d_temp_storage, temp_storage_bytes, d_samples, d_histogram, num_levels, lower_level, upper_level,
             num_row_pixels, num_rows, (OffsetT) (row_stride_bytes / sizeof(SampleT)),
             stream, debug_synchronous, is_byte_sample);
@@ -559,11 +531,7 @@
     CUB_RUNTIME_FUNCTION
     static cudaError_t HistogramRange(
         void*               d_temp_storage,                         ///< [in] %Device allocation of temporary storage.  When NULL, the required allocation size is written to \p temp_storage_bytes and no work is done.
-<<<<<<< HEAD
-        size_t              &temp_storage_bytes,                    ///< [in,out] Reference to size in bytes of \p d_temp_storage allocation
-=======
         size_t&             temp_storage_bytes,                    ///< [in,out] Reference to size in bytes of \p d_temp_storage allocation
->>>>>>> caa992f3
         SampleIteratorT     d_samples,                              ///< [in] The pointer to the input sequence of data samples.
         CounterT*           d_histogram,                            ///< [out] The pointer to the histogram counter output array of length <tt>num_levels</tt> - 1.
         int                 num_levels,                             ///< [in] The number of boundaries (levels) for delineating histogram samples.  Implies that the number of bins is <tt>num_levels</tt> - 1.
@@ -659,11 +627,7 @@
     CUB_RUNTIME_FUNCTION
     static cudaError_t HistogramRange(
         void*               d_temp_storage,                         ///< [in] %Device allocation of temporary storage.  When NULL, the required allocation size is written to \p temp_storage_bytes and no work is done.
-<<<<<<< HEAD
-        size_t              &temp_storage_bytes,                    ///< [in,out] Reference to size in bytes of \p d_temp_storage allocation
-=======
         size_t&             temp_storage_bytes,                    ///< [in,out] Reference to size in bytes of \p d_temp_storage allocation
->>>>>>> caa992f3
         SampleIteratorT     d_samples,                              ///< [in] The pointer to the input sequence of data samples.
         CounterT*           d_histogram,                            ///< [out] The pointer to the histogram counter output array of length <tt>num_levels</tt> - 1.
         int                 num_levels,                             ///< [in] The number of boundaries (levels) for delineating histogram samples.  Implies that the number of bins is <tt>num_levels</tt> - 1.
@@ -763,11 +727,7 @@
     CUB_RUNTIME_FUNCTION
     static cudaError_t MultiHistogramRange(
         void*               d_temp_storage,                         ///< [in] %Device allocation of temporary storage.  When NULL, the required allocation size is written to \p temp_storage_bytes and no work is done.
-<<<<<<< HEAD
-        size_t              &temp_storage_bytes,                    ///< [in,out] Reference to size in bytes of \p d_temp_storage allocation
-=======
         size_t&             temp_storage_bytes,                    ///< [in,out] Reference to size in bytes of \p d_temp_storage allocation
->>>>>>> caa992f3
         SampleIteratorT     d_samples,                              ///< [in] The pointer to the multi-channel input sequence of data samples. The samples from different channels are assumed to be interleaved (e.g., an array of 32-bit pixels where each pixel consists of four <em>RGBA</em> 8-bit samples).
         CounterT*           d_histogram[NUM_ACTIVE_CHANNELS],       ///< [out] The pointers to the histogram counter output arrays, one for each active channel.  For channel<sub><em>i</em></sub>, the allocation length of <tt>d_histogram[i]</tt> should be <tt>num_levels[i]</tt> - 1.
         int                 num_levels[NUM_ACTIVE_CHANNELS],        ///< [in] The number of boundaries (levels) for delineating histogram samples in each active channel.  Implies that the number of bins for channel<sub><em>i</em></sub> is <tt>num_levels[i]</tt> - 1.
@@ -871,11 +831,7 @@
     CUB_RUNTIME_FUNCTION
     static cudaError_t MultiHistogramRange(
         void*               d_temp_storage,                         ///< [in] %Device allocation of temporary storage.  When NULL, the required allocation size is written to \p temp_storage_bytes and no work is done.
-<<<<<<< HEAD
-        size_t              &temp_storage_bytes,                    ///< [in,out] Reference to size in bytes of \p d_temp_storage allocation
-=======
         size_t&             temp_storage_bytes,                    ///< [in,out] Reference to size in bytes of \p d_temp_storage allocation
->>>>>>> caa992f3
         SampleIteratorT     d_samples,                              ///< [in] The pointer to the multi-channel input sequence of data samples. The samples from different channels are assumed to be interleaved (e.g., an array of 32-bit pixels where each pixel consists of four <em>RGBA</em> 8-bit samples).
         CounterT*           d_histogram[NUM_ACTIVE_CHANNELS],       ///< [out] The pointers to the histogram counter output arrays, one for each active channel.  For channel<sub><em>i</em></sub>, the allocation length of <tt>d_histogram[i]</tt> should be <tt>num_levels[i]</tt> - 1.
         int                 num_levels[NUM_ACTIVE_CHANNELS],        ///< [in] The number of boundaries (levels) for delineating histogram samples in each active channel.  Implies that the number of bins for channel<sub><em>i</em></sub> is <tt>num_levels[i]</tt> - 1.
@@ -893,21 +849,13 @@
         if ((sizeof(OffsetT) > sizeof(int)) && (row_stride_bytes * num_rows < std::numeric_limits<int>::max()))
         {
             // Down-convert OffsetT data type
-<<<<<<< HEAD
-            return DeviceHistogramDispatch<NUM_CHANNELS, NUM_ACTIVE_CHANNELS, SampleIteratorT, CounterT, LevelT, int>::DispatchRange(
-=======
             return DipatchHistogram<NUM_CHANNELS, NUM_ACTIVE_CHANNELS, SampleIteratorT, CounterT, LevelT, int>::DispatchRange(
->>>>>>> caa992f3
                 d_temp_storage, temp_storage_bytes, d_samples, d_histogram, num_levels, d_levels,
                 (int) num_row_pixels, (int) num_rows, (int) (row_stride_bytes / sizeof(SampleT)),
                 stream, debug_synchronous, is_byte_sample);
         }
 
-<<<<<<< HEAD
-        return DeviceHistogramDispatch<NUM_CHANNELS, NUM_ACTIVE_CHANNELS, SampleIteratorT, CounterT, LevelT, OffsetT>::DispatchRange(
-=======
         return DipatchHistogram<NUM_CHANNELS, NUM_ACTIVE_CHANNELS, SampleIteratorT, CounterT, LevelT, OffsetT>::DispatchRange(
->>>>>>> caa992f3
             d_temp_storage, temp_storage_bytes, d_samples, d_histogram, num_levels, d_levels,
             num_row_pixels, num_rows, (OffsetT) (row_stride_bytes / sizeof(SampleT)),
             stream, debug_synchronous, is_byte_sample);
