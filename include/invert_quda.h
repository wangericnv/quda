--- conflicted
+++ resolved
@@ -191,12 +191,8 @@
     /**
        Default constructor
      */
-<<<<<<< HEAD
-    SolverParam() : compute_true_res(true), verbosity_precondition(QUDA_SILENT) { ; }
-=======
-  SolverParam() : compute_null_vector(QUDA_COMPUTE_NULL_VECTOR_NO),
-    verbosity_precondition(QUDA_SILENT), compute_true_res(true) { ; }
->>>>>>> a2d42dd2
+    SolverParam() : compute_null_vector(QUDA_COMPUTE_NULL_VECTOR_NO),
+      compute_true_res(true), verbosity_precondition(QUDA_SILENT) { ; }
 
     /**
        Constructor that matches the initial values to that of the
