--- conflicted
+++ resolved
@@ -106,125 +106,106 @@
     */
     void resizeBuffer(size_t bytes) const;
 
-<<<<<<< HEAD
  public:
-  /**
-     Constructor for creating a LatticeField from a LatticeFieldParam
-     @param param Contains the metadata for creating the LatticeField
-  */
-  LatticeField(const LatticeFieldParam &param);
-
-  /**
-     Destructor for LatticeField
-  */
-  virtual ~LatticeField() { ; }
-
-  /**
-     Free the pinned-memory buffer 
-   */
-  static void freeBuffer();
-
-  /**
-     @return The dimension of the lattice 
-  */
-  int Ndim() const { return nDim; }
-
-  /**
-     @return The pointer to the lattice-dimension array
-  */
-  const int* X() const { return x; }
-
-  /**
-     @return The full-field volume
-  */
-  int Volume() const { return volume; }
-
-  /**
-     @return The single-parity volume
-  */
-  int VolumeCB() const { return volumeCB; }
-
-  /**
-     @param i The dimension of the requested surface 
-     @return The single-parity surface of dimension i
-  */
-  int SurfaceCB(const int i) const { return surfaceCB[i]; }
-
-  /**
-     @return The single-parity stride of the field     
-  */
-  int Stride() const { return stride; }
-
-  /**
-     @return The field padding
-  */
-  int Pad() const { return pad; }
-
-  /**
-     @return The field precision
-  */
-  QudaPrecision Precision() const { return precision; }
-
-  /**
-     @return The location of the field
-  */
-  QudaFieldLocation Location() const;
-
-  /**
-     @return The verbosity of the field
-  */
-  QudaVerbosity Verbosity() const { return verbosity; }
-
-  /**
-     @return The total storage allocated
-  */
-  size_t GBytes() const { return total_bytes / (1<<30); }
-
-  /**
-     Check that the metadata of *this and a are compatible
-     @param a The LatticeField to which we are comparing
-  */
-  void checkField(const LatticeField &a);
-
-  /**
-     Read in the field specified by filenemae
-     @param filename The name of the file to read
-  */
-  virtual void read(char *filename);
-
-  /**
-     Write the field in the file specified by filename
-     @param filename The name of the file to write
-  */
-  virtual void write(char *filename);
-
-};
-=======
-  public:
+
+    /**
+       Constructor for creating a LatticeField from a LatticeFieldParam
+       @param param Contains the metadata for creating the LatticeField
+    */
     LatticeField(const LatticeFieldParam &param);
+
+    /**
+       Destructor for LatticeField
+    */
     virtual ~LatticeField() { ; }
-
-    /** Free the pinned-memory buffer */
+    
+    /**
+       Free the pinned-memory buffer 
+    */
     static void freeBuffer();
-
+    
+    /**
+       @return The dimension of the lattice 
+    */
     int Ndim() const { return nDim; }
+    
+    /**
+       @return The pointer to the lattice-dimension array
+    */
     const int* X() const { return x; }
+    
+    /**
+       @return The full-field volume
+    */
     int Volume() const { return volume; }
+    
+    /**
+       @return The single-parity volume
+    */
     int VolumeCB() const { return volumeCB; }
+    
+    /**
+       @param i The dimension of the requested surface 
+       @return The single-parity surface of dimension i
+    */
     const int* SurfaceCB() const { return surfaceCB; }
+    
+    /**
+       @param i The dimension of the requested surface 
+       @return The single-parity surface of dimension i
+    */
     int SurfaceCB(const int i) const { return surfaceCB[i]; }
+    
+    /**
+       @return The single-parity stride of the field     
+    */
     int Stride() const { return stride; }
+    
+    /**
+       @return The field padding
+    */
     int Pad() const { return pad; }
-
+    
+    /**
+       @return The field precision
+    */
     QudaPrecision Precision() const { return precision; }
+    
+    /**
+       @return The location of the field
+    */
     QudaFieldLocation Location() const;
+    
+    /**
+       @return The verbosity of the field
+    */
     QudaVerbosity Verbosity() const { return verbosity; }
-    size_t GBytes() const { return total_bytes / (1<<30); } // returns total storage allocated
-
-    void checkField(const LatticeField &);
+    
+    /**
+       @return The total storage allocated
+    */
+    size_t GBytes() const { return total_bytes / (1<<30); }
+    
+    /**
+       Check that the metadata of *this and a are compatible
+       @param a The LatticeField to which we are comparing
+    */
+    void checkField(const LatticeField &a);
+    
+    /**
+       Read in the field specified by filenemae
+       @param filename The name of the file to read
+    */
+    virtual void read(char *filename);
+    
+    /**
+       Write the field in the file specified by filename
+       @param filename The name of the file to write
+    */
+    virtual void write(char *filename);
+    
   };
->>>>>>> 1395c214
-
+  
 } // namespace quda
 
 #endif // _LATTICE_FIELD_H