--- conflicted
+++ resolved
@@ -1123,23 +1123,16 @@
       */
       template <int N, typename Float, QudaGhostExchange ghostExchange_, QudaStaggeredPhase = QUDA_STAGGERED_PHASE_NO>
       struct Reconstruct {
-<<<<<<< HEAD
-        typedef typename mapper<Float>::type RegType;
-        RegType scale;
-        RegType scale_inv;
+        using real = typename mapper<Float>::type;
+        using complex = complex<real>;
+        real scale;
+        real scale_inv;
         Reconstruct(const GaugeField &u) :
           scale(isFixed<Float>::value ? u.LinkMax() : 1.0),
           scale_inv(isFixed<Float>::value ? 1.0 / scale : 1.0)
         {
         }
 
-=======
-        using real = typename mapper<Float>::type;
-        using complex = complex<real>;
-        real scale;
-        real scale_inv;
-        Reconstruct(const GaugeField &u) : scale(u.LinkMax()), scale_inv(1.0 / scale) {}
->>>>>>> c71386da
         Reconstruct(const Reconstruct<N, Float, ghostExchange_> &recon) : scale(recon.scale), scale_inv(recon.scale_inv)
         {
         }
