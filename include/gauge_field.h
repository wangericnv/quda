--- conflicted
+++ resolved
@@ -76,31 +76,8 @@
       order(QUDA_INVALID_GAUGE_ORDER), fixed(QUDA_GAUGE_FIXED_NO),
       link_type(QUDA_WILSON_LINKS), t_boundary(QUDA_INVALID_T_BOUNDARY), anisotropy(1.0),
       tadpole(1.0), scale(1.0), gauge(0), create(QUDA_NULL_FIELD_CREATE), geometry(geometry),
-<<<<<<< HEAD
-      compute_fat_link_max(false), ghostExchange(ghostExchange),
-      staggeredPhaseType(QUDA_INVALID_STAGGERED_PHASE), staggeredPhaseApplied(false), staggered_u1_emulation(false), staggered_2link_term(false), i_mu(0.0)
-      {
-	// variables declared in LatticeFieldParam
-	this->precision = precision;
-	this->nDim = 4;
-	this->pad = pad;
-	for(int dir=0; dir<nDim; ++dir) {
-	  this->x[dir] = x[dir];
-	  this->r[dir] = 0;
-	}
-      }
-
-  GaugeFieldParam(void *h_gauge, const QudaGaugeParam &param) : LatticeFieldParam(param),
-      nColor(3), nFace(0), reconstruct(QUDA_RECONSTRUCT_NO), order(param.gauge_order), 
-      fixed(param.gauge_fix), link_type(param.type), t_boundary(param.t_boundary), 
-      anisotropy(param.anisotropy), tadpole(param.tadpole_coeff), scale(param.scale), gauge(h_gauge), 
-      create(QUDA_REFERENCE_FIELD_CREATE), geometry(QUDA_VECTOR_GEOMETRY),
-      compute_fat_link_max(false), ghostExchange(QUDA_GHOST_EXCHANGE_PAD),
-      staggeredPhaseType(param.staggered_phase_type), 
-      staggeredPhaseApplied(param.staggered_phase_applied), staggered_u1_emulation(param._2d_u1_emulation), staggered_2link_term(param._2link_term), i_mu(param.i_mu)
-=======
       compute_fat_link_max(false), staggeredPhaseType(QUDA_STAGGERED_PHASE_NO),
-      staggeredPhaseApplied(false), i_mu(0.0)
+      staggeredPhaseApplied(false), staggered_u1_emulation(false), staggered_2link_term(false),  i_mu(0.0)
       { }
 
   GaugeFieldParam(void *h_gauge, const QudaGaugeParam &param, QudaLinkType link_type_=QUDA_INVALID_LINKS)
@@ -110,8 +87,7 @@
       anisotropy(param.anisotropy), tadpole(param.tadpole_coeff), scale(param.scale), gauge(h_gauge),
       create(QUDA_REFERENCE_FIELD_CREATE), geometry(QUDA_VECTOR_GEOMETRY),
       compute_fat_link_max(false), staggeredPhaseType(param.staggered_phase_type),
-      staggeredPhaseApplied(param.staggered_phase_applied), i_mu(param.i_mu)
->>>>>>> a11b2cc8
+      staggeredPhaseApplied(param.staggered_phase_applied), staggered_u1_emulation(param._2d_u1_emulation), staggered_2link_term(param._2link_term), i_mu(param.i_mu)
 	{
 	  if (link_type == QUDA_WILSON_LINKS || link_type == QUDA_ASQTAD_FAT_LINKS) nFace = 1;
 	  else if (link_type == QUDA_ASQTAD_LONG_LINKS) nFace = 3;
