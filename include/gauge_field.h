#ifndef _GAUGE_QUDA_H
#define _GAUGE_QUDA_H

#include <quda_internal.h>
#include <quda.h>
#include <lattice_field.h>

namespace quda {

  struct GaugeFieldParam : public LatticeFieldParam {

    QudaFieldLocation location; // where are we storing the field (CUDA or GPU)?
    int nColor;
    int nFace;

    QudaReconstructType reconstruct;
    QudaGaugeFieldOrder order;
    QudaGaugeFixed fixed;
    QudaLinkType link_type;
    QudaTboundary t_boundary;

    double anisotropy;
    double tadpole;
    void *gauge; // used when we use a reference to an external field

    QudaFieldCreate create; // used to determine the type of field created

    QudaFieldGeometry geometry; // whether the field is a scale, vector or tensor

    // whether we need to compute the fat link maxima
    // FIXME temporary flag until we have a kernel that can do this, then we just do this in copy()
    // always set to false, requires external override
    bool compute_fat_link_max;

    /** The staggered phase convention to use */
    QudaStaggeredPhase staggeredPhaseType;

    /** Whether the staggered phase factor has been applied */
    bool staggeredPhaseApplied;

    /** Imaginary chemical potential */
    double i_mu;

    /** Offset into MILC site struct to the desired matrix field (only if gauge_order=MILC_SITE_GAUGE_ORDER) */
    size_t site_offset;

    /** Size of MILC site struct (only if gauge_order=MILC_SITE_GAUGE_ORDER) */
    size_t site_size;

    // Default constructor
    GaugeFieldParam(void *const h_gauge = NULL) :
      LatticeFieldParam(),
      location(QUDA_INVALID_FIELD_LOCATION),
      nColor(3),
      nFace(0),
      reconstruct(QUDA_RECONSTRUCT_NO),
      order(QUDA_INVALID_GAUGE_ORDER),
      fixed(QUDA_GAUGE_FIXED_NO),
      link_type(QUDA_WILSON_LINKS),
      t_boundary(QUDA_INVALID_T_BOUNDARY),
      anisotropy(1.0),
      tadpole(1.0),
      gauge(h_gauge),
      create(QUDA_REFERENCE_FIELD_CREATE),
      geometry(QUDA_VECTOR_GEOMETRY),
      compute_fat_link_max(false),
      staggeredPhaseType(QUDA_STAGGERED_PHASE_NO),
      staggeredPhaseApplied(false),
      i_mu(0.0),
      site_offset(0),
      site_size(0)
    {
    }

    GaugeFieldParam(const GaugeField &u);

    GaugeFieldParam(const int *x, const QudaPrecision precision, const QudaReconstructType reconstruct, const int pad,
                    const QudaFieldGeometry geometry, const QudaGhostExchange ghostExchange = QUDA_GHOST_EXCHANGE_PAD) :
      LatticeFieldParam(4, x, pad, precision, ghostExchange),
      location(QUDA_INVALID_FIELD_LOCATION),
      nColor(3),
      nFace(0),
      reconstruct(reconstruct),
      order(QUDA_INVALID_GAUGE_ORDER),
      fixed(QUDA_GAUGE_FIXED_NO),
      link_type(QUDA_WILSON_LINKS),
      t_boundary(QUDA_INVALID_T_BOUNDARY),
      anisotropy(1.0),
      tadpole(1.0),
      gauge(0),
      create(QUDA_NULL_FIELD_CREATE),
      geometry(geometry),
      compute_fat_link_max(false),
      staggeredPhaseType(QUDA_STAGGERED_PHASE_NO),
      staggeredPhaseApplied(false),
      i_mu(0.0),
      site_offset(0),
      site_size(0)
    {
    }

  GaugeFieldParam(void *h_gauge, const QudaGaugeParam &param, QudaLinkType link_type_=QUDA_INVALID_LINKS)
    : LatticeFieldParam(param), location(QUDA_CPU_FIELD_LOCATION),
      nColor(3), nFace(0), reconstruct(QUDA_RECONSTRUCT_NO),
      order(param.gauge_order), fixed(param.gauge_fix),
      link_type(link_type_ != QUDA_INVALID_LINKS ? link_type_ : param.type), t_boundary(param.t_boundary),
      anisotropy(param.anisotropy), tadpole(param.tadpole_coeff), gauge(h_gauge),
      create(QUDA_REFERENCE_FIELD_CREATE), geometry(QUDA_VECTOR_GEOMETRY),
      compute_fat_link_max(false), staggeredPhaseType(param.staggered_phase_type),
      staggeredPhaseApplied(param.staggered_phase_applied), i_mu(param.i_mu),
      site_offset(param.gauge_offset), site_size(param.site_size)
	{
	  switch(link_type) {
	  case QUDA_SU3_LINKS:
	  case QUDA_GENERAL_LINKS:
	  case QUDA_SMEARED_LINKS:
	  case QUDA_MOMENTUM_LINKS:
	    nFace = 1; break;
	  case QUDA_THREE_LINKS:
	    nFace = 3; break;
	  default:
	    errorQuda("Error: invalid link type(%d)\n", link_type);
	  }
	}

        /**
           @brief Helper function for setting the precision and corresponding
           field order for QUDA internal fields.
           @param precision The precision to use
         */
        void setPrecision(QudaPrecision precision, bool force_native = false)
        {
          // is the current status in native field order?
          bool native = force_native ? true : false;
          if (precision == QUDA_DOUBLE_PRECISION) {
            if (order == QUDA_FLOAT2_GAUGE_ORDER) native = true;
          } else if (precision == QUDA_SINGLE_PRECISION || precision == QUDA_HALF_PRECISION
                     || precision == QUDA_QUARTER_PRECISION) {
            if (reconstruct == QUDA_RECONSTRUCT_NO) {
              if (order == QUDA_FLOAT2_GAUGE_ORDER) native = true;
            } else if (reconstruct == QUDA_RECONSTRUCT_12 || reconstruct == QUDA_RECONSTRUCT_13) {
              if (order == QUDA_FLOAT4_GAUGE_ORDER) native = true;
            } else if (reconstruct == QUDA_RECONSTRUCT_8 || reconstruct == QUDA_RECONSTRUCT_9) {
              if (order == QUDA_FLOAT4_GAUGE_ORDER) native = true;
            } else if (reconstruct == QUDA_RECONSTRUCT_10) {
              if (order == QUDA_FLOAT2_GAUGE_ORDER) native = true;
            }
          }

          this->precision = precision;
          this->ghost_precision = precision;

          if (native) {
            order = (precision == QUDA_DOUBLE_PRECISION || reconstruct == QUDA_RECONSTRUCT_NO
                     || reconstruct == QUDA_RECONSTRUCT_10) ?
              QUDA_FLOAT2_GAUGE_ORDER :
              QUDA_FLOAT4_GAUGE_ORDER;
          }
        }
  };

  std::ostream& operator<<(std::ostream& output, const GaugeFieldParam& param);

  class GaugeField : public LatticeField {

  protected:
<<<<<<< HEAD
    size_t bytes; // bytes allocated per full field 
    size_t phase_offset; // offset in bytes to gauge phases - useful to keep track of texture alignment
    size_t phase_bytes;  // bytes needed to store the phases
    size_t length;
    size_t real_length;
    int nColor;
    int nFace;
    QudaFieldGeometry geometry; // whether the field is a scale, vector or tensor

    QudaReconstructType reconstruct;
    int nInternal; // number of degrees of freedom per link matrix
    QudaGaugeFieldOrder order;
    QudaGaugeFixed fixed;
    QudaLinkType link_type;
    QudaTboundary t_boundary;

    double anisotropy;
    double tadpole;
    double fat_link_max;

    QudaFieldCreate create; // used to determine the type of field created

    mutable void *ghost[2*QUDA_MAX_DIM]; // stores the ghost zone of the gauge field (non-native fields only)

    mutable int ghostFace[QUDA_MAX_DIM];// the size of each face

    /**
       The staggered phase convention to use
    */
    QudaStaggeredPhase staggeredPhaseType;

    /**
       Whether the staggered phase factor has been applied
    */
    bool staggeredPhaseApplied;

    /**
       @brief Exchange the buffers across all dimensions in a given direction
       @param[out] recv Receive buffer
       @param[in] send Send buffer
       @param[in] dir Direction in which we are sending (forwards OR backwards only)
    */
    void exchange(void **recv, void **send, QudaDirection dir) const;

    /**
       Imaginary chemical potential
    */
    double i_mu;

    /**
       Offset into MILC site struct to the desired matrix field (only if gauge_order=MILC_SITE_GAUGE_ORDER)
    */
    size_t site_offset;

    /**
       Size of MILC site struct (only if gauge_order=MILC_SITE_GAUGE_ORDER)
    */
    size_t site_size;

    /**
       Compute the required extended ghost zone sizes and offsets
       @param[in] R Radius of the ghost zone
       @param[in] no_comms_fill If true we create a full halo
       regardless of partitioning
       @param[in] bidir Is this a bi-directional exchange - if not
       then we alias the fowards and backwards offsetss
    */
    void createGhostZone(const int *R, bool no_comms_fill, bool bidir=true) const;

    /**
       @brief Set the vol_string and aux_string for use in tuning
    */
    void setTuningString();
=======
      size_t bytes;        // bytes allocated per full field
      size_t phase_offset; // offset in bytes to gauge phases - useful to keep track of texture alignment
      size_t phase_bytes;  // bytes needed to store the phases
      size_t length;
      size_t real_length;
      int nColor;
      int nFace;
      QudaFieldGeometry geometry; // whether the field is a scale, vector or tensor

      QudaReconstructType reconstruct;
      int nInternal; // number of degrees of freedom per link matrix
      QudaGaugeFieldOrder order;
      QudaGaugeFixed fixed;
      QudaLinkType link_type;
      QudaTboundary t_boundary;

      double anisotropy;
      double tadpole;
      double fat_link_max;

      QudaFieldCreate create; // used to determine the type of field created

      mutable void *ghost[2 * QUDA_MAX_DIM]; // stores the ghost zone of the gauge field (non-native fields only)

      mutable int ghostFace[QUDA_MAX_DIM]; // the size of each face

      /**
         The staggered phase convention to use
      */
      QudaStaggeredPhase staggeredPhaseType;

      /**
         Whether the staggered phase factor has been applied
      */
      bool staggeredPhaseApplied;

      /**
         @brief Exchange the buffers across all dimensions in a given direction
         @param[out] recv Receive buffer
         @param[in] send Send buffer
         @param[in] dir Direction in which we are sending (forwards OR backwards only)
      */
      void exchange(void **recv, void **send, QudaDirection dir) const;

      /**
         Imaginary chemical potential
      */
      double i_mu;

      /**
         Offset into MILC site struct to the desired matrix field (only if gauge_order=MILC_SITE_GAUGE_ORDER)
      */
      size_t site_offset;

      /**
         Size of MILC site struct (only if gauge_order=MILC_SITE_GAUGE_ORDER)
      */
      size_t site_size;

      /**
         Compute the required extended ghost zone sizes and offsets
         @param[in] R Radius of the ghost zone
         @param[in] no_comms_fill If true we create a full halo
         regardless of partitioning
         @param[in] bidir Is this a bi-directional exchange - if not
         then we alias the fowards and backwards offsetss
      */
      void createGhostZone(const int *R, bool no_comms_fill, bool bidir = true) const;

      /**
         @brief Set the vol_string and aux_string for use in tuning
      */
      void setTuningString();
>>>>>>> d4450cc3

  public:
    GaugeField(const GaugeFieldParam &param);
    virtual ~GaugeField();

    virtual void exchangeGhost(QudaLinkDirection = QUDA_LINK_BACKWARDS) = 0;
    virtual void injectGhost(QudaLinkDirection = QUDA_LINK_BACKWARDS) = 0;

    size_t Length() const { return length; }
    int Ncolor() const { return nColor; }
    QudaReconstructType Reconstruct() const { return reconstruct; }
    QudaGaugeFieldOrder Order() const { return order; }
    double Anisotropy() const { return anisotropy; }
    double Tadpole() const { return tadpole; }
    QudaTboundary TBoundary() const { return t_boundary; }
    QudaLinkType LinkType() const { return link_type; }
    QudaGaugeFixed GaugeFixed() const { return fixed; }
    QudaGaugeFieldOrder FieldOrder() const { return order; }
    QudaFieldGeometry Geometry() const { return geometry; }
    QudaStaggeredPhase StaggeredPhase() const { return staggeredPhaseType; }
    bool StaggeredPhaseApplied() const { return staggeredPhaseApplied; }

    /**
       Apply the staggered phase factors to the gauge field.
       @param[in] phase The phase we will apply to the field.  If this
       is QUDA_STAGGERED_PHASE_INVALID, the default value, then apply
       the phase set internal to the field.
    */
    void applyStaggeredPhase(QudaStaggeredPhase phase=QUDA_STAGGERED_PHASE_INVALID);

    /**
       Remove the staggered phase factors from the gauge field.
    */
    void removeStaggeredPhase();

    /**
       Return the imaginary chemical potential applied to this field
    */
    double iMu() const { return i_mu; }

    const double& LinkMax() const { return fat_link_max; }
    int Nface() const { return nFace; }

    /**
       @brief This does routine will populate the border / halo region of a
       gauge field that has been created using copyExtendedGauge.
       @param R The thickness of the extended region in each dimension
       @param no_comms_fill Do local exchange to fill out the extended
       region in non-partitioned dimensions
    */
    virtual void exchangeExtendedGhost(const int *R, bool no_comms_fill = false) = 0;

    /**
       @brief This does routine will populate the border / halo region
       of a gauge field that has been created using copyExtendedGauge.
       Overloaded variant that will start and stop a comms profile.
       @param R The thickness of the extended region in each dimension
       @param profile TimeProfile intance which will record the time taken
       @param no_comms_fill Do local exchange to fill out the extended
       region in non-partitioned dimensions
    */
    virtual void exchangeExtendedGhost(const int *R, TimeProfile &profile, bool no_comms_fill = false) = 0;

    void checkField(const LatticeField &) const;

    /**
       This function returns true if the field is stored in an
       internal field order for the given precision.
    */
    bool isNative() const;

    size_t Bytes() const { return bytes; }
    size_t PhaseBytes() const { return phase_bytes; }
    size_t PhaseOffset() const { return phase_offset; }

    virtual void* Gauge_p() { errorQuda("Not implemented"); return (void*)0;}
    virtual void* Even_p() { errorQuda("Not implemented"); return (void*)0;}
    virtual void* Odd_p() { errorQuda("Not implemented"); return (void*)0;}

    virtual const void* Gauge_p() const { errorQuda("Not implemented"); return (void*)0;}
    virtual const void* Even_p() const { errorQuda("Not implemented"); return (void*)0;}
    virtual const void* Odd_p() const { errorQuda("Not implemented"); return (void*)0;}

    const void** Ghost() const {
      if ( isNative() ) errorQuda("No ghost zone pointer for quda-native gauge fields");
      return (const void**)ghost;
    }

    void** Ghost() {
      if ( isNative() ) errorQuda("No ghost zone pointer for quda-native gauge fields");
      return ghost;
    }

    /**
       @return The offset into the struct to the start of the gauge
       field (only for order = QUDA_MILC_SITE_GAUGE_ORDER)
     */
    size_t SiteOffset() const { return site_offset; }

    /**
       @return The size of the struct into which the gauge
       field is packed (only for order = QUDA_MILC_SITE_GAUGE_ORDER)
     */
    size_t SiteSize() const { return site_size; }

    /**
       Set all field elements to zero (virtual)
    */
    virtual void zero() = 0;

    /**
     * Generic gauge field copy
     * @param[in] src Source from which we are copying
     */
    virtual void copy(const GaugeField &src) = 0;

    /**
       @brief Compute the L1 norm of the field
       @param[in] dim Which dimension we are taking the norm of (dim=-1 mean all dimensions)
       @return L1 norm
     */
    double norm1(int dim=-1) const;

    /**
       @brief Compute the L2 norm squared of the field
       @param[in] dim Which dimension we are taking the norm of (dim=-1 mean all dimensions)
       @return L2 norm squared
     */
    double norm2(int dim=-1) const;

    /**
       @brief Compute the absolute maximum of the field (Linfinity norm)
       @param[in] dim Which dimension we are taking the norm of (dim=-1 mean all dimensions)
       @return Absolute maximum value
     */
    double abs_max(int dim=-1) const;

    /**
       @brief Compute the absolute minimum of the field
       @param[in] dim Which dimension we are taking the norm of (dim=-1 mean all dimensions)
       @return Absolute minimum value
     */
    double abs_min(int dim=-1) const;

    /**
       Compute checksum of this gauge field: this uses a XOR-based checksum method
       @param[in] mini Whether to compute a mini checksum or global checksum.
       A mini checksum only computes the checksum over a subset of the lattice
       sites and is to be used for online comparisons, e.g., checking
       a field has changed with a global update algorithm.
       @return checksum value
     */
    uint64_t checksum(bool mini=false) const;

    /**
       @brief Create the gauge field, with meta data specified in the
       parameter struct.
       @param param Parameter struct specifying the gauge field
       @return Pointer to allcoated gauge field
    */
    static GaugeField* Create(const GaugeFieldParam &param);

  };

  class cudaGaugeField : public GaugeField {

  private:
    void *gauge;
    void *gauge_h; // mapped-memory pointer when allocating on the host
    void *even;
    void *odd;

    /**
       @brief Initialize the padded region to 0
     */
    void zeroPad();

#ifdef USE_TEXTURE_OBJECTS
    cudaTextureObject_t tex;
    cudaTextureObject_t evenTex;
    cudaTextureObject_t oddTex;
    cudaTextureObject_t phaseTex;
    cudaTextureObject_t evenPhaseTex;
    cudaTextureObject_t oddPhaseTex;
    void createTexObject(cudaTextureObject_t &tex, void *gauge, bool full, bool isPhase=false);
    void destroyTexObject();
#endif

  public:
    cudaGaugeField(const GaugeFieldParam &);
    virtual ~cudaGaugeField();

    /**
       @brief Exchange the ghost and store store in the padded region
       @param[in] link_direction Which links are we exchanging: this
       flag only applies to bi-directional coarse-link fields
     */
    void exchangeGhost(QudaLinkDirection link_direction = QUDA_LINK_BACKWARDS);

    /**
       @brief The opposite of exchangeGhost: take the ghost zone on x,
       send to node x-1, and inject back into the field
       @param[in] link_direction Which links are we injecting: this
       flag only applies to bi-directional coarse-link fields
     */
    void injectGhost(QudaLinkDirection link_direction = QUDA_LINK_BACKWARDS);

    /**
       @brief Create the communication handlers and buffers
       @param[in] R The thickness of the extended region in each dimension
       @param[in] no_comms_fill Do local exchange to fill out the extended
       region in non-partitioned dimensions
       @param[in] bidir Whether to allocate communication buffers to
       allow for simultaneous bi-directional exchange.  If false, then
       the forwards and backwards buffers will alias (saving memory).
    */
    void createComms(const int *R, bool no_comms_fill, bool bidir=true);

    /**
       @brief Allocate the ghost buffers
       @param[in] R The thickness of the extended region in each dimension
       @param[in] no_comms_fill Do local exchange to fill out the extended
       @param[in] bidir Is this a bi-directional exchange - if not
       then we alias the fowards and backwards offsetss
       region in non-partitioned dimensions
    */
    void allocateGhostBuffer(const int *R, bool no_comms_fill, bool bidir=true) const;

    /**
       @brief Start the receive communicators
       @param[in] dim The communication dimension
       @param[in] dir The communication direction (0=backwards, 1=forwards)
    */
    void recvStart(int dim, int dir);

    /**
       @brief Start the sending communicators
       @param[in] dim The communication dimension
       @param[in] dir The communication direction (0=backwards, 1=forwards)
       @param[in] stream_p Pointer to CUDA stream to post the
       communication in (if 0, then use null stream)
    */
    void sendStart(int dim, int dir, cudaStream_t *stream_p=nullptr);

    /**
       @brief Wait for communication to complete
       @param[in] dim The communication dimension
       @param[in] dir The communication direction (0=backwards, 1=forwards)
    */
    void commsComplete(int dim, int dir);

    /**
       @brief This does routine will populate the border / halo region of a
       gauge field that has been created using copyExtendedGauge.
       @param R The thickness of the extended region in each dimension
       @param no_comms_fill Do local exchange to fill out the extended
       region in non-partitioned dimensions
    */
    void exchangeExtendedGhost(const int *R, bool no_comms_fill=false);

    /**
       @brief This does routine will populate the border / halo region
       of a gauge field that has been created using copyExtendedGauge.
       Overloaded variant that will start and stop a comms profile.
       @param R The thickness of the extended region in each dimension
       @param profile TimeProfile intance which will record the time taken
       @param no_comms_fill Do local exchange to fill out the extended
       region in non-partitioned dimensions
    */
    void exchangeExtendedGhost(const int *R, TimeProfile &profile, bool no_comms_fill=false);

    /**
     * Generic gauge field copy
     * @param[in] src Source from which we are copying
     */
    void copy(const GaugeField &src);

    /**
       @brief Download into this field from a CPU field
       @param[in] cpu The CPU field source
    */
    void loadCPUField(const cpuGaugeField &cpu);

    /**
       @brief Download into this field from a CPU field.  Overloaded
       variant that includes profiling
       @param[in] cpu The CPU field source
       @param[in] profile Time profile to record the transfer
    */
    void loadCPUField(const cpuGaugeField &cpu, TimeProfile &profile);

    /**
       @brief Upload from this field into a CPU field
       @param[out] cpu The CPU field source
    */
    void saveCPUField(cpuGaugeField &cpu) const;

    /**
       @brief Upload from this field into a CPU field.  Overloaded
       variant that includes profiling.
       @param[out] cpu The CPU field source
       @param[in] profile Time profile to record the transfer
    */
    void saveCPUField(cpuGaugeField &cpu, TimeProfile &profile) const;

    // (ab)use with care
    void* Gauge_p() { return gauge; }
    void* Even_p() { return even; }
    void* Odd_p() { return odd; }

    const void* Gauge_p() const { return gauge; }
    const void* Even_p() const { return even; }
    const void *Odd_p() const { return odd; }

#ifdef USE_TEXTURE_OBJECTS
    const cudaTextureObject_t& Tex() const { return tex; }
    const cudaTextureObject_t& EvenTex() const { return evenTex; }
    const cudaTextureObject_t& OddTex() const { return oddTex; }
    const cudaTextureObject_t& EvenPhaseTex() const { return evenPhaseTex; }
    const cudaTextureObject_t& OddPhaseTex() const { return oddPhaseTex; }
#endif

    void setGauge(void* _gauge); //only allowed when create== QUDA_REFERENCE_FIELD_CREATE

    /**
       Set all field elements to zero
    */
    void zero();

    /**
       @brief Backs up the cudaGaugeField to CPU memory
    */
    void backup() const;

    /**
       @brief Restores the cudaGaugeField to CUDA memory
    */
    void restore() const;
  };

  class cpuGaugeField : public GaugeField {

    friend void cudaGaugeField::copy(const GaugeField &cpu);
    friend void cudaGaugeField::loadCPUField(const cpuGaugeField &cpu);
    friend void cudaGaugeField::saveCPUField(cpuGaugeField &cpu) const;

  private:
    void **gauge; // the actual gauge field

  public:
    /**
       @brief Constructor for cpuGaugeField from a GaugeFieldParam
       @param[in,out] param Parameter struct - note that in the case
       that we are wrapping host-side extended fields, this param is
       modified for subsequent creation of fields that are not
       extended.
    */
    cpuGaugeField(const GaugeFieldParam &param);
    virtual ~cpuGaugeField();

    /**
       @brief Exchange the ghost and store store in the padded region
       @param[in] link_direction Which links are we extracting: this
       flag only applies to bi-directional coarse-link fields
     */
    void exchangeGhost(QudaLinkDirection link_direction = QUDA_LINK_BACKWARDS);

    /**
       @brief The opposite of exchangeGhost: take the ghost zone on x,
       send to node x-1, and inject back into the field
       @param[in] link_direction Which links are we injecting: this
       flag only applies to bi-directional coarse-link fields
     */
    void injectGhost(QudaLinkDirection link_direction = QUDA_LINK_BACKWARDS);

    /**
       @brief This does routine will populate the border / halo region of a
       gauge field that has been created using copyExtendedGauge.

       @param R The thickness of the extended region in each dimension
       @param no_comms_fill Do local exchange to fill out the extended
       region in non-partitioned dimenions
    */
    void exchangeExtendedGhost(const int *R, bool no_comms_fill=false);

    /**
       @brief This does routine will populate the border / halo region
       of a gauge field that has been created using copyExtendedGauge.
       Overloaded variant that will start and stop a comms profile.
       @param R The thickness of the extended region in each dimension
       @param profile TimeProfile intance which will record the time taken
       @param no_comms_fill Do local exchange to fill out the extended
       region in non-partitioned dimensions
    */
    void exchangeExtendedGhost(const int *R, TimeProfile &profile, bool no_comms_fill=false);

    /**
     * Generic gauge field copy
     * @param[in] src Source from which we are copying
     */
    void copy(const GaugeField &src);

    void* Gauge_p() { return gauge; }
    const void* Gauge_p() const { return gauge; }

    void setGauge(void** _gauge); //only allowed when create== QUDA_REFERENCE_FIELD_CREATE

    /**
       Set all field elements to zero
    */
    void zero();

    /**
       @brief Backs up the cpuGaugeField
    */
    void backup() const;

    /**
       @brief Restores the cpuGaugeField
    */
    void restore() const;
  };

  /**
     @brief This is a debugging function, where we cast a gauge field
     into a spinor field so we can compute its L1 norm.
     @param u The gauge field that we want the norm of
     @return The L1 norm of the gauge field
  */
  double norm1(const GaugeField &u);

  /**
     @brief This is a debugging function, where we cast a gauge field
     into a spinor field so we can compute its L2 norm.
     @param u The gauge field that we want the norm of
     @return The L2 norm squared of the gauge field
  */
  double norm2(const GaugeField &u);

  /**
     @brief Scale the gauge field by the scalar a.
     @param[in] a scalar multiplier
     @param[in] u The gauge field we want to multiply
   */
  void ax(const double &a, GaugeField &u);

  /**
     This function is used for  extracting the gauge ghost zone from a
     gauge field array.  Defined in copy_gauge.cu.
     @param out The output field to which we are copying
     @param in The input field from which we are copying
     @param location The location of where we are doing the copying (CPU or CUDA)
     @param Out The output buffer (optional)
     @param In The input buffer (optional)
     @param ghostOut The output ghost buffer (optional)
     @param ghostIn The input ghost buffer (optional)
     @param type The type of copy we doing (0 body and ghost else ghost only)
  */
  void copyGenericGauge(GaugeField &out, const GaugeField &in, QudaFieldLocation location, void *Out = 0, void *In = 0,
                        void **ghostOut = 0, void **ghostIn = 0, int type = 0);
  /**
     This function is used for copying the gauge field into an
     extended gauge field.  Defined in copy_extended_gauge.cu.
     @param out The extended output field to which we are copying
     @param in The input field from which we are copying
     @param location The location of where we are doing the copying (CPU or CUDA)
     @param Out The output buffer (optional)
     @param In The input buffer (optional)
  */
  void copyExtendedGauge(GaugeField &out, const GaugeField &in,
			 QudaFieldLocation location, void *Out=0, void *In=0);

  /**
     This function is used for  extracting the gauge ghost zone from a
     gauge field array.  Defined in extract_gauge_ghost.cu.
     @param u The gauge field from which we want to extract the ghost zone
     @param ghost The array where we want to pack the ghost zone into
     @param extract Where we are extracting into ghost or injecting from ghost
     @param offset By default we exchange the nDim site-vector of
     links in the first nDim dimensions; offset allows us to instead
     exchange the links in nDim+offset dimensions.  This is used to
     faciliate sending bi-directional links which is needed for the
     coarse links.
  */
  void extractGaugeGhost(const GaugeField &u, void **ghost, bool extract=true, int offset=0);

  /**
     This function is used for  extracting the gauge ghost zone from a
     gauge field array.  Defined in extract_gauge_ghost.cu.
     @param u The gauge field from which we want to extract/pack the ghost zone
     @param dim The dimension in which we are packing/unpacking
     @param ghost The array where we want to pack/unpack the ghost zone into/from
     @param extract Whether we are extracting into ghost or injecting from ghost
  */
  void extractExtendedGaugeGhost(const GaugeField &u, int dim, const int *R, void **ghost, bool extract);

  /**
     Apply the staggered phase factor to the gauge field.
     @param[in] u The gauge field to which we apply the staggered phase factors
  */
  void applyGaugePhase(GaugeField &u);

  /**
     Compute XOR-based checksum of this gauge field: each gauge field entry is
     converted to type uint64_t, and compute the cummulative XOR of these values.
     @param[in] mini Whether to compute a mini checksum or global checksum.
     A mini checksum only computes over a subset of the lattice
     sites and is to be used for online comparisons, e.g., checking
     a field has changed with a global update algorithm.
     @return checksum value
  */
  uint64_t Checksum(const GaugeField &u, bool mini=false);

} // namespace quda

#endif // _GAUGE_QUDA_H<|MERGE_RESOLUTION|>--- conflicted
+++ resolved
@@ -164,81 +164,6 @@
   class GaugeField : public LatticeField {
 
   protected:
-<<<<<<< HEAD
-    size_t bytes; // bytes allocated per full field 
-    size_t phase_offset; // offset in bytes to gauge phases - useful to keep track of texture alignment
-    size_t phase_bytes;  // bytes needed to store the phases
-    size_t length;
-    size_t real_length;
-    int nColor;
-    int nFace;
-    QudaFieldGeometry geometry; // whether the field is a scale, vector or tensor
-
-    QudaReconstructType reconstruct;
-    int nInternal; // number of degrees of freedom per link matrix
-    QudaGaugeFieldOrder order;
-    QudaGaugeFixed fixed;
-    QudaLinkType link_type;
-    QudaTboundary t_boundary;
-
-    double anisotropy;
-    double tadpole;
-    double fat_link_max;
-
-    QudaFieldCreate create; // used to determine the type of field created
-
-    mutable void *ghost[2*QUDA_MAX_DIM]; // stores the ghost zone of the gauge field (non-native fields only)
-
-    mutable int ghostFace[QUDA_MAX_DIM];// the size of each face
-
-    /**
-       The staggered phase convention to use
-    */
-    QudaStaggeredPhase staggeredPhaseType;
-
-    /**
-       Whether the staggered phase factor has been applied
-    */
-    bool staggeredPhaseApplied;
-
-    /**
-       @brief Exchange the buffers across all dimensions in a given direction
-       @param[out] recv Receive buffer
-       @param[in] send Send buffer
-       @param[in] dir Direction in which we are sending (forwards OR backwards only)
-    */
-    void exchange(void **recv, void **send, QudaDirection dir) const;
-
-    /**
-       Imaginary chemical potential
-    */
-    double i_mu;
-
-    /**
-       Offset into MILC site struct to the desired matrix field (only if gauge_order=MILC_SITE_GAUGE_ORDER)
-    */
-    size_t site_offset;
-
-    /**
-       Size of MILC site struct (only if gauge_order=MILC_SITE_GAUGE_ORDER)
-    */
-    size_t site_size;
-
-    /**
-       Compute the required extended ghost zone sizes and offsets
-       @param[in] R Radius of the ghost zone
-       @param[in] no_comms_fill If true we create a full halo
-       regardless of partitioning
-       @param[in] bidir Is this a bi-directional exchange - if not
-       then we alias the fowards and backwards offsetss
-    */
-    void createGhostZone(const int *R, bool no_comms_fill, bool bidir=true) const;
-
-    /**
-       @brief Set the vol_string and aux_string for use in tuning
-    */
-    void setTuningString();
-=======
       size_t bytes;        // bytes allocated per full field
       size_t phase_offset; // offset in bytes to gauge phases - useful to keep track of texture alignment
       size_t phase_bytes;  // bytes needed to store the phases
@@ -312,7 +237,6 @@
          @brief Set the vol_string and aux_string for use in tuning
       */
       void setTuningString();
->>>>>>> d4450cc3
 
   public:
     GaugeField(const GaugeFieldParam &param);
