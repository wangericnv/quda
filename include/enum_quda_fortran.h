#/*
# enum_quda_fortran.h
#
#   This  is  Fortran  version  of  enum_quda.h.   This  is  currently
#   generated by hand,  and so must be matched  against an appropriate
#   version  of QUDA.   It would  be nice  to auto-generate  this from
#   enum_quda.h and this should probably use Fortran enumerate types 
#   instead (this requires Fortran 2003, but this is covered by 
#   gfortran).
#*/

#ifndef _ENUM_FORTRAN_QUDA_H
#define _ENUM_FORTRAN_QUDA_H

#/* can't include limits.h in a Fortran program */
#define QUDA_INVALID_ENUM (-2147483647 - 1) 

#define QudaLinkType integer(4)

#define QUDA_MEMORY_DEVICE 0
#define QUDA_MEMORY_PINNED 1
#define QUDA_MEMORY_MAPPED 2
#define QUDA_MEMORY_INVALID QUDA_INVALID_ENUM

#define QUDA_CUSOLVE_EXTLIB  0
#define QUDA_EIGEN_EXTLIB    1
#define QUDA_MAGMA_EXTLIB    2
#define QUDA_EXTLIB_INVALID QUDA_INVALID_ENUM

#define QUDA_SU3_LINKS      0
#define QUDA_GENERAL_LINKS  1
#define QUDA_THREE_LINKS    2
#define QUDA_MOMENTUM_LINKS 3
#define QUDA_COARSE_LINKS   4
#define QUDA_SMEARED_LINKS  5

#define QUDA_WILSON_LINKS         QUDA_SU3_LINKS
#define QUDA_ASQTAD_FAT_LINKS     QUDA_GENERAL_LINKS
#define QUDA_ASQTAD_LONG_LINKS    QUDA_THREE_LINKS
#define QUDA_ASQTAD_MOM_LINKS     QUDA_MOMENTUM_LINKS
#define QUDA_ASQTAD_GENERAL_LINKS QUDA_GENERAL_LINKS
#define QUDA_INVALID_LINKS        QUDA_INVALID_ENUM

#define QudaGaugeFieldOrder integer(4)
#define QUDA_FLOAT_GAUGE_ORDER 1
#define QUDA_FLOAT2_GAUGE_ORDER 2 //no reconstruct and double precision
#define QUDA_FLOAT4_GAUGE_ORDER 4 //8 and 12 reconstruct half and single
#define QUDA_QDP_GAUGE_ORDER 5 //expect *gauge[4] even-odd spacetime row-column color
#define QUDA_QDPJIT_GAUGE_ORDER 6 //expect *gauge[4] even-odd spacetime row-column color
#define QUDA_CPS_WILSON_GAUGE_ORDER 7 //expect *gauge even-odd spacetime column-row color
#define QUDA_MILC_GAUGE_ORDER 8 //expect *gauge even-odd mu spacetime row-column order
#define QUDA_MILC_SITE_GAUGE_ORDER 9 // packed into MILC site AoS [even-odd][spacetime] array, and [dir][row][col] inside
#define QUDA_BQCD_GAUGE_ORDER 10 //expect *gauge mu even-odd spacetime+halos row-column order
#define QUDA_TIFR_GAUGE_ORDER 11
#define QUDA_TIFR_PADDED_GAUGE_ORDER 12
#define QUDA_INVALID_GAUGE_ORDER QUDA_INVALID_ENUM

#define QudaTboundary integer(4)
#define QUDA_ANTI_PERIODIC_T -1
#define QUDA_PERIODIC_T 1
#define QUDA_INVALID_T_BOUNDARY QUDA_INVALID_ENUM

#define QudaPrecision integer(4)
#define QUDA_QUARTER_PRECISION 1
#define QUDA_HALF_PRECISION 2
#define QUDA_SINGLE_PRECISION 4
#define QUDA_DOUBLE_PRECISION 8
#define QUDA_INVALID_PRECISION QUDA_INVALID_ENUM

#define QudaReconstructType integer(4)
#define QUDA_RECONSTRUCT_NO 18
#define QUDA_RECONSTRUCT_12 12
#define QUDA_RECONSTRUCT_8 8  
#define QUDA_RECONSTRUCT_9 9 
#define QUDA_RECONSTRUCT_13 13
#define QUDA_RECONSTRUCT_10 10
#define QUDA_RECONSTRUCT_INVALID QUDA_INVALID_ENUM

#define QudaGaugeFixed integer(4)
#define QUDA_GAUGE_FIXED_NO  0
#define QUDA_GAUGE_FIXED_YES 1 // gauge field stored in temporal gauge
#define QUDA_GAUGE_FIXED_INVALID QUDA_INVALID_ENUM

! Types used in QudaInvertParam

#define QudaDslashType integer(4)
#define QUDA_WILSON_DSLASH 0 
#define QUDA_CLOVER_WILSON_DSLASH 1
#define QUDA_DOMAIN_WALL_DSLASH 2
#define QUDA_DOMAIN_WALL_4D_DSLASH 3
#define QUDA_MOBIUS_DWF_DSLASH 4
#define QUDA_STAGGERED_DSLASH 5
#define QUDA_ASQTAD_DSLASH 7
#define QUDA_TWISTED_MASS_DSLASH 7
#define QUDA_TWISTED_CLOVER_DSLASH 8 
#define QUDA_LAPLACE_DSLASH 9
#define QUDA_INVALID_DSLASH QUDA_INVALID_ENUM

#define QudaInverterType integer(4)
#define QUDA_CG_INVERTER 0
#define QUDA_BICGSTAB_INVERTER 1
#define QUDA_GCR_INVERTER 2
#define QUDA_MR_INVERTER 3
#define QUDA_MPBICGSTAB_INVERTER 4
#define QUDA_SD_INVERTER 5
#define QUDA_XSD_INVERTER 6
#define QUDA_PCG_INVERTER 7
#define QUDA_MPCG_INVERTER 8
#define QUDA_EIGCG_INVERTER 9
#define QUDA_INC_EIGCG_INVERTER 10
#define QUDA_GMRESDR_INVERTER 11
#define QUDA_GMRESDR_PROJ_INVERTER 12
#define QUDA_GMRESDR_SH_INVERTER 13
#define QUDA_FGMRESDR_INVERTER 14
#define QUDA_MG_INVERTER 15
#define QUDA_BICGSTABL_INVERTER 16
#define QUDA_CGNE_INVERTER 17 
#define QUDA_CGNR_INVERTER 18
#define QUDA_CG3_INVERTER 19
#define QUDA_CG3NE_INVERTER 20
#define QUDA_CG3NR_INVERTER 21
#define QUDA_CA_CG_INVERTER 22
#define QUDA_CA_CGNE_INVERTER 23
#define QUDA_CA_CGNR_INVERTER 24
#define QUDA_CA_GCR_INVERTER 25
#define QUDA_INVALID_INVERTER QUDA_INVALID_ENUM

#define QudaEigType integer(4)
<<<<<<< HEAD
#define QUDA_LANCZOS 0           //Lanczos solver
#define QUDA_IMP_RST_LANCZOS 1   //Implicitly restarted lanczos solver
#define QUDA_THICK_RST_LANCZOS 2 //Thick restarted lanczos solver
#define QUDA_ARNOLDI 3           //Arnoldi solver
#define QUDA_IMP_RST_ARNOLDI 4   //Implicitly restarted Arnoldi solver
#define QUDA_INVALID_EIG QUDA_INVALID_ENUM
=======
#define QUDA_EIG_TR_LANCZOS 0 // Thick Restarted Lanczos Solver
#define QUDA_EIG_IR_LANCZOS 1 // Implicitly restarted Lanczos solver (not yet implemented)
#define QUDA_EIG_IR_ARNOLDI 2 // Implicitly restarted Arnoldi solver (not yet implemented)
#define QUDA_EIG_INVALID QUDA_INVALID_ENUM

#define QudaEigSpectrumType integer(4)
#define QUDA_SPECTRUM_SR_EIG 0
#define QUDA_SPECTRUM_LR_EIG 1
#define QUDA_SPECTRUM_SM_EIG 2
#define QUDA_SPECTRUM_LM_EIG 3
#define QUDA_SPECTRUM_SI_EIG 4
#define QUDA_SPECTRUM_LI_EIG 5
#define QUDA_SPECTRUM_INVALID QUDA_INVALID_ENUM
>>>>>>> bd6b516e

#define QudaSolutionType integer(4)
#define QUDA_MAT_SOLUTION 0 
#define QUDA_MATDAG_MAT_SOLUTION 1
#define QUDA_MATPC_SOLUTION 2
#define QUDA_MATPC_DAG_SOLUTION 3
#define QUDA_MATPCDAG_MATPC_SOLUTION 4
#define QUDA_MATPCDAG_MATPC_SHIFT_SOLUTION 5
#define QUDA_INVALID_SOLUTION QUDA_INVALID_ENUM

#define QudaSolveType integer(4)
#define QUDA_DIRECT_SOLVE 0
#define QUDA_NORMOP_SOLVE 1
#define QUDA_DIRECT_PC_SOLVE 2
#define QUDA_NORMOP_PC_SOLVE 3
#define QUDA_NORMERR_SOLVE 4
#define QUDA_NORMERR_PC_SOLVE 5
#define QUDA_NORMEQ_SOLVE QUDA_NORMOP_SOLVE // deprecated
#define QUDA_NORMEQ_PC_SOLVE QUDA_NORMOP_PC_SOLVE // deprecated
#define QUDA_INVALID_SOLVE QUDA_INVALID_ENUM

#define QudaMultigridCycleType integer(4)
#define QUDA_MG_CYCLE_VCYCLE 0
#define QUDA_MG_CYCLE_FCYCLE 1
#define QUDA_MG_CYCLE_WCYCLE 2
#define QUDA_MG_CYCLE_RECURSIVE 3
#define QUDA_MG_CYCLE_INVALID QUDA_INVALID_ENUM

#define QudaSchwarzType integer(4)
#define QUDA_ADDITIVE_SCHWARZ 0 
#define QUDA_MULTIPLICATIVE_SCHWARZ 1
#define QUDA_INVALID_SCHWARZ QUDA_INVALID_ENUM

#define QudaResidualType integer(4)
#define QUDA_L2_RELATIVE_RESIDUAL 1
#define QUDA_L2_ABSOLUTE_RESIDUAL 2
#define QUDA_HEAVY_QUARK_RESIDUAL 4
#define QUDA_INVALID_RESIDUAL QUDA_INVALID_ENUM

#define QudaCABasis integer(4)
#define QUDA_POWER_BASIS 0
#define QUDA_CHEBYSHEV_BASIS 1
#define QUDA_INVALID_BASIS QUDA_INVALID_ENUM

#/*
   # Whether the preconditioned matrix is (1-k^2 Deo Doe) or (1-k^2 Doe Deo)
   #
   # For the clover-improved Wilson Dirac operator QUDA_MATPC_EVEN_EVEN
   # defaults to the "symmetric" form (1 - k^2 A_ee^-1 D_eo A_oo^-1 D_oe)
   # and likewise for QUDA_MATPC_ODD_ODD.
   #
   # For the "asymmetric" form (A_ee - k^2 D_eo A_oo^-1 D_oe) select
   # QUDA_MATPC_EVEN_EVEN_ASYMMETRIC.
   # */

#define QudaMatPCType integer(4)
#define QUDA_MATPC_EVEN_EVEN 0
#define QUDA_MATPC_ODD_ODD 1
#define QUDA_MATPC_EVEN_EVEN_ASYMMETRIC 2
#define QUDA_MATPC_ODD_ODD_ASYMMETRIC 3
#define QUDA_MATPC_INVALID QUDA_INVALID_ENUM

#define QudaDagType integer(4)
#define QUDA_DAG_NO 0 
#define QUDA_DAG_YES 1
#define QUDA_DAG_INVALID QUDA_INVALID_ENUM
  
#define QudaMassNormalization integer(4)
#define QUDA_KAPPA_NORMALIZATION 0 
#define QUDA_MASS_NORMALIZATION 1
#define QUDA_ASYMMETRIC_MASS_NORMALIZATION 2
#define QUDA_INVALID_NORMALIZATION QUDA_INVALID_ENUM

#define QudaSolverNormalization integer(4)
#define QUDA_DEFAULT_NORMALIZATION 0 // leave source and solution untouched
#define QUDA_SOURCE_NORMALIZATION  1 // normalize such that || src || = 1

#define QudaPreserveSource integer(4)
#define QUDA_PRESERVE_SOURCE_NO  0 // use the source for the residual
#define QUDA_PRESERVE_SOURCE_YES 1
#define QUDA_PRESERVE_SOURCE_INVALID QUDA_INVALID_ENUM

#define QudaDiracFieldOrder integer(4)
#define QUDA_INTERNAL_DIRAC_ORDER 0    // internal dirac order used by QUDA varies depending on precision and dslash type
#define QUDA_DIRAC_ORDER 1
#define QUDA_QDP_DIRAC_ORDER 2         // even-odd spin inside color
#define QUDA_QDPJIT_DIRAC_ORDER 3      // even-odd, complex-color-spin-spacetime
#define QUDA_CPS_WILSON_DIRAC_ORDER 4  // odd-even color inside spin
#define QUDA_LEX_DIRAC_ORDER 5         // lexicographical order color inside spin
#define QUDA_TIFR_PADDED_DIRAC_ORDER 6
#define QUDA_INVALID_DIRAC_ORDER QUDA_INVALID_ENUM

#define QudaCloverFieldOrder integer(4)
#define QUDA_FLOAT_CLOVER_ORDER 1   // even-odd float ordering 
#define QUDA_FLOAT2_CLOVER_ORDER 2   // even-odd float2 ordering
#define QUDA_FLOAT4_CLOVER_ORDER 4   // even-odd float4 ordering
#define QUDA_PACKED_CLOVER_ORDER 5    // even-odd packed
#define QUDA_QDPJIT_CLOVER_ORDER 6 // lexicographical order packed
#define QUDA_BQCD_CLOVER_ORDER 7 // BQCD order which is a packed super-diagonal form
#define QUDA_INVALID_CLOVER_ORDER QUDA_INVALID_ENUM

#define QudaVerbosity integer(4)
#define QUDA_SILENT 0
#define QUDA_SUMMARIZE 1
#define QUDA_VERBOSE 2
#define QUDA_DEBUG_VERBOSE 3
#define QUDA_INVALID_VERBOSITY QUDA_INVALID_ENUM

#define QudaTune integer(4)
#define QUDA_TUNE_NO 0
#define QUDA_TUNE_YES 1
#define QUDA_TUNE_INVALID QUDA_INVALID_ENUM

#define QudaPreserveDirac integer(4)
#define QUDA_PRESERVE_DIRAC_NO 0
#define QUDA_PRESERVE_DIRAC_YES 1
#define QUDA_PRESERVE_DIRAC_INVALID QUDA_INVALID_ENUM

! Type used for "parity" argument to dslashQuda()

#define QudaParity integer(4)
#define QUDA_EVEN_PARITY 0
#define QUDA_ODD_PARITY 1
#define QUDA_INVALID_PARITY QUDA_INVALID_ENUM

! Types used only internally

#define QudaDiracType integer(4)
#define QUDA_WILSON_DIRAC 0
#define QUDA_WILSONPC_DIRAC 1
#define QUDA_CLOVER_DIRAC 2
#define QUDA_CLOVERPC_DIRAC 3
#define QUDA_DOMAIN_WALL_DIRAC 4
#define QUDA_DOMAIN_WALLPC_DIRAC 5
#define QUDA_DOMAIN_WALL_4D_DIRAC 6
#define QUDA_DOMAIN_WALL_4DPC_DIRAC 7
#define QUDA_MOBIUS_DOMAIN_WALL_DIRAC 8
#define QUDA_MOBIUS_DOMAIN_WALLPC_DIRAC 9
#define QUDA_STAGGERED_DIRAC 10
#define QUDA_STAGGEREDPC_DIRAC 11
#define QUDA_ASQTAD_DIRAC 12
#define QUDA_ASQTADPC_DIRAC 13
#define QUDA_TWISTED_MASS_DIRAC 14
#define QUDA_TWISTED_MASSPC_DIRAC 15
#define QUDA_TWISTED_CLOVER_DIRAC 16
#define QUDA_TWISTED_CLOVERPC_DIRAC 17
#define QUDA_COARSE_DIRAC 18
#define QUDA_COARSEPC_DIRAC 19
#define QUDA_GAUGE_LAPLACE_DIRAC 20
#define QUDA_GAUGE_LAPLACEPC_DIRAC 21
#define QUDA_GAUGE_COVDEV_DIRAC 22
#define QUDA_INVALID_DIRAC QUDA_INVALID_ENUM

! Where the field is stored
#define QudaFieldLocation integer(4)
#define QUDA_CPU_FIELD_LOCATION 1
#define QUDA_CUDA_FIELD_LOCATION 2
#define QUDA_INVALID_FIELD_LOCATION QUDA_INVALID_ENUM
  
! Which sites are included
#define QudaSiteSubset integer(4)
#define QUDA_PARITY_SITE_SUBSET 1
#define QUDA_FULL_SITE_SUBSET 2
#define QUDA_INVALID_SITE_SUBSET QUDA_INVALID_ENUM
  
! Site ordering (always t-z-y-x with rightmost varying fastest)
#define QudaSiteOrder integer(4)
#define QUDA_LEXICOGRAPHIC_SITE_ORDER 0 // lexicographic ordering
#define QUDA_EVEN_ODD_SITE_ORDER 1 // QUDA and QDP use this
#define QUDA_ODD_EVEN_SITE_ORDER 2 // CPS uses this
#define QUDA_INVALID_SITE_ORDER QUDA_INVALID_ENUM
  
! Degree of freedom ordering
#define QudaFieldOrder integer(4)
#define QUDA_FLOAT_FIELD_ORDER 1 // spin-color-complex-space
#define QUDA_FLOAT2_FIELD_ORDER 2 // (spin-color-complex)/2-space-(spin-color-complex)%2
#define QUDA_FLOAT4_FIELD_ORDER 4 // (spin-color-complex)/4-space-(spin-color-complex)%4
#define QUDA_SPACE_SPIN_COLOR_FIELD_ORDER 5 // CPS/QDP++ ordering
#define QUDA_SPACE_COLOR_SPIN_FIELD_ORDER 6 // QLA ordering (spin inside color)
#define QUDA_QDPJIT_FIELD_ORDER 7 // QDP field ordering (complex-color-spin-spacetime)
#define QUDA_QOP_DOMAIN_WALL_FIELD_ORDER 8 // QOP domain-wall ordering
#define QUDA_PADDED_SPACE_SPIN_COLOR_FIELD_ORDER 9 // TIFR RHMC ordering
#define QUDA_INVALID_FIELD_ORDER QUDA_INVALID_ENUM
  
#define QudaFieldCreate integer(4)
#define QUDA_NULL_FIELD_CREATE 0 // create new field
#define QUDA_ZERO_FIELD_CREATE 1 // create new field and zero it
#define QUDA_COPY_FIELD_CREATE 2 // create copy to field
#define QUDA_REFERENCE_FIELD_CREATE 3 // create reference to field
#define QUDA_INVALID_FIELD_CREATE QUDA_INVALID_ENUM

#define QudaGammaBasis integer(4)
#define QUDA_DEGRAND_ROSSI_GAMMA_BASIS 0
#define QUDA_UKQCD_GAMMA_BASIS 1
#define QUDA_CHIRAL_GAMMA_BASIS 2
#define QUDA_INVALID_GAMMA_BASIS QUDA_INVALID_ENUM

#define QudaSourceType integer(4)
#define QUDA_POINT_SOURCE 0
#define QUDA_RANDOM_SOURCE 1
#define QUDA_CONSTANT_SOURCE 2
#define QUDA_SINUSOIDAL_SOURCE 3
#define QUDA_CORNER_SOURCE 4
#define QUDA_INVALID_SOURCE QUDA_INVALID_ENUM

#define QudaNoiseType integer(4)
#define QUDA_NOISE_GAUSS 0
#define QUDA_NOISE_UNIFORM 1
#define QUDA_NOISE_INVALID QUDA_INVALID_ENUM

#define QudaProjectionType integer(4)
#define QUDA_MINRES_PROJECTION 0
#define QUDA_GALERKIN_PROJECTION 1
#define QUDA_INVALID_PROJECTION QUDA_INVALID_ENUM

#define QudaPCType integer(4)
#define QUDA_4D_PC 4
#define QUDA_5D_PC 5
#define QUDA_PC_INVALID QUDA_INVALID_ENUM

#define QudaTwistFlavorType integer(4)
#define QUDA_TWIST_SINGLET 1
#define QUDA_TWIST_NONDEG_DOUBLET +2
#define QUDA_TWIST_DEG_DOUBLET -2
#define QUDA_TWIST_NO  0
#define QUDA_TWIST_INVALID QUDA_INVALID_ENUM

#define QudaTwistDslashType integer(4)
#define QUDA_DEG_TWIST_INV_DSLASH 0
#define QUDA_DEG_DSLASH_TWIST_INV 1
#define QUDA_DEG_DSLASH_TWIST_XPAY 2
#define QUDA_NONDEG_DSLASH 3
#define QUDA_DSLASH_INVALID QUDA_INVALID_ENUM

#define QudaTwistCloverDslashType integer(4)
#define QUDA_DEG_CLOVER_TWIST_INV_DSLASH 0
#define QUDA_DEG_DSLASH_CLOVER_TWIST_INV 1
#define QUDA_DEG_DSLASH_CLOVER_TWIST_XPAY 2
#define QUDA_TC_DSLASH_INVALID QUDA_INVALID_ENUM

#define QudaTwistGamma5Type integer(4)
#define QUDA_TWIST_GAMMA5_DIRECT 0
#define QUDA_TWIST_GAMMA5_INVERSE 1
#define QUDA_TWIST_GAMMA5_INVALID QUDA_INVALID_ENUM

#define QudaUseInitGuess integer(4)
#define QUDA_USE_INIT_GUESS_NO  0 
#define QUDA_USE_INIT_GUESS_YES 1
#define QUDA_USE_INIT_GUESS_INVALID QUDA_INVALID_ENUM

#define QudaComputeNullVector integer(4)
#define QUDA_COMPUTE_NULL_VECTOR_NO  0 
#define QUDA_COMPUTE_NULL_VECTOR_YES 1
#define QUDA_COMPUTE_NULL_VECTOR_INVALID QUDA_INVALID_ENUM

#define QudaSetupType integer(4)
#define QUDA_NULL_VECTOR_SETUP 0
#define QUDA_TEST_VECTOR_SETUP 1
#define QUDA_INVALID_SETUP_TYPE QUDA_INVALID_ENUM

#define QudaBoolean integer(4)
#define QUDA_BOOLEAN_NO 0
#define QUDA_BOOLEAN_YES 1
#define QUDA_BOOLEAN_INVALID QUDA_INVALID_ENUM

#define QudaDirection integer(4)
#define QUDA_BACKWARDS -1
#define QUDA_FORWARDS  +1
#define QUDA_BOTH_DIRS 2

#define QudaLinkDirection integer(4)
#define QUDA_LINK_BACKWARDS 0
#define QUDA_LINK_FORWARDS 1
#define QUDA_LINK_BIDIRECTIONAL 2

#define QudaFieldGeometry integer(4)
#define QUDA_SCALAR_GEOMETRY 1
#define QUDA_VECTOR_GEOMETRY 4
#define QUDA_TENSOR_GEOMETRY 6
#define QUDA_COARSE_GEOMETRY 8
#define QUDA_INVALID_GEOMETRY QUDA_INVALID_ENUM

#define QudaGhostExchange integer(4)
#define QUDA_GHOST_EXCHANGE_NO       0
#define QUDA_GHOST_EXCHANGE_PAD      1
#define QUDA_GHOST_EXCHANGE_EXTENDED 2
#define QUDA_GHOST_EXCHANGE_INVALID QUDA_INVALID_ENUM

#define QudaStaggeredPhase integer(4)
#define QUDA_STAGGERED_PHASE_NO   0
#define QUDA_STAGGERED_PHASE_MILC 1
#define QUDA_STAGGERED_PHASE_CPS  2
#define QUDA_STAGGERED_PHASE_TIFR 3
#define QUDA_STAGGERED_PHASE_INVALID QUDA_INVALID_ENUM

#define QudaContractType integer(4)
#define QUDA_CONTRACT 0
#define QUDA_CONTRACT_PLUS 1
#define QUDA_CONTRACT_MINUS 2
#define QUDA_CONTRACT_GAMMA5 3
#define QUDA_CONTRACT_GAMMA5_PLUS 4
#define QUDA_CONTRACT_GAMMA5_MINUS 5
#define QUDA_CONTRACT_TSLICE 6
#define QUDA_CONTRACT_TSLICE_PLUS 7
#define QUDA_CONTRACT_TSLICE_MINUS 8
#define QUDA_CONTRACT_INVALID QUDA_INVALID_ENUM

#define QudaExtLibType integer(4)
#define QUDA_CUSOLVE_EXTLIB 0
#define QUDA_EIGEN_EXTLIB 1
#define QUDA_MAGMA_EXTLIB 2
#define QUDA_EXTLIB_INVALID QUDA_INVALID_ENUM

#endif <|MERGE_RESOLUTION|>--- conflicted
+++ resolved
@@ -126,14 +126,6 @@
 #define QUDA_INVALID_INVERTER QUDA_INVALID_ENUM
 
 #define QudaEigType integer(4)
-<<<<<<< HEAD
-#define QUDA_LANCZOS 0           //Lanczos solver
-#define QUDA_IMP_RST_LANCZOS 1   //Implicitly restarted lanczos solver
-#define QUDA_THICK_RST_LANCZOS 2 //Thick restarted lanczos solver
-#define QUDA_ARNOLDI 3           //Arnoldi solver
-#define QUDA_IMP_RST_ARNOLDI 4   //Implicitly restarted Arnoldi solver
-#define QUDA_INVALID_EIG QUDA_INVALID_ENUM
-=======
 #define QUDA_EIG_TR_LANCZOS 0 // Thick Restarted Lanczos Solver
 #define QUDA_EIG_IR_LANCZOS 1 // Implicitly restarted Lanczos solver (not yet implemented)
 #define QUDA_EIG_IR_ARNOLDI 2 // Implicitly restarted Arnoldi solver (not yet implemented)
@@ -147,7 +139,6 @@
 #define QUDA_SPECTRUM_SI_EIG 4
 #define QUDA_SPECTRUM_LI_EIG 5
 #define QUDA_SPECTRUM_INVALID QUDA_INVALID_ENUM
->>>>>>> bd6b516e
 
 #define QudaSolutionType integer(4)
 #define QUDA_MAT_SOLUTION 0 
