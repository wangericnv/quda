#ifndef _QUDA_H
#define _QUDA_H

/**
 * @file  quda.h
 * @brief Main header file for the QUDA library
 *
 * Note to QUDA developers: When adding new members to QudaGaugeParam
 * and QudaInvertParam, be sure to update lib/check_params.h as well
 * as the Fortran interface in lib/quda_fortran.F90.
 */

#include <enum_quda.h>
#include <stdio.h> /* for FILE */
#include <quda_constants.h>

#ifdef __cplusplus
extern "C" {
#endif

  /**
   * Parameters having to do with the gauge field or the
   * interpretation of the gauge field by various Dirac operators
   */
  typedef struct QudaGaugeParam_s {

    QudaFieldLocation location; /**< The location of the gauge field */

    int X[4];             /**< The local space-time dimensions (without checkboarding) */

    double anisotropy;    /**< Used for Wilson and Wilson-clover */
    double tadpole_coeff; /**< Used for staggered only */
    double scale; /**< Used by staggered long links */

    QudaLinkType type; /**< The link type of the gauge field (e.g., Wilson, fat, long, etc.) */
    QudaGaugeFieldOrder gauge_order; /**< The ordering on the input gauge field */

    QudaTboundary t_boundary;  /**< The temporal boundary condition that will be used for fermion fields */

    QudaPrecision cpu_prec; /**< The precision used by the caller */

    QudaPrecision cuda_prec; /**< The precision of the cuda gauge field */
    QudaReconstructType reconstruct; /**< The reconstruction type of the cuda gauge field */

    QudaPrecision cuda_prec_sloppy; /**< The precision of the sloppy gauge field */
    QudaReconstructType reconstruct_sloppy; /**< The recontruction type of the sloppy gauge field */

    QudaPrecision cuda_prec_precondition; /**< The precision of the preconditioner gauge field */
    QudaReconstructType reconstruct_precondition; /**< The recontruction type of the preconditioner gauge field */

    QudaGaugeFixed gauge_fix; /**< Whether the input gauge field is in the axial gauge or not */

    int ga_pad;       /**< The pad size that the cudaGaugeField will use (default=0) */ 

    int site_ga_pad;  /**< Used by link fattening and the gauge and fermion forces */

    int staple_pad;   /**< Used by link fattening */
    int llfat_ga_pad; /**< Used by link fattening */
    int mom_ga_pad;   /**< Used by the gauge and fermion forces */
    double gaugeGiB;  /**< The storage used by the gauge fields */

    int preserve_gauge; /**< Used by link fattening */

    QudaStaggeredPhase staggered_phase_type; /**< Set the staggered phase type of the links */
    int staggered_phase_applied; /**< Whether the staggered phase has already been applied to the links */

    int overlap; /**< Width of overlapping domains */

    int use_resident_gauge;  /**< Use the resident gauge field */
    int use_resident_mom;    /**< Use the resident mom field */
    int make_resident_gauge; /**< Make the gauge field resident */
    int make_resident_mom;   /**< Make the mom field resident */

  } QudaGaugeParam;


  /**
   * Parameters relating to the solver and the choice of Dirac operator.
   */
  typedef struct QudaInvertParam_s {

    QudaFieldLocation input_location; /**< The location of the input field */
    QudaFieldLocation output_location; /**< The location of the output field */

    QudaDslashType dslash_type; /**< The Dirac Dslash type that is being used */
    QudaInverterType inv_type; /**< Which linear solver to use */

    double mass;  /**< Used for staggered only */
    double kappa; /**< Used for Wilson and Wilson-clover */

    double m5;    /**< Domain wall height */
    int Ls;       /**< Extent of the 5th dimension (for domain wall) */

    double b_5[QUDA_MAX_DWF_LS];  /**< MDWF coefficients */
    double c_5[QUDA_MAX_DWF_LS];  /**< will be used only for the mobius type of Fermion */

    double mu;    /**< Twisted mass parameter */
    double epsilon; /**< Twisted mass parameter */

    QudaTwistFlavorType twist_flavor;  /**< Twisted mass flavor */

    double tol;    /**< Solver tolerance in the L2 residual norm */
    double tol_restart;   /**< Solver tolerance in the L2 residual norm (used to restart InitCG) */
    double tol_hq; /**< Solver tolerance in the heavy quark residual norm */
    double true_res; /**< Actual L2 residual norm achieved in solver */
    double true_res_hq; /**< Actual heavy quark residual norm achieved in solver */
    int maxiter; /**< Maximum number of iterations in the linear solver */
    double reliable_delta; /**< Reliable update tolerance */
    int use_sloppy_partial_accumulator; /**< Whether to keep the partial solution accumuator in sloppy precision */

    /**< This parameter determines how many consective reliable update
    residual increases we tolerate before terminating the solver,
    i.e., how long do we want to keep trying to converge */
    int max_res_increase;

    /**< This parameter determines how many total reliable update
    residual increases we tolerate before terminating the solver,
    i.e., how long do we want to keep trying to converge */
    int max_res_increase_total;

    /**< After how many iterations shall the heavy quark residual be updated */
    int heavy_quark_check;

    int pipeline; /**< Whether to use a pipelined solver with less global sums */

    int num_offset; /**< Number of offsets in the multi-shift solver */

    int overlap; /**< Width of domain overlaps */

    /** Offsets for multi-shift solver */
    double offset[QUDA_MAX_MULTI_SHIFT];

    /** Solver tolerance for each offset */
    double tol_offset[QUDA_MAX_MULTI_SHIFT];     

    /** Solver tolerance for each shift when refinement is applied using the heavy-quark residual */
    double tol_hq_offset[QUDA_MAX_MULTI_SHIFT];

    /** Actual L2 residual norm achieved in solver for each offset */
    double true_res_offset[QUDA_MAX_MULTI_SHIFT]; 

    /** Actual heavy quark residual norm achieved in solver for each offset */
    double true_res_hq_offset[QUDA_MAX_MULTI_SHIFT]; 

    QudaSolutionType solution_type;  /**< Type of system to solve */
    QudaSolveType solve_type;        /**< How to solve it */
    QudaMatPCType matpc_type;        /**< The preconditioned matrix type */
    QudaDagType dagger;              /**< Whether we are using the Hermitian conjugate system or not */
    QudaMassNormalization mass_normalization; /**< The mass normalization is being used by the caller */
    QudaSolverNormalization solver_normalization; /**< The normalization desired in the solver */

    QudaPreserveSource preserve_source;       /**< Preserve the source or not in the linear solver (deprecated) */

    QudaPrecision cpu_prec;                /**< The precision used by the input fermion fields */
    QudaPrecision cuda_prec;               /**< The precision used by the QUDA solver */
    QudaPrecision cuda_prec_sloppy;        /**< The precision used by the QUDA sloppy operator */
    QudaPrecision cuda_prec_precondition;  /**< The precision used by the QUDA preconditioner */

    QudaDiracFieldOrder dirac_order;       /**< The order of the input and output fermion fields */

    QudaGammaBasis gamma_basis;            /**< Gamma basis of the input and output host fields */

    QudaFieldLocation clover_location;            /**< The location of the clover field */
    QudaPrecision clover_cpu_prec;         /**< The precision used for the input clover field */
    QudaPrecision clover_cuda_prec;        /**< The precision used for the clover field in the QUDA solver */
    QudaPrecision clover_cuda_prec_sloppy; /**< The precision used for the clover field in the QUDA sloppy operator */
    QudaPrecision clover_cuda_prec_precondition; /**< The precision used for the clover field in the QUDA preconditioner */

    QudaCloverFieldOrder clover_order;     /**< The order of the input clover field */
    QudaUseInitGuess use_init_guess;       /**< Whether to use an initial guess in the solver or not */

    double clover_coeff;                   /**< Coefficient of the clover term */

    int compute_clover_trlog;              /**< Whether to compute the trace log of the clover term */
    double trlogA[2];                      /**< The trace log of the clover term (even/odd computed separately) */

    QudaVerbosity verbosity;               /**< The verbosity setting to use in the solver */

    int sp_pad;                            /**< The padding to use for the fermion fields */
    int cl_pad;                            /**< The padding to use for the clover fields */

    int iter;                              /**< The number of iterations performed by the solver */
    double spinorGiB;                      /**< The memory footprint of the fermion fields */
    double cloverGiB;                      /**< The memory footprint of the clover fields */
    double gflops;                         /**< The Gflops rate of the solver */
    double secs;                           /**< The time taken by the solver */

    QudaTune tune;                          /**< Enable auto-tuning? (default = QUDA_TUNE_YES) */


    /** Number of steps in s-step algorithms */
    int Nsteps; 

    /** Maximum size of Krylov space used by solver */
    int gcrNkrylov;

    /*
     * The following parameters are related to the domain-decomposed
     * preconditioner, if enabled.
     */

    /**
     * The inner Krylov solver used in the preconditioner.  Set to
     * QUDA_INVALID_INVERTER to disable the preconditioner entirely.
     */
    QudaInverterType inv_type_precondition;

    /**
      Dirac Dslash used in preconditioner
    */
    QudaDslashType dslash_type_precondition;
    /** Verbosity of the inner Krylov solver */
    QudaVerbosity verbosity_precondition;

    /** Tolerance in the inner solver */
    double tol_precondition;

    /** Maximum number of iterations allowed in the inner solver */
    int maxiter_precondition;

    /** Relaxation parameter used in GCR-DD (default = 1.0) */
    double omega;

    /** Number of preconditioner cycles to perform per iteration */
    int precondition_cycle;

    /** Whether to use additive or multiplicative Schwarz preconditioning */
    QudaSchwarzType schwarz_type;

    /**
     * Whether to use the L2 relative residual, Fermilab heavy-quark
     * residual, or both to determine convergence.  To require that both
     * stopping conditions are satisfied, use a bitwise OR as follows:
     *
     * p.residual_type = (QudaResidualType) (QUDA_L2_RELATIVE_RESIDUAL
     *                                     | QUDA_HEAVY_QUARK_RESIDUAL);
     */
    QudaResidualType residual_type;

    /**Parameters for deflated solvers*/
    QudaPrecision cuda_prec_ritz; /**< The precision of the Ritz vectors */

    int nev;

    int max_search_dim;//for magma library this parameter must be multiple 16?

    int rhs_idx;

    int deflation_grid;//total deflation space is nev*deflation_grid

  } QudaInvertParam;


  // Parameter set for solving the eigenvalue problems.
  // Eigen problems are tightly related with Ritz algorithm.
  // And the Lanczos algorithm use the Ritz operator.
  // For Ritz matrix operation, 
  // we need to know about the solution type of dirac operator.
  // For acceleration, we are also using chevisov polynomial method.
  // And nk, np values are needed Implicit Restart Lanczos method
  // which is optimized form of Lanczos algorithm
  typedef struct QudaEigParam_s {

    QudaInvertParam *invert_param;
    QudaSolutionType  RitzMat_lanczos;
    QudaSolutionType  RitzMat_Convcheck;
    QudaEigType eig_type;

    double *MatPoly_param;
    int NPoly;
    double Stp_residual;
    int nk;
    int np;
    int f_size;
    double eigen_shift;

  } QudaEigParam;

    

  /*
   * Interface functions, found in interface_quda.cpp
   */

  /**
   * Set parameters related to status reporting.
   *
   * In typical usage, this function will be called once (or not at
   * all) just before the call to initQuda(), but it's valid to call
   * it any number of times at any point during execution.  Prior to
   * the first time it's called, the parameters take default values
   * as indicated below.
   *
   * @param verbosity  Default verbosity, ranging from QUDA_SILENT to
   *                   QUDA_DEBUG_VERBOSE.  Within a solver, this
   *                   parameter is overridden by the "verbosity"
   *                   member of QudaInvertParam.  The default value
   *                   is QUDA_SUMMARIZE.
   *
   * @param prefix     String to prepend to all messages from QUDA.  This
   *                   defaults to the empty string (""), but you may
   *                   wish to specify something like "QUDA: " to
   *                   distinguish QUDA's output from that of your
   *                   application.
   *
   * @param outfile    File pointer (such as stdout, stderr, or a handle
   *                   returned by fopen()) where messages should be
   *                   printed.  The default is stdout.
   */
  void setVerbosityQuda(QudaVerbosity verbosity, const char prefix[],
      FILE *outfile);

  /**
   * initCommsGridQuda() takes an optional "rank_from_coords" argument that
   * should be a pointer to a user-defined function with this prototype.  
   *
   * @param coords  Node coordinates
   * @param fdata   Any auxiliary data needed by the function
   * @return        MPI rank or QMP node ID cooresponding to the node coordinates
   *
   * @see initCommsGridQuda
   */
  typedef int (*QudaCommsMap)(const int *coords, void *fdata);

  /**
   * Declare the grid mapping ("logical topology" in QMP parlance)
   * used for communications in a multi-GPU grid.  This function
   * should be called prior to initQuda().  The only case in which
   * it's optional is when QMP is used for communication and the
   * logical topology has already been declared by the application.
   *
   * @param nDim   Number of grid dimensions.  "4" is the only supported
   *               value currently.
   *
   * @param dims   Array of grid dimensions.  dims[0]*dims[1]*dims[2]*dims[3]
   *               must equal the total number of MPI ranks or QMP nodes.
   *
   * @param func   Pointer to a user-supplied function that maps coordinates
   *               in the communication grid to MPI ranks (or QMP node IDs).
   *               If the pointer is NULL, the default mapping depends on
   *               whether QMP or MPI is being used for communication.  With
   *               QMP, the existing logical topology is used if it's been
   *               declared.  With MPI or as a fallback with QMP, the default
   *               ordering is lexicographical with the fourth ("t") index
   *               varying fastest.
   *
   * @param fdata  Pointer to any data required by "func" (may be NULL)               
   *
   * @see QudaCommsMap
   */
  void initCommsGridQuda(int nDim, const int *dims, QudaCommsMap func, void *fdata);

  /**
   * Initialize the library.  This is a low-level interface that is
   * called by initQuda.  Calling initQudaDevice requires that the
   * user also call initQudaMemory before using QUDA.
   *
   * @param device CUDA device number to use.  In a multi-GPU build,
   *               this parameter may either be set explicitly on a
   *               per-process basis or set to -1 to enable a default
   *               allocation of devices to processes.  
   */
  void initQudaDevice(int device);

  /**
   * Initialize the library persistant memory allocations (both host
   * and device).  This is a low-level interface that is called by
   * initQuda.  Calling initQudaMemory requires that the user has
   * previously called initQudaDevice.
   */
  void initQudaMemory();

  /**
   * Initialize the library.  This function is actually a wrapper
   * around calls to initQudaDevice() and initQudaMemory().
   *
   * @param device  CUDA device number to use.  In a multi-GPU build,
   *                this parameter may either be set explicitly on a
   *                per-process basis or set to -1 to enable a default
   *                allocation of devices to processes.
   */
  void initQuda(int device);

  /**
   * Finalize the library.
   */
  void endQuda(void);

  /**
   * A new QudaGaugeParam should always be initialized immediately
   * after it's defined (and prior to explicitly setting its members)
   * using this function.  Typical usage is as follows:
   *
   *   QudaGaugeParam gauge_param = newQudaGaugeParam();
   */
  QudaGaugeParam newQudaGaugeParam(void);

  /**
   * A new QudaInvertParam should always be initialized immediately
   * after it's defined (and prior to explicitly setting its members)
   * using this function.  Typical usage is as follows:
   *
   *   QudaInvertParam invert_param = newQudaInvertParam();
   */
  QudaInvertParam newQudaInvertParam(void);

  /**
   * A new QudaEigParam should always be initialized immediately
   * after it's defined (and prior to explicitly setting its members)
   * using this function.  Typical usage is as follows:
   *
   *   QudaEigParam eig_param = newQudaEigParam();
   */
  QudaEigParam newQudaEigParam(void);

  /**
   * Print the members of QudaGaugeParam.
   * @param param The QudaGaugeParam whose elements we are to print.
   */
  void printQudaGaugeParam(QudaGaugeParam *param);

  /**
   * Print the members of QudaGaugeParam.
   * @param param The QudaGaugeParam whose elements we are to print.
   */
  void printQudaInvertParam(QudaInvertParam *param);

  /**
   * Print the members of QudaEigParam.
   * @param param The QudaEigParam whose elements we are to print.
   */
  void printQudaEigParam(QudaEigParam *param);

  /**
   * Load the gauge field from the host.
   * @param h_gauge Base pointer to host gauge field (regardless of dimensionality)
   * @param param   Contains all metadata regarding host and device storage
   */
  void loadGaugeQuda(void *h_gauge, QudaGaugeParam *param);

  /**
   * Free QUDA's internal copy of the gauge field.
   */
  void freeGaugeQuda(void);

  /**
   * Save the gauge field to the host.
   * @param h_gauge Base pointer to host gauge field (regardless of dimensionality)
   * @param param   Contains all metadata regarding host and device storage
   */
  void saveGaugeQuda(void *h_gauge, QudaGaugeParam *param);

  /**
   * Load the clover term and/or the clover inverse from the host.
   * Either h_clover or h_clovinv may be set to NULL.
   * @param h_clover    Base pointer to host clover field
   * @param h_cloverinv Base pointer to host clover inverse field
   * @param inv_param   Contains all metadata regarding host and device storage
   */
  void loadCloverQuda(void *h_clover, void *h_clovinv,
      QudaInvertParam *inv_param);

  /**
   * Free QUDA's internal copy of the clover term and/or clover inverse.
   */
  void freeCloverQuda(void);

  /**
   * Perform the solve, according to the parameters set in param.  It
   * is assumed that the gauge field has already been loaded via
   * loadGaugeQuda().
   * @param h_x    Solution spinor field
   * @param h_b    Source spinor field
   * @param param  Contains all metadata regarding host and device
   *               storage and solver parameters
   */
  void lanczosQuda(int k0, int m, void *hp_Apsi, void *hp_r, void *hp_V, 
                   void *hp_alpha, void *hp_beta, QudaEigParam *eig_param);

  /**
   * Perform the solve, according to the parameters set in param.  It
   * is assumed that the gauge field has already been loaded via
   * loadGaugeQuda().
   * @param h_x    Solution spinor field
   * @param h_b    Source spinor field
   * @param param  Contains all metadata regarding host and device
   *               storage and solver parameters
   */
  void invertQuda(void *h_x, void *h_b, QudaInvertParam *param);

  /**
   * Solve for multiple shifts (e.g., masses).  This is a special
   * variant of the multi-shift solver where the additional vectors
   * required for force computation are also returned.
   * @param _hp_xe   Array of solution spinor fields
   * @param _hp_xo   Array of fields with A_oo^{-1} D_oe * x 
   * @param _hp_ye   Array of fields with M_ee * x
   * @param _hp_yo   Array of fields with A_oo^{-1} D_oe * M_ee * x
   * @param _hp_b    Array of source spinor fields
   * @param param  Contains all metadata regarding host and device
   *               storage and solver parameters
   */
  void invertMultiShiftMDQuda(void **_hp_xe, void **_hp_xo, void **_hp_ye, 
      void **_hp_yo, void *_hp_b, QudaInvertParam *param);

  /**
   * Solve for multiple shifts (e.g., masses).
   * @param _hp_x    Array of solution spinor fields
   * @param _hp_b    Array of source spinor fields
   * @param param  Contains all metadata regarding host and device
   *               storage and solver parameters
   */
  void invertMultiShiftQuda(void **_hp_x, void *_hp_b, QudaInvertParam *param);

  /**
   * Deflated solvers interface (e.g., based on invremental deflation space constructors, like incremental eigCG).
   * @param _h_x    Outnput: array of solution spinor fields (typically O(10))
   * @param _h_b    Input: array of source spinor fields (typically O(10))
   * @param _h_u    Input/Output: array of Ritz spinor fields (typically O(100))
   * @param _h_h    Input/Output: complex projection mutirx (typically O(100))
   * @param param  Contains all metadata regarding host and device
   *               storage and solver parameters
   */
  void incrementalEigQuda(void *_h_x, void *_h_b, QudaInvertParam *param, void *_h_u, double *inv_eigenvals, int last_rhs);

  /**
   * Apply the Dslash operator (D_{eo} or D_{oe}).
   * @param h_out  Result spinor field
   * @param h_in   Input spinor field
   * @param param  Contains all metadata regarding host and device
   *               storage
   * @param parity The destination parity of the field
   */
  void dslashQuda(void *h_out, void *h_in, QudaInvertParam *inv_param,
      QudaParity parity);
  
  /**
   * Apply the Dslash operator (D_{eo} or D_{oe}) for 4D EO preconditioned DWF.
   * @param h_out  Result spinor field
   * @param h_in   Input spinor field
   * @param param  Contains all metadata regarding host and device
   *               storage
   * @param parity The destination parity of the field
   * @param test_type Choose a type of dslash operators 
   */
  void dslashQuda_4dpc(void *h_out, void *h_in, QudaInvertParam *inv_param,
      QudaParity parity, int test_type);
  
  /**
   * Apply the Dslash operator (D_{eo} or D_{oe}) for Mobius DWF.
   * @param h_out  Result spinor field
   * @param h_in   Input spinor field
   * @param param  Contains all metadata regarding host and device
   *               storage
   * @param parity The destination parity of the field
   * @param test_type Choose a type of dslash operators 
   */
  void dslashQuda_mdwf(void *h_out, void *h_in, QudaInvertParam *inv_param,
      QudaParity parity, int test_type);

  /**
   * Apply the clover operator or its inverse.
   * @param h_out  Result spinor field
   * @param h_in   Input spinor field
   * @param param  Contains all metadata regarding host and device
   *               storage
   * @param parity The source and destination parity of the field
   * @param inverse Whether to apply the inverse of the clover term
   */
  void cloverQuda(void *h_out, void *h_in, QudaInvertParam *inv_param,
      QudaParity *parity, int inverse);

  /**
   * Apply the full Dslash matrix, possibly even/odd preconditioned.
   * @param h_out  Result spinor field
   * @param h_in   Input spinor field
   * @param param  Contains all metadata regarding host and device
   *               storage
   */
  void MatQuda(void *h_out, void *h_in, QudaInvertParam *inv_param);

  /**
   * Apply M^{\dag}M, possibly even/odd preconditioned.
   * @param h_out  Result spinor field
   * @param h_in   Input spinor field
   * @param param  Contains all metadata regarding host and device
   *               storage
   */
  void MatDagMatQuda(void *h_out, void *h_in, QudaInvertParam *inv_param);


  /*
   * The following routines are temporary additions used by the HISQ
   * link-fattening code.
   */

  void set_dim(int *);
  void pack_ghost(void **cpuLink, void **cpuGhost, int nFace,
      QudaPrecision precision);
  void setFatLinkPadding(QudaComputeFatMethod method, QudaGaugeParam* param);

  void computeKSLinkQuda(void* fatlink, void* longlink, void* ulink, void* inlink, 
                         double *path_coeff, QudaGaugeParam *param, QudaComputeFatMethod method);



  /**
   * Compute the gauge force and update the mometum field
   *
   * @param mom The momentum field to be updated
   * @param sitelink The gauge field from which we compute the force
   * @param input_path_buf[dim][num_paths][path_length] 
   * @param path_length One less that the number of links in a loop (e.g., 3 for a staple)
   * @param loop_coeff Coefficients of the different loops in the Symanzik action
   * @param num_paths How many contributions from path_length different "staples"
   * @param max_length The maximum number of non-zero of links in any path in the action
   * @param dt The integration step size (for MILC this is dt*beta/3)
   * @param param The parameters of the external fields and the computation settings
   * @param timeinfo
   */
  int computeGaugeForceQuda(void* mom, void* sitelink,  int*** input_path_buf, int* path_length,
			    double* loop_coeff, int num_paths, int max_length, double dt,
			    QudaGaugeParam* qudaGaugeParam, double* timeinfo);

  /**
   * Evolve the gauge field by step size dt, using the momentum field
   * I.e., Evalulate U(t+dt) = e(dt pi) U(t) 
   *
   * @param gauge The gauge field to be updated 
   * @param momentum The momentum field
   * @param dt The integration step size step
   * @param conj_mom Whether to conjugate the momentum matrix
   * @param exact Whether to use an exact exponential or Taylor expand
   * @param param The parameters of the external fields and the computation settings
   */
  void updateGaugeFieldQuda(void* gauge, void* momentum, double dt, 
      int conj_mom, int exact, QudaGaugeParam* param);


  /**
   * Take a gauge field on the host, load it onto the device and extend it.
   * Return a pointer to the extended gauge field object.
   *
   * @param gauge The CPU gauge field (optional - if set to 0 then the gauge field zeroed)
   * @param geometry The geometry of the matrix field to create (1 - scaler, 4 - vector, 6 - tensor)
   * @param param The parameters of the external field and the field to be created
   * @return Pointer to the gauge field (cast as a void*)
   */
  void* createExtendedGaugeFieldQuda(void* gauge, int geometry, QudaGaugeParam* param);

  /**
   * Allocate a gauge (matrix) field on the device and optionally download a host gauge field.
   *
   * @param gauge The host gauge field (optional - if set to 0 then the gauge field zeroed)
   * @param geometry The geometry of the matrix field to create (1 - scaler, 4 - vector, 6 - tensor)
   * @param param The parameters of the external field and the field to be created
   * @return Pointer to the gauge field (cast as a void*)
   */
  void* createGaugeFieldQuda(void* gauge, int geometry, QudaGaugeParam* param);

  /**
   * Copy the QUDA gauge (matrix) field on the device to the CPU
   *
   * @param outGauge Pointer to the host gauge field
   * @param inGauge Pointer to the device gauge field (QUDA device field)
   * @param param The parameters of the host and device fields
   */
  void  saveGaugeFieldQuda(void* outGauge, void* inGauge, QudaGaugeParam* param);

  /**
   * Take a gauge field on the device and copy to the extended gauge
   * field.  The precisions and reconstruct types can differ between
   * the input and output field, but they must be compatible (same volume, geometry).
   *
   * @param outGauge Pointer to the output extended device gauge field (QUDA extended device field)
   * @param inGauge Pointer to the input device gauge field (QUDA gauge field)
   */
  void  extendGaugeFieldQuda(void* outGauge, void* inGauge);

  /**
   * Reinterpret gauge as a pointer to cudaGaugeField and call destructor.
   *
   * @param gauge Gauge field to be freed
   */
  void destroyGaugeFieldQuda(void* gauge);

  /**
   * Compute the clover field and its inverse from the resident gauge field.
   *
   * @param param The parameters of the clover field to create
   */
  void createCloverQuda(QudaInvertParam* param);

  /**
   * Compute the sigma trace field (part of clover force computation).
   * All the pointers here are for QUDA native device objects.  The
   * precisions of all fields must match.  This function requires that
   * there is a persistent clover field.
   * 
   * @param out Sigma trace field  (QUDA device field, geometry = 1)
   * @param dummy (not used)
   * @param mu mu direction
   * @param nu nu direction
   * @param dim array of local field dimensions
   */
  void computeCloverTraceQuda(void* out, void* dummy, int mu, int nu, int dim[4]);

  /**
   * Compute the derivative of the clover term (part of clover force
   * computation).  All the pointers here are for QUDA native device
   * objects.  The precisions of all fields must match.
   * 
   * @param out Clover derivative field (QUDA device field, geometry = 1)
   * @param gauge Gauge field (extended QUDA device field, gemoetry = 4)
   * @param oprod Matrix field (outer product) which is multiplied by the derivative
   * @param mu mu direction
   * @param nu nu direction
   * @param coeff Coefficient of the clover derviative (including stepsize and clover coefficient)
   * @param parity Parity for which we are computing
   * @param param Gauge field meta data
   * @param conjugate Whether to make the oprod field anti-hermitian prior to multiplication
   */
  void computeCloverDerivativeQuda(void* out, void* gauge, void* oprod, int mu, int nu,
				   double coeff,
				   QudaParity parity, QudaGaugeParam* param, int conjugate);

  /**
   * Compute the quark-field outer product needed for gauge generation
   *  
   * @param oprod The outer product to be computed.
   * @param quark The input fermion field.
   * @param num The number of quark fields
   * @param coeff The coefficient multiplying the fermion fields in the outer product
   * @param param The parameters of the outer-product field.
   */
  void computeStaggeredOprodQuda(void** oprod, void** quark, int num, double** coeff, QudaGaugeParam* param);

  /**
   * Compute the naive staggered force (experimental).  All fields are
   * QUDA device fields and must be in the same precision.
   *
   * mom Momentum field (QUDA device field)
   * quark Quark field solution vectors
   * coeff Step-size coefficient
   */
  void computeStaggeredForceQuda(void* mom, void* quark, double* coeff);

  /**
   * Compute the fermion force for the asqtad quark action. 
   * @param momentum          The momentum contribution from the quark action.
   * @param act_path_coeff    The coefficients that define the asqtad action.
   * @param one_link_src      The quark field outer product corresponding to the one-link term in the action. 
   * @param naik_src          The quark field outer product corresponding to the naik term in the action.
   * @param link              The gauge field.
   * @param param             The field parameters.
   */
  void computeAsqtadForceQuda(void* const momentum,
	long long* flops,
        const double act_path_coeff[6],
        const void* const one_link_src[4],
        const void* const naik_src[4],
        const void* const link,
        const QudaGaugeParam* param);


  /**
   * Compute the fermion force for the HISQ quark action. 
   * @param momentum        The momentum contribution from the quark action.
   * @param level2_coeff    The coefficients for the second level of smearing in the quark action.
   * @param fat7_coeff      The coefficients for the first level of smearing (fat7) in the quark action.
   * @param staple_src      Quark outer-product for the staple.
   * @param one_link_src    Quark outer-product for the one-link term in the action.
   * @param naik_src        Quark outer-product for the three-hop term in the action.
   * @param w_link          Unitarized link variables obtained by applying fat7 smearing and unitarization to the original links.
   * @param v_link          Fat7 link variables. 
   * @param u_link          SU(3) think link variables. 
   * @param param.          The field parameters.
   */

  void computeHISQForceQuda(void* momentum,
    long long* flops,
    const double level2_coeff[6],
    const double fat7_coeff[6],
    const void* const staple_src[4],
    const void* const one_link_src[4],
    const void* const naik_src[4],
    const void* const w_link,
    const void* const v_link,
    const void* const u_link,
    const QudaGaugeParam* param);



  void computeHISQForceCompleteQuda(void* momentum,
                      const double level2_coeff[6],
                      const double fat7_coeff[6],
                      void** quark_array,
                      int num_terms,
                      double** quark_coeff,
                      const void* const w_link,
                      const void* const v_link,
                      const void* const u_link,
                      const QudaGaugeParam* param);

  /**
<<<<<<< HEAD
   * Computes the total, spatial and temporal plaquette averages of the loaded gauge configuration.
   * @param Array for storing the averages (total, spatial, temporal)
   */
  void plaqQuda(double plaq[3]);
=======
   * Computes the plaquette of the loaded gauge configuration.
   */
  double plaqCuda();
>>>>>>> 30ce6fe0

  /**
   * Performs APE smearing on gaugePrecise and stores it in gaugeSmeared
   * @param nSteps Number of steps to apply.
   * @param alpha  Alpha coefficient for APE smearing.
   */
  void performAPEnStep(unsigned int nSteps, double alpha);

<<<<<<< HEAD
  /**
   * @brief Gauge fixing with overrelaxation with support for single and multi GPU.
   * @param[in,out] gauge, gauge field to be fixed
   * @param[in] gauge_dir, 3 for Coulomb gauge fixing, other for Landau gauge fixing
   * @param[in] Nsteps, maximum number of steps to perform gauge fixing
   * @param[in] verbose_interval, print gauge fixing info when iteration count is a multiple of this
   * @param[in] relax_boost, gauge fixing parameter of the overrelaxation method, most common value is 1.5 or 1.7.
   * @param[in] tolerance, torelance value to stop the method, if this value is zero then the method stops when iteration reachs the maximum number of steps defined by Nsteps
   * @param[in] reunit_interval, reunitarize gauge field when iteration count is a multiple of this
   * @param[in] stopWtheta, 0 for MILC criterium and 1 to use the theta value
   * @param[in] param The parameters of the external fields and the computation settings
   * @param[out] timeinfo
   */
  int computeGaugeFixingOVRQuda(void* gauge,
                      const unsigned int gauge_dir,  
                      const unsigned int Nsteps, 
                      const unsigned int verbose_interval, 
                      const double relax_boost, 
                      const double tolerance, 
                      const unsigned int reunit_interval, 
                      const unsigned int stopWtheta, 
                      QudaGaugeParam* param, 
                      double* timeinfo);
  /**
   * @brief Gauge fixing with Steepest descent method with FFTs with support for single GPU only.
   * @param[in,out] gauge, gauge field to be fixed
   * @param[in] gauge_dir, 3 for Coulomb gauge fixing, other for Landau gauge fixing
   * @param[in] Nsteps, maximum number of steps to perform gauge fixing
   * @param[in] verbose_interval, print gauge fixing info when iteration count is a multiple of this
   * @param[in] alpha, gauge fixing parameter of the method, most common value is 0.08
   * @param[in] autotune, 1 to autotune the method, i.e., if the Fg inverts its tendency we decrease the alpha value 
   * @param[in] tolerance, torelance value to stop the method, if this value is zero then the method stops when iteration reachs the maximum number of steps defined by Nsteps
   * @param[in] stopWtheta, 0 for MILC criterium and 1 to use the theta value
   * @param[in] param The parameters of the external fields and the computation settings
   * @param[out] timeinfo
   */
  int computeGaugeFixingFFTQuda(void* gauge,
                      const unsigned int gauge_dir,  
                      const unsigned int Nsteps, 
                      const unsigned int verbose_interval, 
                      const double alpha,
                      const unsigned int autotune, 
                      const double tolerance,  
                      const unsigned int stopWtheta, 
                      QudaGaugeParam* param, 
                      double* timeinfo);

=======
>>>>>>> 30ce6fe0
  /**
  * Open/Close MAGMA library
  *
  **/
  void openMagma();

  void closeMagma();

#ifdef __cplusplus
}
#endif

/* #include <quda_new_interface.h> */

#endif /* _QUDA_H */<|MERGE_RESOLUTION|>--- conflicted
+++ resolved
@@ -803,16 +803,10 @@
                       const QudaGaugeParam* param);
 
   /**
-<<<<<<< HEAD
    * Computes the total, spatial and temporal plaquette averages of the loaded gauge configuration.
    * @param Array for storing the averages (total, spatial, temporal)
    */
   void plaqQuda(double plaq[3]);
-=======
-   * Computes the plaquette of the loaded gauge configuration.
-   */
-  double plaqCuda();
->>>>>>> 30ce6fe0
 
   /**
    * Performs APE smearing on gaugePrecise and stores it in gaugeSmeared
@@ -821,7 +815,6 @@
    */
   void performAPEnStep(unsigned int nSteps, double alpha);
 
-<<<<<<< HEAD
   /**
    * @brief Gauge fixing with overrelaxation with support for single and multi GPU.
    * @param[in,out] gauge, gauge field to be fixed
@@ -869,8 +862,6 @@
                       QudaGaugeParam* param, 
                       double* timeinfo);
 
-=======
->>>>>>> 30ce6fe0
   /**
   * Open/Close MAGMA library
   *
