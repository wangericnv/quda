--- conflicted
+++ resolved
@@ -28,10 +28,7 @@
 // MAX_SHORT 32767
 #define MAX_SHORT_INV 3.051850948e-5
 static inline __device__ float s2f(const short &a) { return static_cast<float>(a) * MAX_SHORT_INV; }
-<<<<<<< HEAD
-=======
 static inline __device__ float s2d(const short &a) { return static_cast<double>(a) * MAX_SHORT_INV; }
->>>>>>> 1584726e
 
 template <typename FloatN>
 __device__ inline void copyFloatN(FloatN &a, const FloatN &b) { a = b; }
