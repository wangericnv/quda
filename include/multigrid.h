--- conflicted
+++ resolved
@@ -55,11 +55,7 @@
 
     /** The eigenvalue array */
     std::vector<Complex> evals;
-<<<<<<< HEAD
-    
-=======
-
->>>>>>> bd6b516e
+
     /** Number of pre-smoothing applications to perform */
     int nu_pre;
 
@@ -103,12 +99,8 @@
     /** Filename for where to load/store the null space */
     char filename[100];
 
-    /** Whether or not this is a staggered solve or not
-        ESW hack for now */
+    /** Whether or not this is a staggered solve or not */
     QudaBoolean is_staggered;
-
-    /** Whether or not we're doing a Kahler-Dirac prec staggered solve */
-    QudaBoolean is_kahler_dirac_prec;
 
     /**
        This is top level instantiation done when we start creating the multigrid operator.
@@ -134,36 +126,8 @@
       coarse_grid_solution_type(param.coarse_grid_solution_type[level]),
       smoother_solve_type(param.smoother_solve_type[level]),
       location(param.location[level]),
-<<<<<<< HEAD
       setup_location(param.setup_location[level]),
       is_staggered(param.is_staggered)
-      { 
-        // set the block size
-        for (int i=0; i<QUDA_MAX_DIM; i++) geoBlockSize[i] = param.geo_block_size[level][i];
-
-        // set the smoother relaxation factor
-        omega = param.omega[level];
-
-        // For staggered, check if we're doing a Kahler-Dirac transform on this level.
-        // This happens if we're doing a staggered solve where we're computing
-        // null vectors but the requested nvec==24 and the block size is all 2's,
-        // which is the unitary transform case. 
-        is_kahler_dirac_prec =  (is_staggered && level == 0 &&
-          mg_global.compute_null_vector == QUDA_COMPUTE_NULL_VECTOR_NO &&
-          strcmp(mg_global.vec_infile, "")==0 && B.size() == 24 &&
-          geoBlockSize[0] == 2 && geoBlockSize[1] == 2 &&
-          geoBlockSize[2] == 2 && geoBlockSize[3] == 2) ? QUDA_BOOLEAN_YES : QUDA_BOOLEAN_NO;
-      }
-
-    MGParam(const MGParam &param, 
-	    std::vector<ColorSpinorField*> &B,
-	    std::vector<Complex> evals,
-	    DiracMatrix *matResidual,
-	    DiracMatrix *matSmooth,
-	    DiracMatrix *matSmoothSloppy,
-	    int level=0) :
-=======
-      setup_location(param.setup_location[level])
     {
       // set the block size
       for (int i = 0; i < QUDA_MAX_DIM; i++) geoBlockSize[i] = param.geo_block_size[level][i];
@@ -174,7 +138,6 @@
 
     MGParam(const MGParam &param, std::vector<ColorSpinorField *> &B, std::vector<Complex> evals,
             DiracMatrix *matResidual, DiracMatrix *matSmooth, DiracMatrix *matSmoothSloppy, int level = 0) :
->>>>>>> bd6b516e
       SolverParam(param),
       mg_global(param.mg_global),
       level(level),
@@ -197,32 +160,11 @@
       coarse_grid_solution_type(param.mg_global.coarse_grid_solution_type[level]),
       smoother_solve_type(param.mg_global.smoother_solve_type[level]),
       location(param.mg_global.location[level]),
-<<<<<<< HEAD
       setup_location(param.mg_global.setup_location[level]),
       is_staggered(param.is_staggered)
-      {
-        // set the block size
-        for (int i=0; i<QUDA_MAX_DIM; i++) geoBlockSize[i] = param.mg_global.geo_block_size[level][i];
-
-        // set the smoother relaxation factor
-        omega = param.mg_global.omega[level];
-
-        // For staggered, check if we're doing a Kahler-Dirac transform on this level.
-        // This happens if we're doing a staggered solve where we're computing
-        // null vectors but the requested nvec==24 and the block size is all 2's,
-        // which is the unitary transform case. 
-        is_kahler_dirac_prec =  (is_staggered && level == 0 &&
-          mg_global.compute_null_vector == QUDA_COMPUTE_NULL_VECTOR_NO &&
-          strcmp(mg_global.vec_infile, "")==0 && B.size() == 24 &&
-          geoBlockSize[0] == 2 && geoBlockSize[1] == 2 &&
-          geoBlockSize[2] == 2 && geoBlockSize[3] == 2) ? QUDA_BOOLEAN_YES : QUDA_BOOLEAN_NO;
-      }
-=======
-      setup_location(param.mg_global.setup_location[level])
     {
       // set the block size
       for (int i = 0; i < QUDA_MAX_DIM; i++) geoBlockSize[i] = param.mg_global.geo_block_size[level][i];
->>>>>>> bd6b516e
 
       // set the smoother relaxation factor
       omega = param.mg_global.omega[level];
@@ -430,25 +372,6 @@
     void generateEigenVectors();
 
     /**
-<<<<<<< HEAD
-       @brief Deflate coarse grid initial guess with Eigenvectors
-    */
-    void deflateEigenvectors(std::vector<ColorSpinorField*> vec_defl,
-			     std::vector<ColorSpinorField*> vec,
-			     std::vector<ColorSpinorField*> evecs,
-			     std::vector<Complex> evals);
-
-    /**
-       @brief Deflate coarse grid initial guess with SVD
-    */
-    void deflateSVD(std::vector<ColorSpinorField*> vec_defl,
-		    std::vector<ColorSpinorField*> vec,
-		    std::vector<ColorSpinorField*> svd_vecs,
-		    std::vector<Complex> svals);
-    
-    /**
-=======
->>>>>>> bd6b516e
        @brief Build free-field null-space vectors
        @param B Free-field null-space vectors
     */
@@ -563,11 +486,7 @@
 
     std::vector<ColorSpinorField*> B;
     std::vector<Complex> evals;
-<<<<<<< HEAD
-    
-=======
-
->>>>>>> bd6b516e
+
     MGParam *mgParam;
 
     MG *mg;
