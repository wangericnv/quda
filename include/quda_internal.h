--- conflicted
+++ resolved
@@ -261,19 +261,16 @@
         switchOff = true;
       }
 
-<<<<<<< HEAD
       profile[idx].Start(); 
+      PUSH_RANGE(fname.c_str(),idx)
       if (use_global) StartGlobal(idx);
-=======
-      profile[idx].Start();
-      PUSH_RANGE(fname.c_str(),idx)
->>>>>>> 5a5064f9
     }
 
 
     void Stop(QudaProfileType idx) { 
       profile[idx].Stop(); 
       POP_RANGE
+
 
       // switch off total timer if we need to
       if (switchOff && idx != QUDA_PROFILE_TOTAL) {
