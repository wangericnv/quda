#ifndef _CLOVER_ORDER_H
#define _CLOVER_ORDER_H

/**
 * @file  clover_field_order.h
 * @brief Main header file for host and device accessors to CloverFields
 *
 */

#include <register_traits.h>
#include <clover_field.h>
#include <complex_quda.h>

namespace quda {

  namespace clover {

    /**
       The internal ordering for each clover matrix has chirality as the
       slowest running dimension, with the internal 36 degrees of
       freedom stored as follows (s=spin, c = color)

       i |  col  |  row  |
           s   c   s   c   z
       0   0   0   0   0   0
       1   0   1   0   1   0
       2   0   2   0   2   0
       3   1   0   1   0   0
       4   1   1   1   1   0
       5   1   2   1   2   0
       6   0   1   0   0   0
       7   0   1   0   0   1
       8   0   2   0   0   0
       9   0   2   0   0   1
       10  1   0   0   0   0
       11  1   0   0   0   1
       12  1   1   0   0   0
       13  1   1   0   0   1
       14  1   2   0   0   0
       15  1   2   0   0   1
       16  0   2   0   1   0
       17  0   2   0   1   1
       18  1   0   0   1   0
       19  1   0   0   1   1
       20  1   1   0   1   0
       21  1   1   0   1   1
       22  1   2   0   1   0
       23  1   2   0   1   1
       24  1   0   0   2   0
       25  1   0   0   2   1
       26  1   1   0   2   0
       27  1   1   0   2   1
       28  1   2   0   2   0
       29  1   2   0   2   1
       30  1   1   1   0   0
       31  1   1   1   0   1
       32  1   2   1   0   0
       33  1   2   1   0   1
       34  1   2   1   1   0
       35  1   2   1   1   1

       For each chirality the first 6 entires are the pure real
       diagonal entries.  The following 30 entries correspond to the
       15 complex numbers on the strictly lower triangular.

       E.g., N = 6 (2 spins x 3 colors) and 
       # entries = 1/2 * N * (N-1)

       The storage order on the strictly lower triangular is column
       major, which complicates the indexing, since we have to count
       backwards from the end of the array.

       // psuedo code in lieu of implementation
       int row = s_row*3 + c_row;
       int col = s_col*3 + c_col;
       if (row == col) {
         return complex(a[row])
       } else if (col < row) {

	 // below we find the offset into each chiral half.  First
	 // compute the offset into the strictly lower triangular
	 // part, counting from the lower right.  This requires we
	 // change to prime coordinates.
         int row' = (N-1) - row;
	 int col' = (N-1) - col;

	 // The linear offset (in bottom-right coordinates) to the
	 // required element is simply 1/2*row'*(row'-1)+col'.
	 // Subtract this offset from the number of elements: N=6,
	 // means 15 elements (14 with C-style indexing)), multiply by
	 // two to account for complexity and then add on number of
	 // real diagonals at the end

	 int k = 2 * ( (1/2 N*(N-1) -1) - 1/2 * row' * (row'-1) + col') + N;
         return complex(a[2*k], a[2*k+1]);
       } else {
         conj(swap(col,row));
       }

    */

    template<typename Float, int nColor, int nSpin, QudaCloverFieldOrder order> struct Accessor {
      mutable complex<Float> dummy;
      __device__ __host__ inline complex<Float>& operator()(int parity, int x, int s_row, int s_col,
							    int c_row, int c_col) const {
#ifndef __CUDA_ARCH__
	errorQuda("Not implemented");
#endif
	return dummy;
      }
    };

    template<typename Float, int nColor, int nSpin> 
      struct Accessor<Float,nColor,nSpin,QUDA_PACKED_CLOVER_ORDER> { 
      Float *a[2];
      int volumeCB;
      const int N = nSpin * nColor / 2;
      complex<Float> zero;
    Accessor(const CloverField &A, bool inverse=false) : volumeCB(A.VolumeCB()) { 
	// even
	a[0] = static_cast<Float*>(const_cast<void*>(A.V(inverse)));
	// odd
	//a[1] = static_cast<Float*>(static_cast<char*>(const_cast<void*>(A.V(inverse))) + A.Bytes()/2);
	a[1] = static_cast<Float*>(const_cast<void*>(A.V(inverse))) + A.Bytes()/(2*sizeof(Float));
	zero = complex<Float>(0.0,0.0);
      }

      __device__ __host__ inline complex<Float> operator()(int parity, int x, int s_row, int s_col, int c_row, int c_col) const {
	// if not in the diagonal chiral block then return 0.0
	if (s_col / 2 != s_row / 2) { return zero; }

	const int chirality = s_col / 2;

	int row = s_row%2 * nColor + c_row;
	int col = s_col%2 * nColor + c_col;

	if (row == col) {
	  complex<Float> tmp = a[parity][(x*2 + chirality)*N*N + row];
	  return tmp;
	} else if (col < row) {
	  // switch coordinates to count from bottom right instead of top left of matrix
	  int row2 = (N-1) - row;
	  int col2 = (N-1) - col;
	  int k = (N*(N-1)/2 - 1) - (row2*(row2-1)/2 + col2);
	  int idx = (x*2 + chirality)*N*N + 2*k + N;
	  complex<Float> *tmp = static_cast<complex<Float>*>((void *)(a[parity]+idx));
	  return *tmp;
	} else {
	  // requesting upper triangular so return conjuate transpose
	  return conj(operator()(parity,x,s_col,s_row,c_col,c_row) );
	}
      }

    };

    /**
       This is a template driven generic clover field accessor.  To
       deploy for a specifc field ordering, the two operator()
       accessors have to be specialized for that ordering.
     */
    template <typename Float, int nColor, int nSpin, QudaCloverFieldOrder order>
      struct FieldOrder {

      protected:
	/** An internal reference to the actual field we are accessing */
	CloverField &A;
	const int volumeCB;
	const Accessor<Float,nColor,nSpin,order> accessor;

      public:
	/** 
	 * Constructor for the FieldOrder class
	 * @param field The field that we are accessing
	 */
      FieldOrder(CloverField &A) : A(A), volumeCB(A.VolumeCB()), accessor(A)
	{ }
	
	CloverField& Field() { return A; }
	
	virtual ~FieldOrder() { ; } 
    
    	/**
	 * Read-only complex-member accessor function
	 * @param parity Parity index
	 * @param x 1-d site index
	 * @param s_row row spin index
	 * @param c_row row color index
	 * @param s_col col spin index
	 * @param c_col col color index
	 */
	__device__ __host__ inline const complex<Float> operator()(int d, int parity, int x, int s_row, 
								    int s_col, int c_row, int c_col) const {
	  return accessor(parity, x, s_row, s_col, c_row, c_col);
	}
	
	/**
	 * Complex-member accessor function
	 * @param parity Parity index
	 * @param x 1-d site index
	 * @param s_row row spin index
	 * @param c_row row color index
	 * @param s_col col spin index
	 * @param c_col col color index
	 */
	/*
	__device__ __host__ inline complex<Float>& operator()(int d, int parity, int x, int s_row, 
							     int s_col, int c_row, int c_col) {
	  //errorQuda("Clover accessor not implemented as a lvalue");
	  return accessor(parity, x, s_row, s_col, c_row, c_col);
	  }
	*/
	
	/** Returns the number of field colors */
	__device__ __host__ inline int Ncolor() const { return nColor; }

	/** Returns the field volume */
	__device__ __host__ inline int Volume() const { return 2*volumeCB; }

	/** Returns the field volume */
	__device__ __host__ inline int VolumeCB() const { return volumeCB; }
      };

    /**
       FloatN ordering for clover fields
    */
    template <typename Float, int length, int N>
      struct FloatNOrder {
	typedef typename mapper<Float>::type RegType;
	Float *clover[2];
	float *norm[2];
	const int volumeCB;
	const int stride;

      /*	NEW FOR CLOVER + TWISTED MASS (ALEX)	*/

      const bool twisted;
      const Float mu2;

      FloatNOrder(const CloverField &clover, bool inverse, Float *clover_=0, float *norm_=0) : volumeCB(clover.VolumeCB()), stride(clover.Stride()),
      twisted(clover.Twisted()), mu2(clover.Mu2()) {
	this->clover[0] = clover_ ? clover_ : (Float*)(clover.V(inverse));
	this->clover[1] = (Float*)((char*)this->clover[0] + clover.Bytes()/2);
	this->norm[0] = norm_ ? norm_ : (float*)(clover.Norm(inverse));
	this->norm[1] = (float*)((char*)this->norm[0] + clover.NormBytes()/2);
      }
      
<<<<<<< HEAD
	__device__ __host__ inline void load(RegType v[length], int x, int parity) const {
	  const int M=length/(N*2);
	  for (int chirality=0; chirality<2; chirality++) {
	    for (int i=0; i<M; i++) {
	      for (int j=0; j<N; j++) {
		int intIdx = (chirality*M + i)*N + j; // internal dof index
		int padIdx = intIdx / N;
		copy(v[(chirality*M+i)*N+j], clover[parity][(padIdx*stride + x)*N + intIdx%N]);
		if (sizeof(Float)==sizeof(short)) v[(chirality*M+i)*N+j] *= norm[parity][chirality*volumeCB + x];
	      }
=======
      bool  Twisted()	const	{return twisted;}
      Float Mu2()	const	{return mu2;}

      /*	END OF MODIFICATIONS	*/

      __device__ __host__ inline void load(RegType v[length], int x, int parity) const {
	const int M=length/(N*2);
	for (int chirality=0; chirality<2; chirality++) {
	  for (int i=0; i<M; i++) {
	    for (int j=0; j<N; j++) {
	      int intIdx = (chirality*M + i)*N + j; // internal dof index
	      int padIdx = intIdx / N;
	      copy(v[(chirality*M+i)*N+j], clover[parity][(padIdx*stride + x)*N + intIdx%N]);
	      if (sizeof(Float)==sizeof(short)) v[(chirality*M+i)*N+j] *= norm[parity][chirality*volumeCB + x];
>>>>>>> 794e10a3
	    }
	  }
	}
  
	__device__ __host__ inline void save(const RegType v[length], int x, int parity) {
	  // find the norm of each chiral block
	  RegType scale[2];
	  if (sizeof(Float)==sizeof(short)) {
	    const int M = length/2;
	    for (int chi=0; chi<2; chi++) { // chirality
	      scale[chi] = 0.0;
	      for (int i=0; i<M; i++) 
		scale[chi] = fabs(v[chi*M+i]) > scale[chi] ? fabs(v[chi*M+i]) : scale[chi];
	      norm[parity][chi*volumeCB + x] = scale[chi];
	    }
	  }

	  const int M=length/(N*2);
	  for (int chirality=0; chirality<2; chirality++) {
	    for (int i=0; i<M; i++) {
	      for (int j=0; j<N; j++) {
		int intIdx = (chirality*M + i)*N + j;
		int padIdx = intIdx / N;
		if (sizeof(Float)==sizeof(short))
		  copy(clover[parity][(padIdx*stride + x)*N + intIdx%N], v[(chirality*M+i)*N+j] / scale[chirality]);
		else
		  copy(clover[parity][(padIdx*stride + x)*N + intIdx%N], v[(chirality*M+i)*N+j]);
	      }
	    }
	  }
	}

	size_t Bytes() const { 
	  size_t bytes = length*sizeof(Float);
	  if (sizeof(Float)==sizeof(short)) bytes += 2*sizeof(float);
	  return bytes;
	}
      };

    /**
       QDP ordering for clover fields
    */
    template <typename Float, int length>
      struct QDPOrder {
	typedef typename mapper<Float>::type RegType;
	Float *clover[2];
	const int volumeCB;
	const int stride;

      /*	NEW FOR CLOVER + TWISTED MASS (ALEX)	*/

      const bool twisted;
      const Float mu2;

      QDPOrder(const CloverField &clover, bool inverse, Float *clover_=0) 
      : volumeCB(clover.VolumeCB()), stride(volumeCB), twisted(clover.Twisted()), mu2(clover.Mu2()) {
	this->clover[0] = clover_ ? clover_ : (Float*)(clover.V(inverse));
	this->clover[1] = (Float*)((char*)this->clover[0] + clover.Bytes()/2);
      }

<<<<<<< HEAD
	__device__ __host__ inline void load(RegType v[length], int x, int parity) const {
	  for (int i=0; i<length; i++) v[i] = 0.5*clover[parity][x*length+i]; // factor of 0.5 comes from basis change
	}
=======
      bool  Twisted()	const	{return twisted;}
      Float Mu2()	const	{return mu2;}

      /*	END OF MODIFICATIONS	*/

      __device__ __host__ inline void load(RegType v[length], int x, int parity) const {
	for (int i=0; i<length; i++) v[i] = 0.5*clover[parity][x*length+i]; // factor of 0.5 comes from basis change
      }
>>>>>>> 794e10a3
  
	__device__ __host__ inline void save(const RegType v[length], int x, int parity) {
	  for (int i=0; i<length; i++) clover[parity][x*length+i] = 2.0*v[i];
	}

	size_t Bytes() const { return length*sizeof(Float); }
      };

    /**
       QDPJIT ordering for clover fields
    */
    template <typename Float, int length>
      struct QDPJITOrder {
	typedef typename mapper<Float>::type RegType;
	Float *diag; 	   /**< Pointers to the off-diagonal terms (two parities) */
	Float *offdiag;   /**< Pointers to the diagonal terms (two parities) */
	const int volumeCB;
	const int stride;

      /*	NEW FOR CLOVER + TWISTED MASS (ALEX)	*/

      const bool twisted;
      const Float mu2;

      QDPJITOrder(const CloverField &clover, bool inverse, Float *clover_=0) 
      : volumeCB(clover.VolumeCB()), stride(volumeCB), twisted(clover.Twisted()), mu2(clover.Mu2()) {
	offdiag = clover_ ? ((Float**)clover_)[0] : ((Float**)clover.V(inverse))[0];
	diag = clover_ ? ((Float**)clover_)[1] : ((Float**)clover.V(inverse))[1];
      }
<<<<<<< HEAD
	
	__device__ __host__ inline void load(RegType v[length], int x, int parity) const {
	  // the factor of 0.5 comes from a basis change
	  for (int chirality=0; chirality<2; chirality++) {
	    // set diagonal elements
	    for (int i=0; i<6; i++) {
	      v[chirality*36 + i] = 0.5*diag[((i*2 + chirality)*2 + parity)*volumeCB + x];
	    }
=======

      bool  Twisted()	const	{return twisted;}
      Float Mu2()	const	{return mu2;}

      /*	END OF MODIFICATIONS	*/

      __device__ __host__ inline void load(RegType v[length], int x, int parity) const {
	// the factor of 0.5 comes from a basis change
	for (int chirality=0; chirality<2; chirality++) {
	  // set diagonal elements
	  for (int i=0; i<6; i++) {
	    v[chirality*36 + i] = 0.5*diag[((i*2 + chirality)*2 + parity)*volumeCB + x];
	  }
>>>>>>> 794e10a3

	  // the off diagonal elements
	    for (int i=0; i<30; i++) {
	      int z = i%2;
	      int off = i/2;
	      const int idtab[15]={0,1,3,6,10,2,4,7,11,5,8,12,9,13,14};
	      v[chirality*36 + 6 + i] = 0.5*offdiag[(((z*15 + idtab[off])*2 + chirality)*2 + parity)*volumeCB + x];
	    }

	  }
	}
  
	__device__ __host__ inline void save(const RegType v[length], int x, int parity) {
	  // the factor of 2.0 comes from undoing the basis change
	  for (int chirality=0; chirality<2; chirality++) {
	    // set diagonal elements
	    for (int i=0; i<6; i++) {
	      diag[((i*2 + chirality)*2 + parity)*volumeCB + x] = 2.0*v[chirality*36 + i];
	    }

	    // the off diagonal elements
	    for (int i=0; i<30; i++) {
	      int z = i%2;
	      int off = i/2;
	      const int idtab[15]={0,1,3,6,10,2,4,7,11,5,8,12,9,13,14};
	      offdiag[(((z*15 + idtab[off])*2 + chirality)*2 + parity)*volumeCB + x] = 2.0*v[chirality*36 + 6 + i];
	    }
	  }
	}
	
	size_t Bytes() const { return length*sizeof(Float); }
      };
      

    /**
       BQCD ordering for clover fields
       struct for reordering a BQCD clover matrix into the order that is
       expected by QUDA.  As well as reordering the clover matrix
       elements, we are also changing basis.
    */
    template <typename Float, int length>
      struct BQCDOrder {
	typedef typename mapper<Float>::type RegType;
	Float *clover[2];
	const int volumeCB;
	const int stride;

      /*	NEW FOR CLOVER + TWISTED MASS (ALEX)	*/

      const bool twisted;
      const Float mu2;

      BQCDOrder(const CloverField &clover, bool inverse, Float *clover_=0) 
      : volumeCB(clover.Stride()), stride(volumeCB), twisted(clover.Twisted()), mu2(clover.Mu2()) {
	this->clover[0] = clover_ ? clover_ : (Float*)(clover.V(inverse));
	this->clover[1] = (Float*)((char*)this->clover[0] + clover.Bytes()/2);
      }

<<<<<<< HEAD
	/**
	   @param v The output clover matrix in QUDA order
	   @param x The checkerboarded lattice site
	   @param parity The parity of the lattice site
	*/
	__device__ __host__ inline void load(RegType v[length], int x, int parity) const {
	  int bq[36] = { 21, 32, 33, 0,  1, 20,                   // diagonal
			 28, 29, 30, 31, 6, 7,  14, 15, 22, 23,   // column 1  6
			 34, 35, 8, 9, 16, 17, 24, 25,            // column 2  16
			 10, 11, 18, 19, 26, 27,                  // column 3  24
			 2,  3,  4,  5,                           // column 4  30
			 12, 13};
=======

      bool  Twisted()	const	{return twisted;}
      Float Mu2()	const	{return mu2;}

      /*	END OF MODIFICATIONS	*/


      /**
	 @param v The output clover matrix in QUDA order
	 @param x The checkerboarded lattice site
	 @param parity The parity of the lattice site
      */
    __device__ __host__ inline void load(RegType v[length], int x, int parity) const {
	int bq[36] = { 21, 32, 33, 0,  1, 20,                   // diagonal
		       28, 29, 30, 31, 6, 7,  14, 15, 22, 23,   // column 1  6
		       34, 35, 8, 9, 16, 17, 24, 25,            // column 2  16
		       10, 11, 18, 19, 26, 27,                  // column 3  24
		       2,  3,  4,  5,                           // column 4  30
		       12, 13};
>>>>>>> 794e10a3
	
	  // flip the sign of the imaginary components
	  int sign[36];
	  for (int i=0; i<6; i++) sign[i] = 1;
	  for (int i=6; i<36; i+=2) {
	    if ( (i >= 10 && i<= 15) || (i >= 18 && i <= 29) )  { sign[i] = -1; sign[i+1] = -1; }
	    else { sign[i] = 1; sign[i+1] = -1; }
	  }
	
	  const int M=length/2;
	  for (int chirality=0; chirality<2; chirality++) 
	    for (int i=0; i<M; i++) 
	      v[chirality*M+i] = sign[i] * clover[parity][x*length+chirality*M+bq[i]];
	
	}
  
	// FIXME implement the save routine for BQCD ordered fields
	__device__ __host__ inline void save(RegType v[length], int x, int parity) {

	};

	size_t Bytes() const { return length*sizeof(Float); }
      };

  } // namespace clover
} // namespace quda

#endif //_CLOVER_ORDER_H
<|MERGE_RESOLUTION|>--- conflicted
+++ resolved
@@ -231,20 +231,20 @@
 	const int volumeCB;
 	const int stride;
 
-      /*	NEW FOR CLOVER + TWISTED MASS (ALEX)	*/
-
-      const bool twisted;
-      const Float mu2;
+	const bool twisted;
+	const Float mu2;
 
       FloatNOrder(const CloverField &clover, bool inverse, Float *clover_=0, float *norm_=0) : volumeCB(clover.VolumeCB()), stride(clover.Stride()),
-      twisted(clover.Twisted()), mu2(clover.Mu2()) {
+	  twisted(clover.Twisted()), mu2(clover.Mu2()) {
 	this->clover[0] = clover_ ? clover_ : (Float*)(clover.V(inverse));
 	this->clover[1] = (Float*)((char*)this->clover[0] + clover.Bytes()/2);
 	this->norm[0] = norm_ ? norm_ : (float*)(clover.Norm(inverse));
 	this->norm[1] = (float*)((char*)this->norm[0] + clover.NormBytes()/2);
       }
       
-<<<<<<< HEAD
+	bool  Twisted()	const	{return twisted;}
+	Float Mu2()	const	{return mu2;}
+	
 	__device__ __host__ inline void load(RegType v[length], int x, int parity) const {
 	  const int M=length/(N*2);
 	  for (int chirality=0; chirality<2; chirality++) {
@@ -255,22 +255,6 @@
 		copy(v[(chirality*M+i)*N+j], clover[parity][(padIdx*stride + x)*N + intIdx%N]);
 		if (sizeof(Float)==sizeof(short)) v[(chirality*M+i)*N+j] *= norm[parity][chirality*volumeCB + x];
 	      }
-=======
-      bool  Twisted()	const	{return twisted;}
-      Float Mu2()	const	{return mu2;}
-
-      /*	END OF MODIFICATIONS	*/
-
-      __device__ __host__ inline void load(RegType v[length], int x, int parity) const {
-	const int M=length/(N*2);
-	for (int chirality=0; chirality<2; chirality++) {
-	  for (int i=0; i<M; i++) {
-	    for (int j=0; j<N; j++) {
-	      int intIdx = (chirality*M + i)*N + j; // internal dof index
-	      int padIdx = intIdx / N;
-	      copy(v[(chirality*M+i)*N+j], clover[parity][(padIdx*stride + x)*N + intIdx%N]);
-	      if (sizeof(Float)==sizeof(short)) v[(chirality*M+i)*N+j] *= norm[parity][chirality*volumeCB + x];
->>>>>>> 794e10a3
 	    }
 	  }
 	}
@@ -320,10 +304,8 @@
 	const int volumeCB;
 	const int stride;
 
-      /*	NEW FOR CLOVER + TWISTED MASS (ALEX)	*/
-
-      const bool twisted;
-      const Float mu2;
+	const bool twisted;
+	const Float mu2;
 
       QDPOrder(const CloverField &clover, bool inverse, Float *clover_=0) 
       : volumeCB(clover.VolumeCB()), stride(volumeCB), twisted(clover.Twisted()), mu2(clover.Mu2()) {
@@ -331,20 +313,12 @@
 	this->clover[1] = (Float*)((char*)this->clover[0] + clover.Bytes()/2);
       }
 
-<<<<<<< HEAD
+	bool  Twisted()	const	{return twisted;}
+	Float Mu2()	const	{return mu2;}
+
 	__device__ __host__ inline void load(RegType v[length], int x, int parity) const {
 	  for (int i=0; i<length; i++) v[i] = 0.5*clover[parity][x*length+i]; // factor of 0.5 comes from basis change
 	}
-=======
-      bool  Twisted()	const	{return twisted;}
-      Float Mu2()	const	{return mu2;}
-
-      /*	END OF MODIFICATIONS	*/
-
-      __device__ __host__ inline void load(RegType v[length], int x, int parity) const {
-	for (int i=0; i<length; i++) v[i] = 0.5*clover[parity][x*length+i]; // factor of 0.5 comes from basis change
-      }
->>>>>>> 794e10a3
   
 	__device__ __host__ inline void save(const RegType v[length], int x, int parity) {
 	  for (int i=0; i<length; i++) clover[parity][x*length+i] = 2.0*v[i];
@@ -364,18 +338,18 @@
 	const int volumeCB;
 	const int stride;
 
-      /*	NEW FOR CLOVER + TWISTED MASS (ALEX)	*/
-
-      const bool twisted;
-      const Float mu2;
+	const bool twisted;
+	const Float mu2;
 
       QDPJITOrder(const CloverField &clover, bool inverse, Float *clover_=0) 
       : volumeCB(clover.VolumeCB()), stride(volumeCB), twisted(clover.Twisted()), mu2(clover.Mu2()) {
 	offdiag = clover_ ? ((Float**)clover_)[0] : ((Float**)clover.V(inverse))[0];
 	diag = clover_ ? ((Float**)clover_)[1] : ((Float**)clover.V(inverse))[1];
       }
-<<<<<<< HEAD
-	
+	
+      bool  Twisted()	const	{return twisted;}
+      Float Mu2()	const	{return mu2;}
+
 	__device__ __host__ inline void load(RegType v[length], int x, int parity) const {
 	  // the factor of 0.5 comes from a basis change
 	  for (int chirality=0; chirality<2; chirality++) {
@@ -383,21 +357,6 @@
 	    for (int i=0; i<6; i++) {
 	      v[chirality*36 + i] = 0.5*diag[((i*2 + chirality)*2 + parity)*volumeCB + x];
 	    }
-=======
-
-      bool  Twisted()	const	{return twisted;}
-      Float Mu2()	const	{return mu2;}
-
-      /*	END OF MODIFICATIONS	*/
-
-      __device__ __host__ inline void load(RegType v[length], int x, int parity) const {
-	// the factor of 0.5 comes from a basis change
-	for (int chirality=0; chirality<2; chirality++) {
-	  // set diagonal elements
-	  for (int i=0; i<6; i++) {
-	    v[chirality*36 + i] = 0.5*diag[((i*2 + chirality)*2 + parity)*volumeCB + x];
-	  }
->>>>>>> 794e10a3
 
 	  // the off diagonal elements
 	    for (int i=0; i<30; i++) {
@@ -445,10 +404,8 @@
 	const int volumeCB;
 	const int stride;
 
-      /*	NEW FOR CLOVER + TWISTED MASS (ALEX)	*/
-
-      const bool twisted;
-      const Float mu2;
+	const bool twisted;
+	const Float mu2;
 
       BQCDOrder(const CloverField &clover, bool inverse, Float *clover_=0) 
       : volumeCB(clover.Stride()), stride(volumeCB), twisted(clover.Twisted()), mu2(clover.Mu2()) {
@@ -456,7 +413,10 @@
 	this->clover[1] = (Float*)((char*)this->clover[0] + clover.Bytes()/2);
       }
 
-<<<<<<< HEAD
+
+	bool  Twisted()	const	{return twisted;}
+	Float Mu2()	const	{return mu2;}
+
 	/**
 	   @param v The output clover matrix in QUDA order
 	   @param x The checkerboarded lattice site
@@ -469,28 +429,7 @@
 			 10, 11, 18, 19, 26, 27,                  // column 3  24
 			 2,  3,  4,  5,                           // column 4  30
 			 12, 13};
-=======
-
-      bool  Twisted()	const	{return twisted;}
-      Float Mu2()	const	{return mu2;}
-
-      /*	END OF MODIFICATIONS	*/
-
-
-      /**
-	 @param v The output clover matrix in QUDA order
-	 @param x The checkerboarded lattice site
-	 @param parity The parity of the lattice site
-      */
-    __device__ __host__ inline void load(RegType v[length], int x, int parity) const {
-	int bq[36] = { 21, 32, 33, 0,  1, 20,                   // diagonal
-		       28, 29, 30, 31, 6, 7,  14, 15, 22, 23,   // column 1  6
-		       34, 35, 8, 9, 16, 17, 24, 25,            // column 2  16
-		       10, 11, 18, 19, 26, 27,                  // column 3  24
-		       2,  3,  4,  5,                           // column 4  30
-		       12, 13};
->>>>>>> 794e10a3
-	
+	  
 	  // flip the sign of the imaginary components
 	  int sign[36];
 	  for (int i=0; i<6; i++) sign[i] = 1;
