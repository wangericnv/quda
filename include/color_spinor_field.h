--- conflicted
+++ resolved
@@ -668,14 +668,8 @@
        @param[in] c Twisted mass parameter (chiral twist factor, default=0)
       */
     void packGhost(const int nFace, const QudaParity parity, const int dim, const QudaDirection dir, const int dagger,
-<<<<<<< HEAD
 		   cudaStream_t* stream, MemoryLocation location[2*QUDA_MAX_DIM], MemoryLocation location_label,
                    bool spin_project, double a=0, double b=0, double c=0);
-
-=======
-        cudaStream_t *stream, MemoryLocation location[2 * QUDA_MAX_DIM], MemoryLocation location_label, double a = 0,
-        double b = 0, double c = 0);
->>>>>>> 50ea7fdb
 
     void packGhostExtended(const int nFace, const int R[], const QudaParity parity, const int dim, const QudaDirection dir,
 			   const int dagger,cudaStream_t* stream, bool zero_copy=false);
@@ -737,14 +731,9 @@
        @param[in] b Used for twisted mass (chiral twist factor)
        @param[in] c Used for twisted mass (flavor twist factor)
     */
-<<<<<<< HEAD
     void pack(int nFace, int parity, int dagger, int stream_idx,
 	      MemoryLocation location[], MemoryLocation location_label,
               bool spin_project=true, double a=0, double b=0, double c=0);
-=======
-    void pack(int nFace, int parity, int dagger, int stream_idx, MemoryLocation location[],
-        MemoryLocation location_label, double a = 0, double b = 0, double c = 0);
->>>>>>> 50ea7fdb
 
     void packExtended(const int nFace, const int R[], const int parity, const int dagger,
         const int dim,  cudaStream_t *stream_p, const bool zeroCopyPack=false);
