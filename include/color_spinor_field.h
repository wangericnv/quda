--- conflicted
+++ resolved
@@ -539,7 +539,8 @@
 
     static ColorSpinorField* Create(const ColorSpinorParam &param);
     static ColorSpinorField* Create(const ColorSpinorField &src, const ColorSpinorParam &param);
-<<<<<<< HEAD
+    static std::unique_ptr<ColorSpinorField> CreateSmartPtr(const ColorSpinorParam &param);
+    static std::unique_ptr<ColorSpinorField> CreateSmartPtr(const ColorSpinorField &src, const ColorSpinorParam &param);
 
     /**
        @brief Create a field that aliases this field's storage.  The
@@ -574,12 +575,6 @@
        @param[in] location Optionally set the location of the fine field
        @param[in] mem_type Optionally set the memory type used (e.g., can override with mapped memory)
     */
-=======
-    static std::unique_ptr<ColorSpinorField> CreateSmartPtr(const ColorSpinorParam &param);
-    static std::unique_ptr<ColorSpinorField> CreateSmartPtr(const ColorSpinorField &src, const ColorSpinorParam &param);
-    ColorSpinorField* CreateCoarse(const int *geoblockSize, int spinBlockSize, int Nvec,
-				   QudaFieldLocation location=QUDA_INVALID_FIELD_LOCATION);
->>>>>>> be6c8d6f
     ColorSpinorField* CreateFine(const int *geoblockSize, int spinBlockSize, int Nvec,
                                  QudaPrecision precision=QUDA_INVALID_PRECISION,
 				 QudaFieldLocation location=QUDA_INVALID_FIELD_LOCATION,
