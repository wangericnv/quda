#ifndef _COMM_QUDA_H
#define _COMM_QUDA_H

#ifdef __cplusplus
extern "C" {
#endif

  typedef struct MsgHandle_s MsgHandle;
  typedef struct Topology_s Topology;

  /* defined in quda.h; redefining here to avoid circular references */ 
  typedef int (*QudaCommsMap)(const int *coords, void *fdata);

  /* implemented in comm_common.cpp */

  char *comm_hostname(void);
  double comm_drand(void);
  Topology *comm_create_topology(int ndim, const int *dims, QudaCommsMap rank_from_coords, void *map_data);
  void comm_destroy_topology(Topology *topo);
  int comm_ndim(const Topology *topo);
  const int *comm_dims(const Topology *topo);
  const int *comm_coords(const Topology *topo);
  const int *comm_coords_from_rank(const Topology *topo, int rank);
  int comm_rank_from_coords(const Topology *topo, const int *coords);
  int comm_rank_displaced(const Topology *topo, const int displacement[]);
  void comm_set_default_topology(Topology *topo);
  Topology *comm_default_topology(void);
  int comm_dim(int dim);
  int comm_coord(int dim);
<<<<<<< HEAD
  MsgHandle *comm_declare_send_relative(void *buffer, int dim, int dir, size_t nbytes);
  MsgHandle *comm_declare_receive_relative(void *buffer, int dim, int dir, size_t nbytes);
=======

  /**
     Create a persistent message handler for a relative send
     @param buffer Buffer from which message will be sent
     @param dim Dimension in which message will be sent
     @param dir Direction in which messaged with be sent (0 - backwards, 1 forwards)
     @param nbytes Size of message in bytes
  */
  MsgHandle *comm_declare_send_relative(void *buffer, int dim, int dir, size_t nbytes);

  /**
     Create a persistent message handler for a relative receive
     @param buffer Buffer into which message will be received
     @param dim Dimension from message will be received
     @param dir Direction from messaged with be recived (0 - backwards, 1 forwards)
     @param nbytes Size of message in bytes
  */
  MsgHandle *comm_declare_receive_relative(void *buffer, int dim, int dir, size_t nbytes);

  /**
     Create a persistent strided message handler for a relative send
     @param buffer Buffer from which message will be sent
     @param dim Dimension in which message will be sent
     @param dir Direction in which messaged with be sent (0 - backwards, 1 forwards)
     @param blksize Size of block in bytes
     @param nblocks Number of blocks
     @param stride Stride between blocks in bytes
  */
  MsgHandle *comm_declare_strided_send_relative(void *buffer, int dim, int dir, 
						size_t blksize, int nblocks, size_t stride);

  /**
     Create a persistent strided message handler for a relative receive
     @param buffer Buffer into which message will be received
     @param dim Dimension from message will be received
     @param dir Direction from messaged with be recived (0 - backwards, 1 forwards)
     @param blksize Size of block in bytes
     @param nblocks Number of blocks
     @param stride Stride between blocks in bytes
  */
  MsgHandle *comm_declare_strided_receive_relative(void *buffer, int dim, int dir, 
						   size_t blksize, int nblocks, size_t stride);
>>>>>>> 1584726e
  void comm_finalize(void);
  void comm_dim_partitioned_set(int dim);
  int comm_dim_partitioned(int dim);


  /* implemented in comm_single.cpp, comm_qmp.cpp, and comm_mpi.cpp */

  void comm_init(int ndim, const int *dims, QudaCommsMap rank_from_coords, void *map_data);
  int comm_rank(void);
  int comm_size(void);
  int comm_gpuid(void);
<<<<<<< HEAD
  MsgHandle *comm_declare_send_displaced(void *buffer, const int displacement[], size_t nbytes);
  MsgHandle *comm_declare_receive_displaced(void *buffer, const int displacement[], size_t nbytes);
=======

  /**
     Create a persistent message handler for a relative send
     @param buffer Buffer from which message will be sent
     @param dim Dimension in which message will be sent
     @param dir Direction in which messaged with be sent (0 - backwards, 1 forwards)
     @param nbytes Size of message in bytes
  */
  MsgHandle *comm_declare_send_displaced(void *buffer, const int displacement[], size_t nbytes);

  /**
     Create a persistent message handler for a relative receive
     @param buffer Buffer into which message will be received
     @param dim Dimension from message will be received
     @param dir Direction from messaged with be recived (0 - backwards, 1 forwards)
     @param nbytes Size of message in bytes
  */
  MsgHandle *comm_declare_receive_displaced(void *buffer, const int displacement[], size_t nbytes);

  /**
     Create a persistent strided message handler for a displaced send
     @param buffer Buffer from which message will be sent
     @param displacement Array of offsets specifying the relative node to which we are sending 
     @param blksize Size of block in bytes
     @param nblocks Number of blocks
     @param stride Stride between blocks in bytes
  */
  MsgHandle *comm_declare_strided_send_displaced(void *buffer, const int displacement[], 
						 size_t blksize, int nblocks, size_t stride);

  /**
     Create a persistent strided message handler for a displaced receive
     @param buffer Buffer into which message will be received
     @param displacement Array of offsets specifying the relative node from which we are receiving
     @param blksize Size of block in bytes
     @param nblocks Number of blocks
     @param stride Stride between blocks in bytes
  */
  MsgHandle *comm_declare_strided_receive_displaced(void *buffer, const int displacement[],
						    size_t blksize, int nblocks, size_t stride);
>>>>>>> 1584726e
  void comm_free(MsgHandle *mh);
  void comm_start(MsgHandle *mh);
  void comm_wait(MsgHandle *mh);
  int comm_query(MsgHandle *mh);
  void comm_allreduce(double* data);
  void comm_allreduce_max(double* data);
  void comm_allreduce_array(double* data, size_t size);
  void comm_allreduce_int(int* data);
  void comm_broadcast(void *data, size_t nbytes);
  void comm_barrier(void);
  void comm_abort(int status);

#ifdef __cplusplus
}
#endif

#endif /* _COMM_QUDA_H */<|MERGE_RESOLUTION|>--- conflicted
+++ resolved
@@ -27,10 +27,6 @@
   Topology *comm_default_topology(void);
   int comm_dim(int dim);
   int comm_coord(int dim);
-<<<<<<< HEAD
-  MsgHandle *comm_declare_send_relative(void *buffer, int dim, int dir, size_t nbytes);
-  MsgHandle *comm_declare_receive_relative(void *buffer, int dim, int dir, size_t nbytes);
-=======
 
   /**
      Create a persistent message handler for a relative send
@@ -73,7 +69,7 @@
   */
   MsgHandle *comm_declare_strided_receive_relative(void *buffer, int dim, int dir, 
 						   size_t blksize, int nblocks, size_t stride);
->>>>>>> 1584726e
+
   void comm_finalize(void);
   void comm_dim_partitioned_set(int dim);
   int comm_dim_partitioned(int dim);
@@ -85,10 +81,6 @@
   int comm_rank(void);
   int comm_size(void);
   int comm_gpuid(void);
-<<<<<<< HEAD
-  MsgHandle *comm_declare_send_displaced(void *buffer, const int displacement[], size_t nbytes);
-  MsgHandle *comm_declare_receive_displaced(void *buffer, const int displacement[], size_t nbytes);
-=======
 
   /**
      Create a persistent message handler for a relative send
@@ -129,7 +121,7 @@
   */
   MsgHandle *comm_declare_strided_receive_displaced(void *buffer, const int displacement[],
 						    size_t blksize, int nblocks, size_t stride);
->>>>>>> 1584726e
+
   void comm_free(MsgHandle *mh);
   void comm_start(MsgHandle *mh);
   void comm_wait(MsgHandle *mh);
