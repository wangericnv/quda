#ifndef _TRANSFER_H
#define _TRANSFER_H

/**
 * @file transfer.h
 *
 * @section DESCRIPTION 
 *
 * Defines the prolongation and restriction operators used to transfer
 * between grids.
 */

#include <color_spinor_field.h>
#include <dirac_quda.h>
#include <vector>

namespace quda {

  /**
     The transfer class defines the inter-grid operators that connect
     fine and coarse grids.  This implements both restriction and
     prologation methods.  The transfer operator is fully defined at
     object creation time, and defined by the null-space vectors and
     the coarsening pattern that are passed to it.

     At present only the restriction (R) and prolongation (P) methods
     have been offloaded to run on the GPU, with the block
     orthogonlization yet to be offloaded.
   */
  class Transfer {

  private:

    /** The raw null space components */
    const std::vector<ColorSpinorField*> &B;

    /** The number of null space components */
    const int Nvec;

    /** CPU copy of the block-normalized null-space components that define the prolongator */
    ColorSpinorField *V_h;

    /** GPU copy of the block-normalized null-space components that define the prolongator */
    ColorSpinorField *V_d;

    /** A CPU temporary field with fine geometry and fine color we use for changing gamma basis */
    ColorSpinorField *fine_tmp_h;

    /** A GPU temporary field with fine geometry and fine color we use for changing gamma basis */
    ColorSpinorField *fine_tmp_d;

    /** A CPU temporary field with coarse geometry and coarse color */
    ColorSpinorField *coarse_tmp_h; 

    /** A GPU temporary field with coarse geometry and coarse color we use for CPU input / output */
    ColorSpinorField *coarse_tmp_d; 

    /** The geometrical coase grid blocking */
    int *geo_bs;

    /** The mapping onto coarse sites from fine sites.  This has
	length equal to the fine-grid volume, and is sorted into
	lexicographical fine-grid order, with each value corresponding
	to a coarse-grid offset. (CPU) */
    int *fine_to_coarse_h;

    /** The mapping onto fine sites from coarse sites. This has length
	equal to the fine-grid volume, and is sorted into lexicographical
	block order, with each value corresponding to a fine-grid offset. (CPU) */
    int *coarse_to_fine_h;

    /** The mapping onto coarse sites from fine sites.  This has
	length equal to the fine-grid volume, and is sorted into
	lexicographical fine-grid order, with each value corresponding
	to a coarse-grid offset. (GPU) */
    int *fine_to_coarse_d;

    /** The mapping onto fine sites from coarse sites. This has length
	equal to the fine-grid volume, and is sorted into lexicographical
	block order, with each value corresponding to a fine-grid offset. (GPU) */
    int *coarse_to_fine_d;

    /** The spin blocking */
    int spin_bs;

    /** The mapping onto coarse spin from fine spin 
        A.S.: For the top-level staggered this map is underfined (NULL) 
        and is trivial one-to-one for the other levels*/
    int *spin_map;

    /** The parity of any single-parity fine-grid fields that are passed into the transfer operator */
    QudaParity parity;

    /** The length of the fine lattice */
    int fine_length;

    /** The length of the coarse lattice */
    int coarse_length;

    /** Whether to enable transfer operator on the GPU */
    bool enable_gpu;

    /** Whether to apply the transfer operaton the GPU (requires
	enable_gpu=true in the constructor) */
    mutable bool use_gpu;

    /**
     * Copies the null-space vector components into the V-field
     */
    void fillV(ColorSpinorField &V);

    /** 
     * Creates the map between fine and coarse grids 
     * @param geo_bs An array storing the block size in each geometric dimension
     */
    void createGeoMap(int *geo_bs);

    /**
     * Creates a block-ordered version of the color-spinor field V
     * N.B. in must be the accessor to the color-spinor field V
     * @param out A Complex array storing the block-ordered fields
     * @param in  Accessor for the color-spinor field V
     */
    //template <class Complex, class FieldOrder>
    //void blockOrderV(Complex *out, const FieldOrder &in, int *geo_bs, int spin_bs);

  /**
     * Copies elements from the block-ordered field in back to the color-spinor field V
     * N.B. out must be the accessor to the color-spinor field V
     * @param out The full lattice color spinor field, not block-ordered
     * @param in  A Complex array storing the block-ordered fields
     */
    //template <class FieldOrder, class Complex>
    //void undoblockOrderV(FieldOrder &out, Complex *in, int *geo_bs, int spin_bs);   

  /**
   * Does Gram-Schmidt orthogonalization.
   * @param v The block-ordered vectors
   * @param nBlocks
   * @param Nc
   * @param blockSize
   */
  //template <class Complex>
    //void blockGramSchmidt(Complex *v, int nBlocks, int Nc, int blockSize);

    /** 
     * Creates the map between fine and coarse spin dimensions
     * @param spin_bs The spin block size
     */
    void createSpinMap(int spin_bs);

    /**
     * Internal flops accumulator
     */
    mutable double flops_;

    /**
     * Reference to profile kept in the corresponding MG instance.
     * Use this to record restriction and prolongation overhead.
     */
    TimeProfile &profile;

  public:

    /** 
     * The constructor for Transfer
     * @param B Array of null-space vectors
     * @param Nvec Number of null-space vectors
     * @param d The Dirac operator to which these null-space vectors correspond
     * @param geo_bs The geometric block sizes to use
<<<<<<< HEAD
     * @param spin_bs The spin block sizes to use (default is 1)
=======
     * @param spin_bs The spin block sizes to use
     * @param parity For single-parity fields are these QUDA_EVEN_PARITY or QUDA_ODD_PARITY
>>>>>>> 9b03bf6e
     * @param enable_gpu Whether to enable this to run on GPU (as well as CPU)
     */
    Transfer(const std::vector<ColorSpinorField*> &B, int Nvec, int *geo_bs, int spin_bs, QudaParity parity,
	     bool enable_gpu, TimeProfile &profile);

    /** The destructor for Transfer */
    virtual ~Transfer();

    /** 
     * Apply the prolongator
     * @param out The resulting field on the fine lattice
     * @param in The input field on the coarse lattice
     */
    void P(ColorSpinorField &out, const ColorSpinorField &in) const;

    /** 
     * Apply the restrictor 
     * @param out The resulting field on the coarse lattice
     * @param in The input field on the fine lattice   
     */
    void R(ColorSpinorField &out, const ColorSpinorField &in) const;

    /**
     * Returns a const reference to the V field
     * @return The V field const reference
     */
    const ColorSpinorField& Vectors() const { return *V_h; }

    /**
     * Returns the number of near nullvectors
     * @return Nvec
     */
    int nvec() const {return Nvec;}

    /**
     * Returns the amount of spin blocking
     * @return spin_bs
     */
    int Spin_bs() const {return spin_bs;}

    /**
     * Returns the geometrical coarse grid blocking
     * @return geo_bs
     */
    const int *Geo_bs() const {return geo_bs;}
    
    /**
     * Sets where the prolongator / restrictor should take place
     * @param location Location where the transfer operator should be computed
     */
    void setTransferGPU(bool use_gpu) const { this->use_gpu = use_gpu; }

    /**
     * Return flops
     * @return flops expended by this operator
     */
    double flops() const;
  };

  /**
     Helper method that takes a vector of ColorSpinorFields and packes them into a single matrix field.
     @param[out] V The resulting packed matrix field
     @param[in] B Vector of ColorSpinorFields to be packed
     @param[in] Nvec Vector length
   */
  void FillV(ColorSpinorField &V, const std::vector<ColorSpinorField*> &B, int Nvec);

  /**
     @brief Block orthogonnalize the matrix field, where the blocks are
     defined by lookup tables that map the fine grid points to the
     coarse grid points, and similarly for the spin degrees of
     freedom.
     @param[in,out] V Matrix field to be orthgonalized
     @param[in] Nvec Vector length
     @param[in] geo_bs Geometric block size
     @param[in] fine_to_coarse Fine-to-coarse lookup table (linear indices)
     @param[in] spin_bs Spin block size
   */
  void BlockOrthogonalize(ColorSpinorField &V, int Nvec, const int *geo_bs, 
			  const int *fine_to_coarse, int spin_bs);

  /**
     @brief Apply the prolongation operator
     @param[out] out Resulting fine grid field
     @param[in] in Input field on coarse grid
     @param[in] v Matrix field containing the null-space components
     @param[in] Nvec Number of null-space components
     @param[in] fine_to_coarse Fine-to-coarse lookup table (linear indices)
     @param[in] spin_map Spin blocking lookup table
     @param[in] parity of the output fine field (if single parity output field)
   */
  void Prolongate(ColorSpinorField &out, const ColorSpinorField &in, const ColorSpinorField &v, 
		  int Nvec, const int *fine_to_coarse, const int *spin_map,
		  int parity=QUDA_INVALID_PARITY);

  /**
     @brief Apply the restriction operator
     @param[out] out Resulting coarsened field
     @param[in] in Input field on fine grid
     @param[in] v Matrix field containing the null-space components
     @param[in] Nvec Number of null-space components
     @param[in] fine_to_coarse Fine-to-coarse lookup table (linear indices)
     @param[in] spin_map Spin blocking lookup table
     @param[in] parity of the input fine field (if single parity input field)
   */
  void Restrict(ColorSpinorField &out, const ColorSpinorField &in, const ColorSpinorField &v, 
		int Nvec, const int *fine_to_coarse, const int *coarse_to_fine, const int *spin_map,
		int parity=QUDA_INVALID_PARITY);
  

} // namespace quda
#endif // _TRANSFER_H<|MERGE_RESOLUTION|>--- conflicted
+++ resolved
@@ -168,12 +168,8 @@
      * @param Nvec Number of null-space vectors
      * @param d The Dirac operator to which these null-space vectors correspond
      * @param geo_bs The geometric block sizes to use
-<<<<<<< HEAD
-     * @param spin_bs The spin block sizes to use (default is 1)
-=======
      * @param spin_bs The spin block sizes to use
      * @param parity For single-parity fields are these QUDA_EVEN_PARITY or QUDA_ODD_PARITY
->>>>>>> 9b03bf6e
      * @param enable_gpu Whether to enable this to run on GPU (as well as CPU)
      */
     Transfer(const std::vector<ColorSpinorField*> &B, int Nvec, int *geo_bs, int spin_bs, QudaParity parity,
