--- conflicted
+++ resolved
@@ -177,16 +177,7 @@
   MAGMA_INCLUDE = -I$(CUDA_INSTALL_PATH)/include -I../include -I${MAGMA_HOME}/include
   MAGMA_FLAGS   = -DMAGMA_LIB -DADD_ -DMAGMA_SETAFFINITY -DGPUSHMEM=300 -DHAVE_CUBLAS
   COPT += -fopenmp  -DMAGMA_LIB
-<<<<<<< HEAD
   LIB += $(shell pkg-config --libs magma) 
-=======
-
-  LIB += -fopenmp -L$(MAGMA_HOME)/lib -lmagma
-  LIB += -L$(LAPACK_HOME) -llapack -lf77blas -lgfortran
-  LIB += -L$(ATLAS_HOME)/lib -lcblas -latlas
-  LIB += -L$(CUDA_INSTALL_PATH)/lib64 -lcublas
-
->>>>>>> 2e32e3b0
 else
   MAGMA_INCLUDE =
   MAGMA_FLAGS   =
