#include <stdlib.h>
#include <stdio.h>
#include <time.h>
#include <math.h>
#include <string.h>
#include <algorithm>

#include <util_quda.h>
#include <test_util.h>
#include <test_params.h>

#include <dslash_util.h>
#include <blas_reference.h>
#include <wilson_dslash_reference.h>
#include <domain_wall_dslash_reference.h>
#include "misc.h"

#if defined(QMP_COMMS)
#include <qmp.h>
#elif defined(MPI_COMMS)
#include <mpi.h>
#endif

#include <qio_field.h>

// In a typical application, quda.h is the only QUDA header required.
#include <quda.h>

<<<<<<< HEAD
// Wilson, clover-improved Wilson, twisted mass, and domain wall are supported.
extern QudaDslashType dslash_type;
//extern bool tune;
extern int device;
extern int xdim;
extern int ydim;
extern int zdim;
extern int tdim;
extern int Lsdim;
extern int gridsize_from_cmdline[];
extern QudaReconstructType link_recon;
extern QudaPrecision  prec;
extern QudaPrecision  prec_sloppy;
extern QudaPrecision  prec_precondition;
extern QudaPrecision  prec_ritz;
extern QudaPrecision prec_refinement_sloppy;
extern QudaReconstructType link_recon_sloppy;
extern QudaReconstructType link_recon_precondition;
extern double mass;
extern double kappa;
extern double mu;
extern double anisotropy;
extern double epsilon;
extern double tol; // tolerance for inverter
extern double tol_hq; // heavy-quark tolerance for inverter
extern char latfile[];
extern bool unit_gauge;
extern int Nsrc; // number of spinors to apply to simultaneously
extern int niter;
extern int nvec[];

extern QudaInverterType inv_type;
extern QudaInverterType precon_type;

extern QudaMatPCType matpc_type;
extern QudaSolveType solve_type;

extern char eig_vec_infile[];
extern char eig_vec_outfile[];

//Twisted mass flavor type
extern QudaTwistFlavorType twist_flavor;

extern void usage(char** );

extern double clover_coeff;
extern bool compute_clover;

extern int nev;
extern int max_search_dim;
extern int deflation_grid;
extern double tol_restart;

extern int eigcg_max_restarts;
extern int max_restart_num;
extern double inc_tol;
extern double eigenval_tol;

extern QudaExtLibType   solver_ext_lib;
extern QudaExtLibType   deflation_ext_lib;

extern QudaFieldLocation location_ritz;
extern QudaMemoryType    mem_type_ritz;

extern QudaMassNormalization normalization; // mass normalization of Dirac operators
extern QudaVerbosity verbosity;

extern int pipeline;

=======
>>>>>>> 30894675
namespace quda {
  extern void setTransferGPU(bool);
}

void
display_test_info()
{
  printfQuda("running the following test:\n");

  printfQuda("prec    prec_sloppy   matpc_type  recon  recon_sloppy S_dimension T_dimension Ls_dimension   dslash_type "
             " normalization\n");
  printfQuda("%6s   %6s    %12s     %2s     %2s         %3d/%3d/%3d     %3d         %2d     %14s  %8s\n",
             get_prec_str(prec), get_prec_str(prec_sloppy), get_matpc_str(matpc_type), get_recon_str(link_recon),
             get_recon_str(link_recon_sloppy), xdim, ydim, zdim, tdim, Lsdim, get_dslash_str(dslash_type),
             get_mass_normalization_str(normalization));

  printfQuda("Grid partition info:     X  Y  Z  T\n");
  printfQuda("                         %d  %d  %d  %d\n", dimPartitioned(0), dimPartitioned(1), dimPartitioned(2),
             dimPartitioned(3));

  printfQuda("Deflation space info: location   mem_type\n");
  printfQuda("                     %5s     %8s\n", get_ritz_location_str(location_ritz),
             get_memory_type_str(mem_type_ritz));

  return ;
}

QudaPrecision &cpu_prec = prec;
QudaPrecision &cuda_prec = prec;
QudaPrecision &cuda_prec_sloppy = prec_sloppy;
QudaPrecision &cuda_prec_precondition = prec_precondition;
QudaPrecision &cuda_prec_refinement_sloppy = prec_refinement_sloppy;
QudaPrecision &cuda_prec_ritz = prec_ritz;

void setGaugeParam(QudaGaugeParam &gauge_param) {
  gauge_param.X[0] = xdim;
  gauge_param.X[1] = ydim;
  gauge_param.X[2] = zdim;
  gauge_param.X[3] = tdim;

  gauge_param.anisotropy = anisotropy;
  gauge_param.type = QUDA_WILSON_LINKS;
  gauge_param.gauge_order = QUDA_QDP_GAUGE_ORDER;
  gauge_param.t_boundary = QUDA_PERIODIC_T;

  gauge_param.cpu_prec = cpu_prec;

  gauge_param.cuda_prec = cuda_prec;
  gauge_param.reconstruct = link_recon;

  gauge_param.cuda_prec_sloppy = cuda_prec_sloppy;
  gauge_param.reconstruct_sloppy = link_recon_sloppy;

  gauge_param.cuda_prec_precondition = cuda_prec_precondition;
  gauge_param.reconstruct_precondition = link_recon_precondition;

  gauge_param.cuda_prec_refinement_sloppy = cuda_prec_refinement_sloppy;
  gauge_param.reconstruct_refinement_sloppy = link_recon_sloppy;

  gauge_param.gauge_fix = QUDA_GAUGE_FIXED_NO;

  gauge_param.ga_pad = 0;
  // For multi-GPU, ga_pad must be large enough to store a time-slice
#ifdef MULTI_GPU
  int x_face_size = gauge_param.X[1]*gauge_param.X[2]*gauge_param.X[3]/2;
  int y_face_size = gauge_param.X[0]*gauge_param.X[2]*gauge_param.X[3]/2;
  int z_face_size = gauge_param.X[0]*gauge_param.X[1]*gauge_param.X[3]/2;
  int t_face_size = gauge_param.X[0]*gauge_param.X[1]*gauge_param.X[2]/2;
  int pad_size =std::max(x_face_size, y_face_size);
  pad_size = std::max(pad_size, z_face_size);
  pad_size = std::max(pad_size, t_face_size);
  gauge_param.ga_pad = pad_size;
#endif
}


void setInvertParam(QudaInvertParam &inv_param) {
  inv_param.Ls = 1;

  inv_param.sp_pad = 0;
  inv_param.cl_pad = 0;

  inv_param.cpu_prec = cpu_prec;
  inv_param.cuda_prec = cuda_prec;
  inv_param.cuda_prec_sloppy = cuda_prec_sloppy;
  inv_param.cuda_prec_refinement_sloppy = cuda_prec_refinement_sloppy;

  inv_param.cuda_prec_precondition = cuda_prec_precondition;
  inv_param.preserve_source = QUDA_PRESERVE_SOURCE_NO;
  inv_param.gamma_basis = QUDA_DEGRAND_ROSSI_GAMMA_BASIS;
  inv_param.dirac_order = QUDA_DIRAC_ORDER;

  if (dslash_type == QUDA_CLOVER_WILSON_DSLASH || dslash_type == QUDA_TWISTED_CLOVER_DSLASH) {
    inv_param.clover_cpu_prec = cpu_prec;
    inv_param.clover_cuda_prec = cuda_prec;
    inv_param.clover_cuda_prec_sloppy = cuda_prec_sloppy;
    inv_param.clover_cuda_prec_precondition = cuda_prec_precondition;
    inv_param.clover_order = QUDA_PACKED_CLOVER_ORDER;
  }

  inv_param.input_location = QUDA_CPU_FIELD_LOCATION;
  inv_param.output_location = QUDA_CPU_FIELD_LOCATION;

//  inv_param.tune = tune ? QUDA_TUNE_YES : QUDA_TUNE_NO;

  inv_param.dslash_type = dslash_type;

  if (kappa == -1.0) {
    inv_param.mass = mass;
    inv_param.kappa = 1.0 / (2.0 * (1 + 3/anisotropy + mass));
  } else {
    inv_param.kappa = kappa;
    inv_param.mass = 0.5/kappa - (1 + 3/anisotropy);
  }

  if (dslash_type == QUDA_TWISTED_MASS_DSLASH || dslash_type == QUDA_TWISTED_CLOVER_DSLASH) {
    inv_param.mu = mu;
    inv_param.twist_flavor = twist_flavor;
    inv_param.Ls = (inv_param.twist_flavor == QUDA_TWIST_NONDEG_DOUBLET) ? 2 : 1;

    if (twist_flavor == QUDA_TWIST_NONDEG_DOUBLET) {
      printfQuda("Twisted-mass doublet non supported (yet)\n");
      exit(0);
    }
  }

  inv_param.clover_coeff = clover_coeff;

  inv_param.dagger = QUDA_DAG_NO;
  inv_param.mass_normalization = normalization;

  // do we want full solution or single-parity solution
  inv_param.solution_type = QUDA_MAT_SOLUTION;
  // inv_param.solution_type = QUDA_MATPC_SOLUTION;

  // do we want to use an even-odd preconditioned solve or not
  inv_param.solve_type = solve_type;
  inv_param.matpc_type = matpc_type;

  if (inv_type != QUDA_EIGCG_INVERTER && inv_type != QUDA_INC_EIGCG_INVERTER && inv_type != QUDA_GMRESDR_INVERTER)
    errorQuda("Unknown deflated solver type %d.", inv_type);

  //! For deflated solvers only:
  inv_param.inv_type = inv_type;
  inv_param.tol      = tol;
  inv_param.tol_hq   = tol_hq; // specify a tolerance for the residual for heavy quark residual

  inv_param.rhs_idx  = 0;

  inv_param.nev = nev;
  inv_param.max_search_dim = max_search_dim;
  inv_param.deflation_grid = deflation_grid;
  inv_param.tol_restart = tol_restart;
  inv_param.eigcg_max_restarts = eigcg_max_restarts;
  inv_param.max_restart_num = max_restart_num;
  inv_param.inc_tol = inc_tol;
  inv_param.eigenval_tol = eigenval_tol;


  if(inv_param.inv_type == QUDA_EIGCG_INVERTER || inv_param.inv_type == QUDA_INC_EIGCG_INVERTER ){
    inv_param.solve_type = QUDA_NORMOP_PC_SOLVE;
  }else if(inv_param.inv_type == QUDA_GMRESDR_INVERTER) {
    inv_param.solve_type = QUDA_DIRECT_PC_SOLVE;
    inv_param.tol_restart = 0.0;//restart is not requested...
  }

  inv_param.cuda_prec_ritz = cuda_prec_ritz;
  inv_param.verbosity = verbosity;
  inv_param.verbosity_precondition = verbosity;

  inv_param.inv_type_precondition = precon_type;
  inv_param.gcrNkrylov = 6;

  inv_param.pipeline = pipeline;

  // require both L2 relative and heavy quark residual to determine convergence
  inv_param.residual_type = static_cast<QudaResidualType>(QUDA_L2_RELATIVE_RESIDUAL);
  // these can be set individually
  for (int i=0; i<inv_param.num_offset; i++) {
    inv_param.tol_offset[i] = inv_param.tol;
    inv_param.tol_hq_offset[i] = inv_param.tol_hq;
  }
  inv_param.maxiter = niter;
  inv_param.reliable_delta = 1e-1;

  // domain decomposition preconditioner parameters
  inv_param.schwarz_type = QUDA_ADDITIVE_SCHWARZ;
  inv_param.precondition_cycle = 1;
  inv_param.tol_precondition = 1e-2;
  inv_param.maxiter_precondition = 10;
  inv_param.omega = 1.0;

  inv_param.extlib_type = solver_ext_lib;
}

void setDeflationParam(QudaEigParam &df_param) {

  df_param.is_complete    = QUDA_BOOLEAN_NO;
  df_param.import_vectors = QUDA_BOOLEAN_NO;
  df_param.run_verify     = QUDA_BOOLEAN_NO;

  df_param.nk             = df_param.invert_param->nev;
  df_param.np             = df_param.invert_param->nev*df_param.invert_param->deflation_grid;
  df_param.extlib_type    = deflation_ext_lib;

  df_param.cuda_prec_ritz = prec_ritz;
  df_param.location       = location_ritz;
  df_param.mem_type_ritz  = mem_type_ritz;

  // set file i/o parameters
  strcpy(df_param.vec_infile, eig_vec_infile);
  strcpy(df_param.vec_outfile, eig_vec_outfile);
}

int main(int argc, char **argv)
{

  // command line options
  auto app = make_app();
  // add_eigen_option_group(app);
  add_deflation_option_group(app);
  // add_multigrid_option_group(app);
  try {
    app->parse(argc, argv);
  } catch (const CLI::ParseError &e) {
    return app->exit(e);
  }

  if (prec_sloppy == QUDA_INVALID_PRECISION) prec_sloppy = prec;
  if (prec_precondition == QUDA_INVALID_PRECISION) prec_precondition = prec_sloppy;
  if (prec_ritz == QUDA_INVALID_PRECISION) prec_ritz = prec_sloppy;
  if (prec_refinement_sloppy == QUDA_INVALID_PRECISION) prec_refinement_sloppy = prec_sloppy;
  if (link_recon_sloppy == QUDA_RECONSTRUCT_INVALID) link_recon_sloppy = link_recon;
  if (link_recon_precondition == QUDA_RECONSTRUCT_INVALID) link_recon_precondition = link_recon_sloppy;

  // initialize QMP/MPI, QUDA comms grid and RNG (test_util.cpp)
  initComms(argc, argv, gridsize_from_cmdline);

  // call srand() with a rank-dependent seed
  initRand();

  display_test_info();

  // *** QUDA parameters begin here.

  if (dslash_type != QUDA_WILSON_DSLASH && dslash_type != QUDA_CLOVER_WILSON_DSLASH
      && dslash_type != QUDA_TWISTED_MASS_DSLASH && dslash_type != QUDA_DOMAIN_WALL_4D_DSLASH
      && dslash_type != QUDA_MOBIUS_DWF_DSLASH && dslash_type != QUDA_TWISTED_CLOVER_DSLASH
      && dslash_type != QUDA_DOMAIN_WALL_DSLASH && dslash_type != QUDA_MOBIUS_DWF_DSLASH) {
    printfQuda("dslash_type %d not supported\n", dslash_type);
    exit(0);
  }

  QudaGaugeParam gauge_param = newQudaGaugeParam();
  setGaugeParam(gauge_param);


  QudaInvertParam inv_param = newQudaInvertParam();
  setInvertParam(inv_param);

  double kappa5 = 0.0;

  if (dslash_type == QUDA_TWISTED_MASS_DSLASH || dslash_type == QUDA_TWISTED_CLOVER_DSLASH) {
    inv_param.epsilon = epsilon;
    inv_param.twist_flavor = twist_flavor;
    inv_param.Ls = (inv_param.twist_flavor == QUDA_TWIST_NONDEG_DOUBLET) ? 2 : 1;
  } else if (dslash_type == QUDA_DOMAIN_WALL_DSLASH || dslash_type == QUDA_DOMAIN_WALL_4D_DSLASH
             || dslash_type == QUDA_MOBIUS_DWF_DSLASH) {
    inv_param.m5 = -1.8;
    kappa5 = 0.5 / (5 + inv_param.m5);
    inv_param.Ls = Lsdim;
    for (int k = 0; k < Lsdim; k++) // for mobius only
    {
      // b5[k], c[k] values are chosen for arbitrary values,
      // but the difference of them are same as 1.0
      inv_param.b_5[k] = 1.452;
      inv_param.c_5[k] = 0.452;
    }
  }

  QudaEigParam  df_param = newQudaEigParam();
  df_param.invert_param = &inv_param;
  setDeflationParam(df_param);

  // *** Everything between here and the call to initQuda() is
  // *** application-specific.

  // set parameters for the reference Dslash, and prepare fields to be loaded
  if (dslash_type == QUDA_DOMAIN_WALL_DSLASH || dslash_type == QUDA_DOMAIN_WALL_4D_DSLASH
      || dslash_type == QUDA_MOBIUS_DWF_DSLASH) {
    dw_setDims(gauge_param.X, inv_param.Ls);
  } else {
    setDims(gauge_param.X);
  }

  setSpinorSiteSize(24);

  size_t gSize = (gauge_param.cpu_prec == QUDA_DOUBLE_PRECISION) ? sizeof(double) : sizeof(float);
  size_t sSize = (inv_param.cpu_prec == QUDA_DOUBLE_PRECISION) ? sizeof(double) : sizeof(float);

  void *gauge[4], *clover=0, *clover_inv=0;

  for (int dir = 0; dir < 4; dir++) {
    gauge[dir] = malloc(V*gaugeSiteSize*gSize);
  }

  if (strcmp(latfile,"")) {  // load in the command line supplied gauge field
    read_gauge_field(latfile, gauge, gauge_param.cpu_prec, gauge_param.X, argc, argv);
    construct_gauge_field(gauge, 2, gauge_param.cpu_prec, &gauge_param);
  } else { // else generate an SU(3) field
    if (unit_gauge) {
      // unit SU(3) field
      construct_gauge_field(gauge, 0, gauge_param.cpu_prec, &gauge_param);
    } else {
      // random SU(3) field
      construct_gauge_field(gauge, 1, gauge_param.cpu_prec, &gauge_param);
    }
  }

  if (dslash_type == QUDA_CLOVER_WILSON_DSLASH || dslash_type == QUDA_TWISTED_CLOVER_DSLASH) {
    double norm = 0.1; // clover components are random numbers in the range (-norm, norm)
    double diag = 1.0; // constant added to the diagonal

    size_t cSize = inv_param.clover_cpu_prec;
    clover = malloc(V*cloverSiteSize*cSize);
    clover_inv = malloc(V*cloverSiteSize*cSize);
    if (!compute_clover) construct_clover_field(clover, norm, diag, inv_param.clover_cpu_prec);

    inv_param.compute_clover = compute_clover;
    if (compute_clover) inv_param.return_clover = 1;
    inv_param.compute_clover_inverse = 1;
    inv_param.return_clover_inverse = 1;
  }

  void *spinorIn = malloc(V*spinorSiteSize*sSize*inv_param.Ls);
  void *spinorCheck = malloc(V*spinorSiteSize*sSize*inv_param.Ls);

  void *spinorOut = NULL;
  spinorOut = malloc(V*spinorSiteSize*sSize*inv_param.Ls);

  // start the timer
  double time0 = -((double)clock());

  // initialize the QUDA library
  initQuda(device);

  // load the gauge field
  loadGaugeQuda((void*)gauge, &gauge_param);

  // this line ensure that if we need to construct the clover inverse (in either the smoother or the solver) we do so
  if (dslash_type == QUDA_CLOVER_WILSON_DSLASH || dslash_type == QUDA_TWISTED_CLOVER_DSLASH) loadCloverQuda(clover, clover_inv, &inv_param);

  void *df_preconditioner  = newDeflationQuda(&df_param);
  inv_param.deflation_op   = df_preconditioner;

  for (int i=0; i<Nsrc; i++) {
    // create a point source at 0 (in each subvolume...  FIXME)
    memset(spinorIn, 0, inv_param.Ls*V*spinorSiteSize*sSize);
    memset(spinorCheck, 0, inv_param.Ls*V*spinorSiteSize*sSize);
    memset(spinorOut, 0, inv_param.Ls*V*spinorSiteSize*sSize);

    if (inv_param.cpu_prec == QUDA_SINGLE_PRECISION) {
      //((float*)spinorIn)[i] = 1.0;
      for (int i=0; i<inv_param.Ls*V*spinorSiteSize; i++) ((float*)spinorIn)[i] = rand() / (float)RAND_MAX;
    } else {
      //((double*)spinorIn)[i] = 1.0;
      for (int i=0; i<inv_param.Ls*V*spinorSiteSize; i++) ((double*)spinorIn)[i] = rand() / (double)RAND_MAX;
    }

    if(df_param.is_complete == QUDA_BOOLEAN_YES) {
      printfQuda("Deflation space is complete. Running deflated CG solver.\n");
      inv_param.inv_type = QUDA_CG_INVERTER;
      inv_param.cuda_prec_sloppy = cuda_prec_precondition;
      continue;
    }

    invertQuda(spinorOut, spinorIn, &inv_param);

    if(inv_param.inv_type == QUDA_EIGCG_INVERTER || inv_param.inv_type == QUDA_INC_EIGCG_INVERTER ) updateDeflationQuda(df_preconditioner, &df_param);
    //
    printfQuda("\nDone for %d rhs.\n", inv_param.rhs_idx);
  }

  destroyDeflationQuda(df_preconditioner);

  // stop the timer
  time0 += clock();
  time0 /= CLOCKS_PER_SEC;

  // printfQuda("\nDone: %i iter / %g secs = %g Gflops, total time = %g secs\n",
  // inv_param.iter, inv_param.secs, inv_param.gflops/inv_param.secs, time0);
  printfQuda("\nDone: %i iter / %g secs = %g Gflops, total time = %g secs\n", inv_param.iter, inv_param.secs,
             inv_param.gflops / inv_param.secs, 0.0);

  if (inv_param.solution_type == QUDA_MAT_SOLUTION) {

    if (dslash_type == QUDA_WILSON_DSLASH || dslash_type == QUDA_CLOVER_WILSON_DSLASH) {
      wil_mat(spinorCheck, gauge, spinorOut, inv_param.kappa, 0, inv_param.cpu_prec, gauge_param);

    } else if (dslash_type == QUDA_DOMAIN_WALL_DSLASH) {
      dw_mat(spinorCheck, gauge, spinorOut, kappa5, inv_param.dagger, inv_param.cpu_prec, gauge_param, inv_param.mass);
    } else if (dslash_type == QUDA_DOMAIN_WALL_4D_DSLASH) {
      dw_4d_mat(spinorCheck, gauge, spinorOut, kappa5, inv_param.dagger, inv_param.cpu_prec, gauge_param, inv_param.mass);
    } else if (dslash_type == QUDA_MOBIUS_DWF_DSLASH) {
      double _Complex *kappa_b = (double _Complex *)malloc(Lsdim * sizeof(double _Complex));
      double _Complex *kappa_c = (double _Complex *)malloc(Lsdim * sizeof(double _Complex));
      for (int xs = 0; xs < Lsdim; xs++) {
        kappa_b[xs] = 1.0 / (2 * (inv_param.b_5[xs] * (4.0 + inv_param.m5) + 1.0));
        kappa_c[xs] = 1.0 / (2 * (inv_param.c_5[xs] * (4.0 + inv_param.m5) - 1.0));
      }
      mdw_mat(spinorCheck, gauge, spinorOut, kappa_b, kappa_c, inv_param.dagger, inv_param.cpu_prec, gauge_param,
              inv_param.mass, inv_param.b_5, inv_param.c_5);
      free(kappa_b);
      free(kappa_c);
    } else {
      if (dslash_type == QUDA_TWISTED_MASS_DSLASH || dslash_type == QUDA_TWISTED_CLOVER_DSLASH) {
        if(inv_param.twist_flavor == QUDA_TWIST_SINGLET) {
          tm_mat(spinorCheck, gauge, spinorOut, inv_param.kappa, inv_param.mu, inv_param.twist_flavor, 0, inv_param.cpu_prec, gauge_param);
        } else {
          printfQuda("Unsupported dslash_type\n");
          exit(-1);
        }
      }
    }

    if (inv_param.mass_normalization == QUDA_MASS_NORMALIZATION) {
      if (dslash_type == QUDA_DOMAIN_WALL_DSLASH || dslash_type == QUDA_DOMAIN_WALL_4D_DSLASH
          || dslash_type == QUDA_MOBIUS_DWF_DSLASH) {
        ax(0.5 / kappa5, spinorCheck, V * spinorSiteSize * inv_param.Ls, inv_param.cpu_prec);
      } else if (dslash_type == QUDA_TWISTED_MASS_DSLASH && twist_flavor == QUDA_TWIST_NONDEG_DOUBLET) {
        ax(0.5 / inv_param.kappa, spinorCheck, 2 * V * spinorSiteSize, inv_param.cpu_prec);
      } else {
        ax(0.5 / inv_param.kappa, spinorCheck, V * spinorSiteSize, inv_param.cpu_prec);
      }
    }

  } else if(inv_param.solution_type == QUDA_MATPC_SOLUTION) {

    if (dslash_type == QUDA_WILSON_DSLASH || dslash_type == QUDA_CLOVER_WILSON_DSLASH) {
      wil_matpc(spinorCheck, gauge, spinorOut, inv_param.kappa, inv_param.matpc_type, 0, inv_param.cpu_prec, gauge_param);
    } else if (dslash_type == QUDA_DOMAIN_WALL_DSLASH) {
      dw_matpc(spinorCheck, gauge, spinorOut, kappa5, inv_param.matpc_type, 0, inv_param.cpu_prec, gauge_param,
               inv_param.mass);
    } else if (dslash_type == QUDA_DOMAIN_WALL_4D_DSLASH) {
      dw_4d_matpc(spinorCheck, gauge, spinorOut, kappa5, inv_param.matpc_type, 0, inv_param.cpu_prec, gauge_param,
                  inv_param.mass);
    } else if (dslash_type == QUDA_MOBIUS_DWF_DSLASH) {
      double _Complex *kappa_b = (double _Complex *)malloc(Lsdim * sizeof(double _Complex));
      double _Complex *kappa_c = (double _Complex *)malloc(Lsdim * sizeof(double _Complex));
      for (int xs = 0; xs < Lsdim; xs++) {
        kappa_b[xs] = 1.0 / (2 * (inv_param.b_5[xs] * (4.0 + inv_param.m5) + 1.0));
        kappa_c[xs] = 1.0 / (2 * (inv_param.c_5[xs] * (4.0 + inv_param.m5) - 1.0));
      }
      mdw_matpc(spinorCheck, gauge, spinorOut, kappa_b, kappa_c, inv_param.matpc_type, 0, inv_param.cpu_prec,
                gauge_param, inv_param.mass, inv_param.b_5, inv_param.c_5);
      free(kappa_b);
      free(kappa_c);
    } else {
      if (dslash_type == QUDA_TWISTED_MASS_DSLASH || dslash_type == QUDA_TWISTED_CLOVER_DSLASH) {
        if (inv_param.twist_flavor == QUDA_TWIST_SINGLET) {
          tm_matpc(spinorCheck, gauge, spinorOut, inv_param.kappa, inv_param.mu, inv_param.twist_flavor,
                   inv_param.matpc_type, 0, inv_param.cpu_prec, gauge_param);
        } else {
          printfQuda("Unsupported dslash_type\n");
          exit(-1);
        }
      }
    }

    if (inv_param.mass_normalization == QUDA_MASS_NORMALIZATION) {
      if (dslash_type == QUDA_DOMAIN_WALL_DSLASH || dslash_type == QUDA_DOMAIN_WALL_4D_DSLASH
          || dslash_type == QUDA_MOBIUS_DWF_DSLASH) {
        ax(0.25 / (kappa5 * kappa5), spinorCheck, V * spinorSiteSize * inv_param.Ls, inv_param.cpu_prec);
      } else {
        ax(0.25 / (inv_param.kappa * inv_param.kappa), spinorCheck, Vh * spinorSiteSize, inv_param.cpu_prec);
      }
    }
  }

  int vol = inv_param.solution_type == QUDA_MAT_SOLUTION ? V : Vh;
  mxpy(spinorIn, spinorCheck, vol*spinorSiteSize*inv_param.Ls, inv_param.cpu_prec);
  double nrm2 = norm_2(spinorCheck, vol*spinorSiteSize*inv_param.Ls, inv_param.cpu_prec);
  double src2 = norm_2(spinorIn, vol*spinorSiteSize*inv_param.Ls, inv_param.cpu_prec);
  double l2r = sqrt(nrm2 / src2);

  printfQuda("Residuals: (L2 relative) tol %g, QUDA = %g, host = %g; (heavy-quark) tol %g, QUDA = %g\n",
	     inv_param.tol, inv_param.true_res, l2r, inv_param.tol_hq, inv_param.true_res_hq);


  freeGaugeQuda();
  if (dslash_type == QUDA_CLOVER_WILSON_DSLASH || dslash_type == QUDA_TWISTED_CLOVER_DSLASH) freeCloverQuda();

  // finalize the QUDA library
  endQuda();

  // finalize the communications layer
  finalizeComms();

  if (dslash_type == QUDA_CLOVER_WILSON_DSLASH || dslash_type == QUDA_TWISTED_CLOVER_DSLASH) {
    if (clover) free(clover);
    if (clover_inv) free(clover_inv);
  }

  for (int dir = 0; dir<4; dir++) free(gauge[dir]);

  return 0;
}<|MERGE_RESOLUTION|>--- conflicted
+++ resolved
@@ -26,78 +26,6 @@
 // In a typical application, quda.h is the only QUDA header required.
 #include <quda.h>
 
-<<<<<<< HEAD
-// Wilson, clover-improved Wilson, twisted mass, and domain wall are supported.
-extern QudaDslashType dslash_type;
-//extern bool tune;
-extern int device;
-extern int xdim;
-extern int ydim;
-extern int zdim;
-extern int tdim;
-extern int Lsdim;
-extern int gridsize_from_cmdline[];
-extern QudaReconstructType link_recon;
-extern QudaPrecision  prec;
-extern QudaPrecision  prec_sloppy;
-extern QudaPrecision  prec_precondition;
-extern QudaPrecision  prec_ritz;
-extern QudaPrecision prec_refinement_sloppy;
-extern QudaReconstructType link_recon_sloppy;
-extern QudaReconstructType link_recon_precondition;
-extern double mass;
-extern double kappa;
-extern double mu;
-extern double anisotropy;
-extern double epsilon;
-extern double tol; // tolerance for inverter
-extern double tol_hq; // heavy-quark tolerance for inverter
-extern char latfile[];
-extern bool unit_gauge;
-extern int Nsrc; // number of spinors to apply to simultaneously
-extern int niter;
-extern int nvec[];
-
-extern QudaInverterType inv_type;
-extern QudaInverterType precon_type;
-
-extern QudaMatPCType matpc_type;
-extern QudaSolveType solve_type;
-
-extern char eig_vec_infile[];
-extern char eig_vec_outfile[];
-
-//Twisted mass flavor type
-extern QudaTwistFlavorType twist_flavor;
-
-extern void usage(char** );
-
-extern double clover_coeff;
-extern bool compute_clover;
-
-extern int nev;
-extern int max_search_dim;
-extern int deflation_grid;
-extern double tol_restart;
-
-extern int eigcg_max_restarts;
-extern int max_restart_num;
-extern double inc_tol;
-extern double eigenval_tol;
-
-extern QudaExtLibType   solver_ext_lib;
-extern QudaExtLibType   deflation_ext_lib;
-
-extern QudaFieldLocation location_ritz;
-extern QudaMemoryType    mem_type_ritz;
-
-extern QudaMassNormalization normalization; // mass normalization of Dirac operators
-extern QudaVerbosity verbosity;
-
-extern int pipeline;
-
-=======
->>>>>>> 30894675
 namespace quda {
   extern void setTransferGPU(bool);
 }
