--- conflicted
+++ resolved
@@ -3,12 +3,7 @@
 #include <string.h>
 #include <sys/time.h>
 
-<<<<<<< HEAD
-#include <quda_backend.h>
-#include <quda_backend.h>
-=======
 #include <quda_target.h>
->>>>>>> a2543a25
 
 #include "quda.h"
 #include "gauge_field.h"
@@ -182,11 +177,7 @@
 
   int *num_failures_h = (int*)mapped_malloc(sizeof(int));
   int *num_failures_d = nullptr;
-<<<<<<< HEAD
-  qudaError_t error = qudaHostGetDevicePointer((void**)num_failures_d, num_failures_h, 0);
-=======
   qudaError_t error = qudaHostGetDevicePointer((void **)&num_failures_d, num_failures_h, 0);
->>>>>>> a2543a25
   if (error != qudaSuccess) errorQuda("qudaHostGetDevicePointer failed with error: %s", cudaGetErrorString(error));
   *num_failures_h = 0;
 
