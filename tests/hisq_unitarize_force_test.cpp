--- conflicted
+++ resolved
@@ -182,27 +182,20 @@
 
 
   if(verify_results){
-	  printfQuda("Calling unitarizeForceCPU\n");
-<<<<<<< HEAD
+    printfQuda("Calling unitarizeForceCPU\n");
     fermion_force::unitarizeForceCPU(*cpuOprod, *cpuFatLink, cpuResult);
   }
+
   cudaResult->saveCPUField(*cpuReference, QUDA_CPU_FIELD_LOCATION);
-=======
-    fermion_force::unitarizeForceCPU(gaugeParam, *cpuOprod, *cpuFatLink, cpuResult);
->>>>>>> 3cabd1a3
-
-    cudaResult->saveCPUField(*cpuReference, QUDA_CPU_FIELD_LOCATION);
-
-    printfQuda("Comparing CPU and GPU results\n");
-    for(int dir=0; dir<4; ++dir){
-      int res = compare_floats(((char**)cpuReference->Gauge_p())[dir], ((char**)cpuResult->Gauge_p())[dir], cpuReference->Volume()*gaugeSiteSize, accuracy, gaugeParam.cpu_prec);
+  
+  printfQuda("Comparing CPU and GPU results\n");
+  for(int dir=0; dir<4; ++dir){
+    int res = compare_floats(((char**)cpuReference->Gauge_p())[dir], ((char**)cpuResult->Gauge_p())[dir], cpuReference->Volume()*gaugeSiteSize, accuracy, gaugeParam.cpu_prec);
 #ifdef MULTI_GPU
-      comm_allreduce_int(&res);
-      res /= comm_size();
+    comm_allreduce_int(&res);
+    res /= comm_size();
 #endif
-      printfQuda("Dir:%d  Test %s\n",dir,(1 == res) ? "PASSED" : "FAILED");
-    }
-
+    printfQuda("Dir:%d  Test %s\n",dir,(1 == res) ? "PASSED" : "FAILED");
   }
 
   hisq_force_end();
