#include <stdio.h>
#include <stdlib.h>
#include <string.h>

#include <quda.h>
#include <quda_internal.h>
#include <gauge_field.h>

#include <comm_quda.h>
#include <host_utils.h>
#include <command_line_params.h>
#include <gauge_tools.h>

#include <pgauge_monte.h>
#include <random_quda.h>
#include <unitarization_links.h>

#include <qio_field.h>

#include <gtest/gtest.h>

using   namespace quda;

int num_failures=0;
int *num_failures_dev;

#define MAX(a,b) ((a)>(b)?(a):(b))
#define DABS(a) ((a)<(0.)?(-(a)):(a))

class GaugeAlgTest : public ::testing::Test {
 protected:
  void SetReunitarizationConsts(){
    const double unitarize_eps = 1e-14;
    const double max_error = 1e-10;
    const int reunit_allow_svd = 1;
    const int reunit_svd_only  = 0;
    const double svd_rel_error = 1e-6;
    const double svd_abs_error = 1e-6;
    setUnitarizeLinksConstants(unitarize_eps, max_error,
                               reunit_allow_svd, reunit_svd_only,
                               svd_rel_error, svd_abs_error);

  }

  bool checkDimsPartitioned(){
    if(comm_dim_partitioned(0) || comm_dim_partitioned(1) || comm_dim_partitioned(2) || comm_dim_partitioned(3)) return true;
    return false;
  }

  bool comparePlaquette(double3 a, double3 b){
    double a0,a1,a2;
    a0 = DABS(a.x - b.x);
    a1=DABS(a.y - b.y);
    a2=DABS(a.z - b.z);
    double prec_val = 1.0e-5;
    if(prec == QUDA_DOUBLE_PRECISION) prec_val = 1.0e-15;
    if( (a0 < prec_val) && (a1  < prec_val)  && (a2  < prec_val) ) return true;
    return false;
  }

  bool CheckDeterminant(double2 detu){
    double prec_val = 5e-8;
    if(prec == QUDA_DOUBLE_PRECISION) prec_val = 1.0e-15;
    if(DABS(1.0 - detu.x) < prec_val && DABS(detu.y) < prec_val) return true;
    return false;
  }


  void CallUnitarizeLinks(cudaGaugeField *cudaInGauge){
    unitarizeLinks(*cudaInGauge, num_failures_dev);
    qudaMemcpy(&num_failures, num_failures_dev, sizeof(int), qudaMemcpyDeviceToHost);
    if(num_failures>0){
      qudaFree(num_failures_dev);
      errorQuda("Error in the unitarization\n");
      exit(1);
    }
    qudaMemset(num_failures_dev, 0, sizeof(int));
  }

  virtual void SetUp() {
    setVerbosity(QUDA_VERBOSE);

    param = newQudaGaugeParam();

    // Setup gauge container.
    param.cpu_prec = prec;
    param.cpu_prec = prec;
    param.cuda_prec = prec;
    param.reconstruct = link_recon;
    param.cuda_prec_sloppy = prec;
    param.reconstruct_sloppy = link_recon;

    param.type = QUDA_WILSON_LINKS;
    param.gauge_order = QUDA_MILC_GAUGE_ORDER;

    param.X[0] = xdim;
    param.X[1] = ydim;
    param.X[2] = zdim;
    param.X[3] = tdim;
    setDims(param.X);

    param.anisotropy = 1.0;  //don't support anisotropy for now!!!!!!
    param.t_boundary = QUDA_PERIODIC_T;
    param.gauge_fix = QUDA_GAUGE_FIXED_NO;
    param.ga_pad = 0;

    GaugeFieldParam gParam(0, param);
    gParam.pad = 0;
    gParam.ghostExchange = QUDA_GHOST_EXCHANGE_NO;
    gParam.create      = QUDA_NULL_FIELD_CREATE;
    gParam.link_type   = param.type;
    gParam.reconstruct = param.reconstruct;
    gParam.setPrecision(gParam.Precision(), true);

#ifdef MULTI_GPU
    int y[4];
    int R[4] = {0,0,0,0};
    for(int dir=0; dir<4; ++dir) if(comm_dim_partitioned(dir)) R[dir] = 2;
    for(int dir=0; dir<4; ++dir) y[dir] = param.X[dir] + 2 * R[dir];
    int pad = 0;
    GaugeFieldParam gParamEx(y, prec, link_recon,
                             pad, QUDA_VECTOR_GEOMETRY, QUDA_GHOST_EXCHANGE_EXTENDED);
    gParamEx.create = QUDA_ZERO_FIELD_CREATE;
    gParamEx.order = gParam.order;
    gParamEx.siteSubset = QUDA_FULL_SITE_SUBSET;
    gParamEx.t_boundary = gParam.t_boundary;
    gParamEx.nFace = 1;
    for(int dir=0; dir<4; ++dir) gParamEx.r[dir] = R[dir];
    cudaInGauge = new cudaGaugeField(gParamEx);
#else
    cudaInGauge = new cudaGaugeField(gParam);
#endif
    // CURAND random generator initialization
    randstates = new RNG(gParam, 1234);
    randstates->Init();

    nsteps = 10;
    nhbsteps = 4;
    novrsteps = 4;
    coldstart = false;
    beta_value = 6.2;

    a0.Start(__func__, __FILE__, __LINE__);
    a1.Start(__func__, __FILE__, __LINE__);

<<<<<<< HEAD
    cudaMalloc((void**)&num_failures_dev, sizeof(int));
    qudaMemset(num_failures_dev, 0, sizeof(int));
    if(num_failures_dev == NULL) errorQuda("cudaMalloc failed for dev_pointer\n");
=======
    qudaMalloc((void**)&num_failures_dev, sizeof(int));
    qudaMemset(num_failures_dev, 0, sizeof(int));
    if(num_failures_dev == NULL) errorQuda("qudaMalloc failed for dev_pointer\n");
>>>>>>> a2543a25
    if(link_recon != QUDA_RECONSTRUCT_8 && coldstart) InitGaugeField( *cudaInGauge);
     else{
       InitGaugeField( *cudaInGauge, *randstates );
     }
    // Reunitarization setup
    SetReunitarizationConsts();
    plaquette(*cudaInGauge);

    for(int step=1; step<=nsteps; ++step){
      printfQuda("Step %d\n",step);
      Monte( *cudaInGauge, *randstates, beta_value, nhbsteps, novrsteps);
      //Reunitarize gauge links...
      CallUnitarizeLinks(cudaInGauge);
      plaquette(*cudaInGauge);
    }
    a1.Stop(__func__, __FILE__, __LINE__);

    printfQuda("Time Monte -> %.6f s\n", a1.Last());
    plaq = plaquette(*cudaInGauge);
    printfQuda("Plaq: %.16e , %.16e, %.16e\n", plaq.x, plaq.y, plaq.z);
  }

  virtual void TearDown() {
    detu = getLinkDeterminant(*cudaInGauge);
    double2 tru = getLinkTrace(*cudaInGauge);
    printfQuda("Det: %.16e:%.16e\n", detu.x, detu.y);
    printfQuda("Tr: %.16e:%.16e\n", tru.x/3.0, tru.y/3.0);


    delete cudaInGauge;
    qudaFree(num_failures_dev);
    //Release all temporary memory used for data exchange between GPUs in multi-GPU mode
    PGaugeExchangeFree();

    a0.Stop(__func__, __FILE__, __LINE__);
    printfQuda("Time -> %.6f s\n", a0.Last());
    randstates->Release();
    delete randstates;
  }


  QudaGaugeParam param;

  Timer a0,a1;
  double2 detu;// = getLinkDeterminant(*cudaInGauge);
  double3 plaq;// = plaquette( *cudaInGauge, QUDA_CUDA_FIELD_LOCATION) ;
  cudaGaugeField *cudaInGauge;
  int nsteps;
  int nhbsteps;
  int novrsteps;
  bool coldstart;
  double beta_value;
  RNG * randstates;

};


TEST_F(GaugeAlgTest,Generation){
  detu = getLinkDeterminant(*cudaInGauge);
  plaq = plaquette(*cudaInGauge);
  bool testgen = false;
  //check plaquette value for beta = 6.2
  if(plaq.x < 0.614 && plaq.x > 0.611 && plaq.y < 0.614 && plaq.y > 0.611) testgen = true;

  if(testgen){
    ASSERT_TRUE(CheckDeterminant(detu));
  }
}

TEST_F(GaugeAlgTest,Landau_Overrelaxation){
  const int reunit_interval = 10;
  printfQuda("Landau gauge fixing with overrelaxation\n");
  gaugefixingOVR(*cudaInGauge, 4, 100, 10, 1.5, 0, reunit_interval, 1);
  ASSERT_TRUE(comparePlaquette(plaq, plaquette(*cudaInGauge)));
}

TEST_F(GaugeAlgTest,Coulomb_Overrelaxation){
  const int reunit_interval = 10;
  printfQuda("Coulomb gauge fixing with overrelaxation\n");
  gaugefixingOVR(*cudaInGauge, 3, 100, 10, 1.5, 0, reunit_interval, 1);
  ASSERT_TRUE(comparePlaquette(plaq, plaquette(*cudaInGauge)));
}

TEST_F(GaugeAlgTest,Landau_FFT){
  if(!checkDimsPartitioned()){
    printfQuda("Landau gauge fixing with steepest descent method with FFTs\n");
    gaugefixingFFT(*cudaInGauge, 4, 100, 10, 0.08, 0, 0, 1);
    ASSERT_TRUE(comparePlaquette(plaq, plaquette(*cudaInGauge)));
  }
}

TEST_F(GaugeAlgTest,Coulomb_FFT){
  if(!checkDimsPartitioned()){
    printfQuda("Coulomb gauge fixing with steepest descent method with FFTs\n");
    gaugefixingFFT(*cudaInGauge, 3, 100, 10, 0.08, 0, 0, 1);
    ASSERT_TRUE(comparePlaquette(plaq, plaquette(*cudaInGauge)));
  }
}


int main(int argc, char **argv){
  // initalize google test, includes command line options
  ::testing::InitGoogleTest(&argc, argv);
  // return code for google test
  int test_rc = 0;
  xdim=ydim=zdim=tdim=32;

  // command line options
  auto app = make_app();
  try {
    app->parse(argc, argv);
  } catch (const CLI::ParseError &e) {
    return app->exit(e);
  }

  initComms(argc, argv, gridsize_from_cmdline);

  // Ensure gtest prints only from rank 0
  ::testing::TestEventListeners &listeners = ::testing::UnitTest::GetInstance()->listeners();
  if (comm_rank() != 0) { delete listeners.Release(listeners.default_result_printer()); }

  initQuda(device);
  test_rc = RUN_ALL_TESTS();
  endQuda();

  finalizeComms();

  return test_rc;
}<|MERGE_RESOLUTION|>--- conflicted
+++ resolved
@@ -143,15 +143,9 @@
     a0.Start(__func__, __FILE__, __LINE__);
     a1.Start(__func__, __FILE__, __LINE__);
 
-<<<<<<< HEAD
-    cudaMalloc((void**)&num_failures_dev, sizeof(int));
-    qudaMemset(num_failures_dev, 0, sizeof(int));
-    if(num_failures_dev == NULL) errorQuda("cudaMalloc failed for dev_pointer\n");
-=======
     qudaMalloc((void**)&num_failures_dev, sizeof(int));
     qudaMemset(num_failures_dev, 0, sizeof(int));
     if(num_failures_dev == NULL) errorQuda("qudaMalloc failed for dev_pointer\n");
->>>>>>> a2543a25
     if(link_recon != QUDA_RECONSTRUCT_8 && coldstart) InitGaugeField( *cudaInGauge);
      else{
        InitGaugeField( *cudaInGauge, *randstates );
