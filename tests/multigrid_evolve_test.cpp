--- conflicted
+++ resolved
@@ -326,44 +326,22 @@
 
     // Copy into regular field
     copyExtendedGauge(*gauge, *gaugeEx, QUDA_CUDA_FIELD_LOCATION);
-<<<<<<< HEAD
-
-    // Load the gauge field from gauge
-    gauge_param.gauge_order = (gauge_param.cuda_prec == QUDA_DOUBLE_PRECISION || gauge_param.reconstruct == QUDA_RECONSTRUCT_NO )
-      ? QUDA_FLOAT2_GAUGE_ORDER : QUDA_FLOAT4_GAUGE_ORDER;
-    gauge_param.location = QUDA_CUDA_FIELD_LOCATION;    
-    loadGaugeQuda(gauge->Gauge_p(), &gauge_param);
-
-    // Construct an object to compute gauge observables
-    QudaGaugeObservableParam gauge_obs_param = newQudaGaugeObservableParam();
-    gauge_obs_param.compute_qcharge = QUDA_BOOLEAN_TRUE;
-    gauge_obs_param.compute_plaquette = QUDA_BOOLEAN_TRUE;
-    gauge_obs_param.compute_qcharge_density = QUDA_BOOLEAN_FALSE;
-    gaugeObservablesQuda(&gauge_obs_param);
-
-=======
+
     // load the gauge field from gauge
     gauge_param.gauge_order = gauge->Order();
     gauge_param.location = QUDA_CUDA_FIELD_LOCATION;
     loadGaugeQuda(gauge->Gauge_p(), &gauge_param);
     gaugeObservablesQuda(&obs_param);
->>>>>>> 0e4f3587
+
     // Demonstrate MG evolution on an evolving gauge field
     //----------------------------------------------------
     printfQuda("\n======================================================\n");
     printfQuda("Running MG gauge evolution test at constant quark mass\n");
     printfQuda("======================================================\n");
-<<<<<<< HEAD
-    printfQuda("step=%d plaquette = %g topological charge = %g, mass = %g kappa = %g, mu = %g\n", 0, gauge_obs_param.plaquette[0], gauge_obs_param.qcharge,
-               inv_param.mass, inv_param.kappa, inv_param.mu);
-    
-    // This line ensures that if we need to construct the clover inverse (in either the smoother or the solver) we do so
-=======
     printfQuda("step=%d plaquette = %g topological charge = %g, mass = %g kappa = %g, mu = %g\n", 0,
                obs_param.plaquette[0], obs_param.qcharge, inv_param.mass, inv_param.kappa, inv_param.mu);
 
     // this line ensure that if we need to construct the clover inverse (in either the smoother or the solver) we do so
->>>>>>> 0e4f3587
     if (mg_param.smoother_solve_type[0] == QUDA_DIRECT_PC_SOLVE || solve_type == QUDA_DIRECT_PC_SOLVE)
       inv_param.solve_type = QUDA_DIRECT_PC_SOLVE;
     if (dslash_type == QUDA_CLOVER_WILSON_DSLASH || dslash_type == QUDA_TWISTED_CLOVER_DSLASH)
@@ -412,12 +390,9 @@
       // Copy into regular field
       copyExtendedGauge(*gauge, *gaugeEx, QUDA_CUDA_FIELD_LOCATION);
       loadGaugeQuda(gauge->Gauge_p(), &gauge_param);
-<<<<<<< HEAD
-=======
       gaugeObservablesQuda(&obs_param);
       printfQuda("step=%d plaquette = %g topological charge = %g, mass = %g kappa = %g, mu = %g\n", step,
                  obs_param.plaquette[0], obs_param.qcharge, inv_param.mass, inv_param.kappa, inv_param.mu);
->>>>>>> 0e4f3587
 
       // Recompute Gauge Observables
       gaugeObservablesQuda(&gauge_obs_param);
@@ -476,12 +451,8 @@
     loadGaugeQuda(gauge->Gauge_p(), &gauge_param);
     for (int step = 1; step < nsteps; ++step) {
 
-<<<<<<< HEAD
       // Recompute Gauge Observables
-      gaugeObservablesQuda(&gauge_obs_param);
-=======
       gaugeObservablesQuda(&obs_param);
->>>>>>> 0e4f3587
 
       // Increment the mass/kappa and mu values to emulate heavy/light flavour updates
       if (kappa == -1.0) {
@@ -506,15 +477,9 @@
         mg_param.invert_param->mu = inv_param.mu;
       }
 
-<<<<<<< HEAD
-      printfQuda("step=%d plaquette = %g topological charge = %g, mass = %g kappa = %g, mu = %g\n", step, gauge_obs_param.plaquette[0],
-                 gauge_obs_param.qcharge, inv_param.mass, inv_param.kappa, inv_param.mu);
-      
-=======
       printfQuda("step=%d plaquette = %g topological charge = %g, mass = %g kappa = %g, mu = %g\n", step,
                  obs_param.plaquette[0], obs_param.qcharge, inv_param.mass, inv_param.kappa, inv_param.mu);
 
->>>>>>> 0e4f3587
       // reference BiCGStab for comparison
       invertQuda(spinorOut, spinorIn, &inv_param2);
 
