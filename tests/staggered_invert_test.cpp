#include <iostream>
#include <stdio.h>
#include <stdlib.h>
#include <string.h>
#include <limits>

#include <quda.h>
#include <quda_internal.h>
#include <dirac_quda.h>
#include <dslash_quda.h>
#include <invert_quda.h>
#include <util_quda.h>
#include <blas_quda.h>

#include <misc.h>
#include <test_util.h>
#include <test_params.h>
#include <dslash_util.h>
#include <staggered_dslash_reference.h>
#include <staggered_gauge_utils.h>
#include <llfat_reference.h>
#include <gauge_field.h>
#include <unitarization_links.h>
#include <blas_reference.h>
#include <random_quda.h>

#if defined(QMP_COMMS)
#include <qmp.h>
#elif defined(MPI_COMMS)
#include <mpi.h>
#endif

#include <qio_field.h>

#define MAX(a,b) ((a)>(b)?(a):(b))

// In a typical application, quda.h is the only QUDA header required.
#include <quda.h>

#define mySpinorSiteSize 6

// extern void usage(char** argv);

void** ghost_fatlink, **ghost_longlink;

// extern int device;

QudaPrecision cpu_prec = QUDA_DOUBLE_PRECISION;
size_t gSize = sizeof(double);

static int n_naiks = 1;

// For loading the gauge fields
int argc_copy;
char** argv_copy;

int X[4];

cpuColorSpinorField *in;
cpuColorSpinorField *out;
cpuColorSpinorField *ref;
cpuColorSpinorField *tmp;

static void end();

void setGaugeParam(QudaGaugeParam &gauge_param)
{
  gauge_param.X[0] = xdim;
  gauge_param.X[1] = ydim;
  gauge_param.X[2] = zdim;
  gauge_param.X[3] = tdim;

  gauge_param.cpu_prec = cpu_prec;
  gauge_param.cuda_prec = prec;
  gauge_param.reconstruct = link_recon;
  gauge_param.reconstruct_sloppy = link_recon_sloppy;
  gauge_param.cuda_prec_sloppy = prec_sloppy;
  gauge_param.cuda_prec_refinement_sloppy = prec_refinement_sloppy;

  gauge_param.anisotropy = 1.0;

  // For HISQ, this must always be set to 1.0, since the tadpole
  // correction is baked into the coefficients for the first fattening.
  // The tadpole doesn't mean anything for the second fattening
  // since the input fields are unitarized.
  gauge_param.tadpole_coeff = 1.0;

  if (dslash_type == QUDA_ASQTAD_DSLASH) {
    gauge_param.scale = -1.0 / 24.0;
    if (eps_naik != 0) { gauge_param.scale *= (1.0 + eps_naik); }
  } else {
    gauge_param.scale = 1.0;
  }
  gauge_param.gauge_order = QUDA_MILC_GAUGE_ORDER;
  gauge_param.t_boundary = QUDA_ANTI_PERIODIC_T;
  gauge_param.staggered_phase_type = QUDA_STAGGERED_PHASE_MILC;
  gauge_param.gauge_fix = QUDA_GAUGE_FIXED_NO;
  gauge_param.type = QUDA_WILSON_LINKS;

  gauge_param.ga_pad = 0;

#ifdef MULTI_GPU
  int x_face_size = gauge_param.X[1] * gauge_param.X[2] * gauge_param.X[3] / 2;
  int y_face_size = gauge_param.X[0] * gauge_param.X[2] * gauge_param.X[3] / 2;
  int z_face_size = gauge_param.X[0] * gauge_param.X[1] * gauge_param.X[3] / 2;
  int t_face_size = gauge_param.X[0] * gauge_param.X[1] * gauge_param.X[2] / 2;
  int pad_size =MAX(x_face_size, y_face_size);
  pad_size = MAX(pad_size, z_face_size);
  pad_size = MAX(pad_size, t_face_size);
  gauge_param.ga_pad = pad_size;
#endif
}

void setInvertParam(QudaInvertParam &inv_param)
{
  // Solver params
  inv_param.verbosity = QUDA_VERBOSE;
  inv_param.mass = mass;
  inv_param.kappa = kappa = 1.0 / (8.0 + mass); // for Laplace operator
  inv_param.laplace3D = laplace3D;              // for Laplace operator

  // outer solver parameters
  inv_param.inv_type = inv_type;
  inv_param.tol = tol;
  inv_param.tol_restart = 1e-3; // now theoretical background for this parameter...
  inv_param.maxiter = niter;
  inv_param.reliable_delta = reliable_delta;
  inv_param.use_alternative_reliable = alternative_reliable;
  inv_param.use_sloppy_partial_accumulator = false;
  inv_param.solution_accumulator_pipeline = solution_accumulator_pipeline;
  inv_param.pipeline = pipeline;

  inv_param.Ls = 1; //Nsrc;

  if (tol_hq == 0 && tol == 0) {
    errorQuda("qudaInvert: requesting zero residual\n");
    exit(1);
  }
  // require both L2 relative and heavy quark residual to determine convergence
  inv_param.residual_type = static_cast<QudaResidualType_s>(0);
  inv_param.residual_type = (tol != 0) ?
    static_cast<QudaResidualType_s>(inv_param.residual_type | QUDA_L2_RELATIVE_RESIDUAL) :
    inv_param.residual_type;
  inv_param.residual_type = (tol_hq != 0) ?
    static_cast<QudaResidualType_s>(inv_param.residual_type | QUDA_HEAVY_QUARK_RESIDUAL) :
    inv_param.residual_type;
  inv_param.heavy_quark_check = (inv_param.residual_type & QUDA_HEAVY_QUARK_RESIDUAL ? 5 : 0);

  inv_param.tol_hq = tol_hq; // specify a tolerance for the residual for heavy quark residual

  inv_param.Nsteps = 2;

  // domain decomposition preconditioner parameters
  inv_param.inv_type_precondition = QUDA_SD_INVERTER;
  inv_param.tol_precondition = 1e-1;
  inv_param.maxiter_precondition = 10;
  inv_param.verbosity_precondition = QUDA_SILENT;
  inv_param.cuda_prec_precondition = inv_param.cuda_prec_sloppy;

  // Specify Krylov sub-size for GCR, BICGSTAB(L), basis size for CA-CG, CA-GCR
  inv_param.gcrNkrylov = gcrNkrylov;

  // Specify basis for CA-CG, lambda min/max for Chebyshev basis
  //   lambda_max < lambda_max . use power iters to generate
  inv_param.ca_basis = ca_basis;
  inv_param.ca_lambda_min = ca_lambda_min;
  inv_param.ca_lambda_max = ca_lambda_max;

  inv_param.solution_type = solution_type;
  inv_param.solve_type = solve_type;
  inv_param.matpc_type = matpc_type;
  inv_param.dagger = QUDA_DAG_NO;
  inv_param.mass_normalization = QUDA_MASS_NORMALIZATION;

  inv_param.cpu_prec = cpu_prec;
  inv_param.cuda_prec = prec;
  inv_param.cuda_prec_sloppy = prec_sloppy;
  inv_param.cuda_prec_refinement_sloppy = prec_refinement_sloppy;
  inv_param.preserve_source = QUDA_PRESERVE_SOURCE_YES;
  inv_param.gamma_basis = QUDA_DEGRAND_ROSSI_GAMMA_BASIS; // this is meaningless, but must be thus set
  inv_param.dirac_order = QUDA_DIRAC_ORDER;

  inv_param.dslash_type = dslash_type;

  inv_param.input_location = QUDA_CPU_FIELD_LOCATION;
  inv_param.output_location = QUDA_CPU_FIELD_LOCATION;

  int tmpint = MAX(X[1] * X[2] * X[3], X[0] * X[2] * X[3]);
  tmpint = MAX(tmpint, X[0] * X[1] * X[3]);
  tmpint = MAX(tmpint, X[0] * X[1] * X[2]);

  inv_param.sp_pad = tmpint;
}

int invert_test()
{

  // Ensure that the default is improved staggered
  if (dslash_type != QUDA_ASQTAD_DSLASH && dslash_type != QUDA_STAGGERED_DSLASH && dslash_type != QUDA_LAPLACE_DSLASH)
    dslash_type = QUDA_ASQTAD_DSLASH;

  QudaGaugeParam gauge_param = newQudaGaugeParam();
  setGaugeParam(gauge_param);
  QudaInvertParam inv_param = newQudaInvertParam();
  setInvertParam(inv_param);

  // this must be before the FaceBuffer is created (this is because it allocates pinned memory - FIXME)
  initQuda(device);

  setDims(gauge_param.X);
  dw_setDims(gauge_param.X, 1); // Nsrc); ...so we can use 5-d indexing from dwf
  setSpinorSiteSize(6);

  size_t gSize = (gauge_param.cpu_prec == QUDA_DOUBLE_PRECISION) ? sizeof(double) : sizeof(float);

  void* qdp_inlink[4] = {nullptr,nullptr,nullptr,nullptr};
  void* qdp_fatlink[4] = {nullptr,nullptr,nullptr,nullptr};
  void* qdp_longlink[4] = {nullptr,nullptr,nullptr,nullptr};
  void* milc_fatlink = nullptr;
  void* milc_longlink = nullptr;

  for (int dir = 0; dir < 4; dir++) {
    qdp_inlink[dir] = malloc(V*gaugeSiteSize*gSize);
    qdp_fatlink[dir] = malloc(V*gaugeSiteSize*gSize);
    qdp_longlink[dir] = malloc(V*gaugeSiteSize*gSize);
  }
  milc_fatlink = malloc(4*V*gaugeSiteSize*gSize);
  milc_longlink = malloc(4 * V * gaugeSiteSize * gSize);

  // for load, etc
  gauge_param.reconstruct = QUDA_RECONSTRUCT_NO;

  // load a field WITHOUT PHASES
  if (strcmp(latfile, "")) {
    read_gauge_field(latfile, qdp_inlink, gauge_param.cpu_prec, gauge_param.X, argc_copy, argv_copy);
    if (dslash_type != QUDA_LAPLACE_DSLASH) {
      applyGaugeFieldScaling_long(qdp_inlink, Vh, &gauge_param, QUDA_STAGGERED_DSLASH, gauge_param.cpu_prec);
    }
  } else {
    if (dslash_type == QUDA_LAPLACE_DSLASH) {
      construct_gauge_field(qdp_inlink, 1, gauge_param.cpu_prec, &gauge_param);
    } else {
      construct_fat_long_gauge_field(qdp_inlink, qdp_longlink, 1, gauge_param.cpu_prec, &gauge_param,
                                     compute_fatlong ? QUDA_STAGGERED_DSLASH : dslash_type);
    }
  }

  // Compute plaquette. Routine is aware that the gauge fields already have the phases on them.
  double plaq[3];
  computeStaggeredPlaquetteQDPOrder(qdp_inlink, plaq, gauge_param, dslash_type);

  printfQuda("Computed plaquette is %e (spatial = %e, temporal = %e)\n", plaq[0], plaq[1], plaq[2]);

  // QUDA_STAGGERED_DSLASH follows the same codepath whether or not you
  // "compute" the fat/long links or not.
  if (dslash_type == QUDA_STAGGERED_DSLASH || dslash_type == QUDA_LAPLACE_DSLASH) {
    for (int dir = 0; dir < 4; dir++) {
      memcpy(qdp_fatlink[dir], qdp_inlink[dir], V * gaugeSiteSize * gSize);
      memset(qdp_longlink[dir],0,V*gaugeSiteSize*gSize);
    }
  } else { // QUDA_ASQTAD_DSLASH

    if (compute_fatlong) {
      computeFatLongGPU(qdp_fatlink, qdp_longlink, qdp_inlink, gauge_param, gSize, n_naiks, eps_naik);
    } else {
      for (int dir = 0; dir < 4; dir++) {
        memcpy(qdp_fatlink[dir],qdp_inlink[dir], V*gaugeSiteSize*gSize);
      }
    }

    // Compute fat link plaquette
    computeStaggeredPlaquetteQDPOrder(qdp_fatlink, plaq, gauge_param, dslash_type);

    printfQuda("Computed fat link plaquette is %e (spatial = %e, temporal = %e)\n", plaq[0], plaq[1], plaq[2]);
  }

  // Alright, we've created all the void** links.
  // Create the void* pointers
  reorderQDPtoMILC(milc_fatlink, qdp_fatlink, V, gaugeSiteSize, gauge_param.cpu_prec, gauge_param.cpu_prec);
  reorderQDPtoMILC(milc_longlink, qdp_longlink, V, gaugeSiteSize, gauge_param.cpu_prec, gauge_param.cpu_prec);

  ColorSpinorParam csParam;
  csParam.nColor=3;
  csParam.nSpin = 1;
  csParam.nDim = 5;
  for (int d = 0; d < 4; d++) csParam.x[d] = gauge_param.X[d];
  bool pc = (inv_param.solution_type == QUDA_MATPC_SOLUTION || inv_param.solution_type == QUDA_MATPCDAG_MATPC_SOLUTION);
  if (pc) csParam.x[0] /= 2;
  csParam.x[4] = 1; //Nsrc;

  csParam.setPrecision(inv_param.cpu_prec);
  csParam.pad = 0;
  csParam.siteSubset = pc ? QUDA_PARITY_SITE_SUBSET : QUDA_FULL_SITE_SUBSET;
  csParam.siteOrder = QUDA_EVEN_ODD_SITE_ORDER;
  csParam.fieldOrder = QUDA_SPACE_SPIN_COLOR_FIELD_ORDER;
  csParam.gammaBasis = inv_param.gamma_basis;
  csParam.create = QUDA_ZERO_FIELD_CREATE;
  in = new cpuColorSpinorField(csParam);
  out = new cpuColorSpinorField(csParam);
  ref = new cpuColorSpinorField(csParam);
  tmp = new cpuColorSpinorField(csParam);

#ifdef MULTI_GPU
  int tmp_value = MAX(ydim*zdim*tdim/2, xdim*zdim*tdim/2);
  tmp_value = MAX(tmp_value, xdim * ydim * tdim / 2);
  tmp_value = MAX(tmp_value, xdim * ydim * zdim / 2);

  int fat_pad = tmp_value;
  int link_pad =  3*tmp_value;

  // FIXME: currently assume staggered is SU(3)
  gauge_param.type = (dslash_type == QUDA_STAGGERED_DSLASH || dslash_type == QUDA_LAPLACE_DSLASH) ?
    QUDA_SU3_LINKS :
    QUDA_ASQTAD_FAT_LINKS;
  gauge_param.reconstruct = QUDA_RECONSTRUCT_NO;
  GaugeFieldParam cpuFatParam(milc_fatlink, gauge_param);
  cpuFatParam.ghostExchange = QUDA_GHOST_EXCHANGE_PAD;
  cpuGaugeField *cpuFat = new cpuGaugeField(cpuFatParam);
  ghost_fatlink = (void**)cpuFat->Ghost();

  gauge_param.type = QUDA_ASQTAD_LONG_LINKS;
  GaugeFieldParam cpuLongParam(milc_longlink, gauge_param);
  cpuLongParam.ghostExchange = QUDA_GHOST_EXCHANGE_PAD;
  cpuGaugeField *cpuLong = new cpuGaugeField(cpuLongParam);
  ghost_longlink = (void**)cpuLong->Ghost();

#else
  int fat_pad = 0;
  int link_pad = 0;
#endif

  gauge_param.type = (dslash_type == QUDA_STAGGERED_DSLASH || dslash_type == QUDA_LAPLACE_DSLASH) ?
    QUDA_SU3_LINKS :
    QUDA_ASQTAD_FAT_LINKS;
  gauge_param.ga_pad = fat_pad;
  if (dslash_type == QUDA_STAGGERED_DSLASH || dslash_type == QUDA_LAPLACE_DSLASH) {
    gauge_param.reconstruct = link_recon;
    gauge_param.reconstruct_sloppy = link_recon_sloppy;
  } else {
    gauge_param.reconstruct = gauge_param.reconstruct_sloppy = QUDA_RECONSTRUCT_NO;
  }
  gauge_param.cuda_prec_precondition = gauge_param.cuda_prec_sloppy;
  gauge_param.reconstruct_precondition = gauge_param.reconstruct_sloppy;
  loadGaugeQuda(milc_fatlink, &gauge_param);

  if (dslash_type == QUDA_ASQTAD_DSLASH) {
    gauge_param.type = QUDA_ASQTAD_LONG_LINKS;
    gauge_param.ga_pad = link_pad;
    gauge_param.staggered_phase_type = QUDA_STAGGERED_PHASE_NO;
    gauge_param.reconstruct = link_recon; 
<<<<<<< HEAD
    gauge_param.reconstruct_sloppy = link_recon_sloppy;
=======
    gauge_param.reconstruct_sloppy = link_recon_sloppy; 
>>>>>>> 4618a781
    gauge_param.cuda_prec_precondition = gauge_param.cuda_prec_sloppy;
    gauge_param.reconstruct_precondition = gauge_param.reconstruct_sloppy;
    loadGaugeQuda(milc_longlink, &gauge_param);
  }

  double nrm2=0;
  double src2=0;
  int ret = 0;

  int len = 0;
  if (solution_type == QUDA_MAT_SOLUTION || solution_type == QUDA_MATDAG_MAT_SOLUTION) {
    len = V; //*Nsrc;
  } else {
    len = Vh; //*Nsrc;
  }

  // Prepare rng
  auto *rng = new quda::RNG(quda::LatticeFieldParam(gauge_param), 1234);
  rng->Init();

  // Pre-initialize some variables
  double *time = nullptr;
  double *gflops = nullptr;
  auto mean_time = 0.0;
  auto mean_time2 = 0.0;
  auto mean_gflops = 0.0;
  auto mean_gflops2 = 0.0;
  auto stddev_time = 0.0;
  auto stddev_gflops = 0.0;
  double hqr = 0.0;
  double l2r = 0.0;

  switch (test_type) {
  case 0: // full parity solution
  case 1: // solving prec system, reconstructing
  case 2:

    time = new double[Nsrc];
    gflops = new double[Nsrc];

    for (int k = 0; k < Nsrc; k++) {
      construct_spinor_source(in->V(), 1, 3, inv_param.cpu_prec, csParam.x, *rng);
      invertQuda(out->V(), in->V(), &inv_param);

      time[k] = inv_param.secs;
      gflops[k] = inv_param.gflops/inv_param.secs;
      printfQuda("Done: %i iter / %g secs = %g Gflops\n\n", inv_param.iter, inv_param.secs, inv_param.gflops / inv_param.secs);

    }

    // In QUDA, the full staggered operator has the sign convention
    //{{m, -D_eo},{-D_oe,m}}, while the CPU verify function does not
    // have the minus sign. Passing in QUDA_DAG_YES solves this
    // discrepancy
    staggered_dslash(reinterpret_cast<cpuColorSpinorField *>(&ref->Even()), qdp_fatlink, qdp_longlink, ghost_fatlink,
                     ghost_longlink, reinterpret_cast<cpuColorSpinorField *>(&out->Odd()), QUDA_EVEN_PARITY,
                     QUDA_DAG_YES, inv_param.cpu_prec, gauge_param.cpu_prec, dslash_type);
    staggered_dslash(reinterpret_cast<cpuColorSpinorField *>(&ref->Odd()), qdp_fatlink, qdp_longlink, ghost_fatlink,
                     ghost_longlink, reinterpret_cast<cpuColorSpinorField *>(&out->Even()), QUDA_ODD_PARITY,
                     QUDA_DAG_YES, inv_param.cpu_prec, gauge_param.cpu_prec, dslash_type);

    if (dslash_type == QUDA_LAPLACE_DSLASH) {
      xpay(out->V(), kappa, ref->V(), ref->Length(), gauge_param.cpu_prec);
      ax(0.5 / kappa, ref->V(), ref->Length(), gauge_param.cpu_prec);
    } else {
      axpy(2 * mass, out->V(), ref->V(), ref->Length(), gauge_param.cpu_prec);
    }

    // Reference debugging code: print the first component
    // of the even and odd partities within a solution vector.
    /*
    printfQuda("\nLength: %lu\n", ref->Length());

    // for verification
    printfQuda("\n\nEven:\n");
    printfQuda("CUDA: %f\n", ((double*)(in->Even().V()))[0]);
    printfQuda("Soln: %f\n", ((double*)(out->Even().V()))[0]);
    printfQuda("CPU:  %f\n", ((double*)(ref->Even().V()))[0]);

    printfQuda("\n\nOdd:\n");
    printfQuda("CUDA: %f\n", ((double*)(in->Odd().V()))[0]);
    printfQuda("Soln: %f\n", ((double*)(out->Odd().V()))[0]);
    printfQuda("CPU:  %f\n", ((double*)(ref->Odd().V()))[0]);
    printfQuda("\n\n");
    */

    mxpy(in->V(), ref->V(), len * mySpinorSiteSize, inv_param.cpu_prec);
    nrm2 = norm_2(ref->V(), len * mySpinorSiteSize, inv_param.cpu_prec);
    src2 = norm_2(in->V(), len * mySpinorSiteSize, inv_param.cpu_prec);

    hqr = sqrt(blas::HeavyQuarkResidualNorm(*out, *ref).z);
    l2r = sqrt(nrm2/src2);

    printfQuda("Residuals: (L2 relative) tol %g, QUDA = %g, host = %g; (heavy-quark) tol %g, QUDA = %g, host = %g\n",
               inv_param.tol, inv_param.true_res, l2r, inv_param.tol_hq, inv_param.true_res_hq, hqr);

    // Compute timings
    for (int i=0; i<Nsrc; i++) {
      mean_time += time[i];
      mean_time2 += time[i] * time[i];
      mean_gflops += gflops[i];
      mean_gflops2 += gflops[i] * gflops[i];
    }

    mean_time /= Nsrc;
    mean_time2 /= Nsrc;
    stddev_time = Nsrc > 1 ? sqrt((Nsrc / ((double)Nsrc - 1.0)) * (mean_time2 - mean_time * mean_time)) : std::numeric_limits<double>::infinity();
    mean_gflops /= Nsrc;
    mean_gflops2 /= Nsrc;
    stddev_gflops = Nsrc > 1 ? sqrt((Nsrc / ((double)Nsrc - 1.0)) * (mean_gflops2 - mean_gflops * mean_gflops)) : std::numeric_limits<double>::infinity();
    printfQuda("%d solves, with mean solve time %g (stddev = %g), mean GFLOPS %g (stddev = %g)\n", Nsrc, mean_time,
               stddev_time, mean_gflops, stddev_gflops);

    break;

  case 3: // even
  case 4:

    time = new double[Nsrc];
    gflops = new double[Nsrc];

    for (int k = 0; k < Nsrc; k++) {
      construct_spinor_source(in->V(), 1, 3, inv_param.cpu_prec, csParam.x, *rng);
      invertQuda(out->V(), in->V(), &inv_param);

      time[k] = inv_param.secs;
      gflops[k] = inv_param.gflops/inv_param.secs;
      printfQuda("Done: %i iter / %g secs = %g Gflops\n\n", inv_param.iter, inv_param.secs, inv_param.gflops / inv_param.secs);

    }

    matdagmat(ref, qdp_fatlink, qdp_longlink, ghost_fatlink, ghost_longlink, out, mass, 0, inv_param.cpu_prec,
              gauge_param.cpu_prec, tmp, test_type == 3 ? QUDA_EVEN_PARITY : QUDA_ODD_PARITY, dslash_type);

    if (inv_param.cpu_prec == QUDA_SINGLE_PRECISION) {
      printfQuda("%f %f\n", ((float *)in->V())[12], ((float *)ref->V())[12]);
    } else {
      printfQuda("%f %f\n", ((double *)in->V())[12], ((double *)ref->V())[12]);
    }

    mxpy(in->V(), ref->V(), len * mySpinorSiteSize, inv_param.cpu_prec);
    nrm2 = norm_2(ref->V(), len * mySpinorSiteSize, inv_param.cpu_prec);
    src2 = norm_2(in->V(), len * mySpinorSiteSize, inv_param.cpu_prec);

    hqr = sqrt(blas::HeavyQuarkResidualNorm(*out, *ref).z);
    l2r = sqrt(nrm2/src2);

    printfQuda("Residuals: (L2 relative) tol %g, QUDA = %g, host = %g; (heavy-quark) tol %g, QUDA = %g, host = %g\n",
               inv_param.tol, inv_param.true_res, l2r, inv_param.tol_hq, inv_param.true_res_hq, hqr);

    // Compute timings
    for (int i=0; i<Nsrc; i++) {
      mean_time += time[i];
      mean_time2 += time[i] * time[i];
      mean_gflops += gflops[i];
      mean_gflops2 += gflops[i] * gflops[i];
    }

    mean_time /= Nsrc;
    mean_time2 /= Nsrc;
    stddev_time = Nsrc > 1 ? sqrt((Nsrc / ((double)Nsrc - 1.0)) * (mean_time2 - mean_time * mean_time)) : std::numeric_limits<double>::infinity();
    mean_gflops /= Nsrc;
    mean_gflops2 /= Nsrc;
    stddev_gflops = Nsrc > 1 ? sqrt((Nsrc / ((double)Nsrc - 1.0)) * (mean_gflops2 - mean_gflops * mean_gflops)) : std::numeric_limits<double>::infinity();
    printfQuda("%d solves, with mean solve time %g (stddev = %g), mean GFLOPS %g (stddev = %g)\n", Nsrc, mean_time,
               stddev_time, mean_gflops, stddev_gflops);

    break;

  case 5: // multi mass CG, even
  case 6:

#define NUM_OFFSETS 12

  {
        double masses[NUM_OFFSETS] ={0.06, 0.061, 0.064, 0.070, 0.077, 0.081, 0.1, 0.11, 0.12, 0.13, 0.14, 0.205};
        inv_param.num_offset = NUM_OFFSETS;
        // these can be set independently
        for (int i = 0; i < inv_param.num_offset; i++) {
          inv_param.tol_offset[i] = inv_param.tol;
          inv_param.tol_hq_offset[i] = inv_param.tol_hq;
        }
        void* outArray[NUM_OFFSETS];

        cpuColorSpinorField* spinorOutArray[NUM_OFFSETS];
        spinorOutArray[0] = out;
        for (int i = 1; i < inv_param.num_offset; i++) { spinorOutArray[i] = new cpuColorSpinorField(csParam); }

        for (int i = 0; i < inv_param.num_offset; i++) {
          outArray[i] = spinorOutArray[i]->V();
          inv_param.offset[i] = 4*masses[i]*masses[i];
        }

        construct_spinor_source(in->V(), 1, 3, inv_param.cpu_prec, csParam.x, *rng);

        invertMultiShiftQuda(outArray, in->V(), &inv_param);

        cudaDeviceSynchronize();
        
        printfQuda("Done: %i iter / %g secs = %g Gflops\n\n",
            inv_param.iter, inv_param.secs, inv_param.gflops / inv_param.secs);

        printfQuda("checking the solution\n");
        QudaParity parity = QUDA_INVALID_PARITY;
        if (inv_param.solve_type == QUDA_NORMOP_SOLVE) {
          //parity = QUDA_EVENODD_PARITY;
          errorQuda("full parity not supported\n");
        } else if (inv_param.matpc_type == QUDA_MATPC_EVEN_EVEN) {
          parity = QUDA_EVEN_PARITY;
        } else if (inv_param.matpc_type == QUDA_MATPC_ODD_ODD) {
          parity = QUDA_ODD_PARITY;
        } else {
          errorQuda("ERROR: invalid spinor parity \n");
        }
        for(int i=0;i < inv_param.num_offset;i++){
          printfQuda("%dth solution: mass=%f, ", i, masses[i]);
          matdagmat(ref, qdp_fatlink, qdp_longlink, ghost_fatlink, ghost_longlink, spinorOutArray[i], masses[i], 0,
                    inv_param.cpu_prec, gauge_param.cpu_prec, tmp, parity, dslash_type);

          mxpy(in->V(), ref->V(), len*mySpinorSiteSize, inv_param.cpu_prec);
          double nrm2 = norm_2(ref->V(), len*mySpinorSiteSize, inv_param.cpu_prec);
          double src2 = norm_2(in->V(), len*mySpinorSiteSize, inv_param.cpu_prec);
          double hqr = sqrt(blas::HeavyQuarkResidualNorm(*spinorOutArray[i], *ref).z);
          double l2r = sqrt(nrm2/src2);

          printfQuda("Shift %d residuals: (L2 relative) tol %g, QUDA = %g, host = %g; (heavy-quark) tol %g, QUDA = %g, "
                     "host = %g\n",
              i, inv_param.tol_offset[i], inv_param.true_res_offset[i], l2r, inv_param.tol_hq_offset[i],
              inv_param.true_res_hq_offset[i], hqr);

          //emperical, if the cpu residue is more than 1 order the target accuracy, the it fails to converge
          if (sqrt(nrm2/src2) > 10*inv_param.tol_offset[i]){
            ret |=1;
          }
        }

        for(int i=1; i < inv_param.num_offset;i++) delete spinorOutArray[i];
  } break;

    default:
      errorQuda("Unsupported test type");

    } // switch

  if (time == nullptr) delete[] time;
  if (gflops == nullptr) delete[] gflops;

  // Free RNG
  rng->Release();
  delete rng;

  // Clean up gauge fields, at least
  for (int dir = 0; dir < 4; dir++) {
    if (qdp_inlink[dir] != nullptr) { free(qdp_inlink[dir]); qdp_inlink[dir] = nullptr; }
    if (qdp_fatlink[dir] != nullptr) { free(qdp_fatlink[dir]); qdp_fatlink[dir] = nullptr; }
    if (qdp_longlink[dir] != nullptr) { free(qdp_longlink[dir]); qdp_longlink[dir] = nullptr; }
  }
  if (milc_fatlink != nullptr) { free(milc_fatlink); milc_fatlink = nullptr; }
  if (milc_longlink != nullptr) { free(milc_longlink); milc_longlink = nullptr; }

#ifdef MULTI_GPU
  if (cpuFat != nullptr) { delete cpuFat; cpuFat = nullptr; }
  if (cpuLong != nullptr) { delete cpuLong; cpuLong = nullptr; }
#endif

  end();
  return ret;
}

static void end(void)
{
  delete in;
  delete out;
  delete ref;
  delete tmp;

  endQuda();
}

void display_test_info()
{
  printfQuda("running the following test:\n");

  printfQuda("prec    sloppy_prec    link_recon  sloppy_link_recon test_type  S_dimension T_dimension\n");
  printfQuda("%s   %s             %s            %s            %s         %d/%d/%d          %d \n", get_prec_str(prec),
      get_prec_str(prec_sloppy), get_recon_str(link_recon), get_recon_str(link_recon_sloppy),
      get_staggered_test_type(test_type), xdim, ydim, zdim, tdim);

  printfQuda("Grid partition info:     X  Y  Z  T\n");
  printfQuda("                         %d  %d  %d  %d\n", dimPartitioned(0), dimPartitioned(1), dimPartitioned(2),
      dimPartitioned(3));

  return ;

}

//   void
// usage_extra(char** argv )
// {
//   printfQuda("Extra options:\n");
//   printfQuda("    --test <0/1/2/3/4/5/6>                      # Test method\n");
//   printfQuda("                                                0: Full parity inverter\n");
//   printfQuda("                                                1: Even even spinor CG inverter, reconstruct to full
//   parity\n"); printfQuda("                                                2: Odd odd spinor CG inverter, reconstruct
//   to full parity\n"); printfQuda("                                                3: Even even spinor CG
//   inverter\n"); printfQuda("                                                4: Odd odd spinor CG inverter\n"); printfQuda("
//   5: Even even spinor multishift CG inverter\n"); printfQuda("                                                6: Odd
//   odd spinor multishift CG inverter\n"); printfQuda("    --cpu-prec <double/single/half>             # Set CPU
//   precision\n");

//   return ;
// }
int main(int argc, char **argv)
{

  // Set a default
  solve_type = QUDA_INVALID_SOLVE;
  // command line options
  auto app = make_app();
  // app->get_formatter()->column_width(40);
  // add_eigen_option_group(app);
  // add_deflation_option_group(app);
  // add_multigrid_option_group(app);
  CLI::TransformPairs<int> test_type_map {{"full", 0}, {"full_ee_prec", 1}, {"full_oo_prec", 2}, {"even", 3},
                                          {"odd", 4},  {"mcg_even", 5},     {"mcg_odd", 6}};
  app->add_option("--test", test_type, "Test method")->transform(CLI::CheckedTransformer(test_type_map));
  try {
    app->parse(argc, argv);
  } catch (const CLI::ParseError &e) {
    return app->exit(e);
  }

  // for (int i = 1; i < argc; i++) {

  //   if (process_command_line_option(argc, argv, &i) == 0) { continue; }

  //   if (strcmp(argv[i], "--cpu-prec") == 0) {
  //     if (i+1 >= argc){
  //       usage(argv);
  //     }
  //     cpu_prec= get_prec(argv[i+1]);
  //     i++;
  //     continue;
  //   }

  //   printf("ERROR: Invalid option:%s\n", argv[i]);
  //   usage(argv);
  // }

  // initialize QMP/MPI, QUDA comms grid and RNG (test_util.cpp)
  initComms(argc, argv, gridsize_from_cmdline);

  if (test_type < 0 || test_type > 6) {
    errorQuda("Test type %d is outside the valid range.\n", test_type);
  }

  // Ensure a reasonable default
  // ensure that the default is improved staggered
  if (dslash_type != QUDA_STAGGERED_DSLASH && dslash_type != QUDA_ASQTAD_DSLASH && dslash_type != QUDA_LAPLACE_DSLASH) {
    warningQuda("The dslash_type %d isn't staggered, asqtad, or laplace. Defaulting to asqtad.\n", dslash_type);
    dslash_type = QUDA_ASQTAD_DSLASH;
  }

  if (dslash_type == QUDA_LAPLACE_DSLASH) {
    if (test_type != 0) {
      errorQuda("Test type %d is not supported for the Laplace operator.\n", test_type);
    }

    solve_type = QUDA_DIRECT_SOLVE;
    solution_type = QUDA_MAT_SOLUTION;
    matpc_type = QUDA_MATPC_EVEN_EVEN; // doesn't matter

  } else {

    if (test_type == 0 && (inv_type == QUDA_CG_INVERTER || inv_type == QUDA_PCG_INVERTER) &&
        solve_type != QUDA_NORMOP_SOLVE && solve_type != QUDA_DIRECT_PC_SOLVE) {
      warningQuda("The full spinor staggered operator (test 0) can't be inverted with (P)CG. Switching to BiCGstab.\n");
      inv_type = QUDA_BICGSTAB_INVERTER;
    }

    if (solve_type == QUDA_INVALID_SOLVE) {
      if (test_type == 0) {
        solve_type = QUDA_DIRECT_SOLVE;
      } else {
        solve_type = QUDA_DIRECT_PC_SOLVE;
      }
    }

    if (test_type == 1 || test_type == 3 || test_type == 5) {
      matpc_type = QUDA_MATPC_EVEN_EVEN;
    } else if (test_type == 2 || test_type == 4 || test_type == 6) {
      matpc_type = QUDA_MATPC_ODD_ODD;
    } else if (test_type == 0) {
      matpc_type = QUDA_MATPC_EVEN_EVEN; // it doesn't matter
    }

    if (test_type == 0 || test_type == 1 || test_type == 2) {
      solution_type = QUDA_MAT_SOLUTION;
    } else {
      solution_type = QUDA_MATPC_SOLUTION;
    }
  }

  if (prec_sloppy == QUDA_INVALID_PRECISION){
    prec_sloppy = prec;
  }

  if (prec_refinement_sloppy == QUDA_INVALID_PRECISION){
    prec_refinement_sloppy = prec_sloppy;
  }
  if (link_recon_sloppy == QUDA_RECONSTRUCT_INVALID){
    link_recon_sloppy = link_recon;
  }

  if(inv_type != QUDA_CG_INVERTER && (test_type == 5 || test_type == 6)) {
    errorQuda("Preconditioning is currently not supported in multi-shift solver solvers");
  }


  // Set n_naiks to 2 if eps_naik != 0.0
  if (dslash_type == QUDA_ASQTAD_DSLASH) {
    if (eps_naik != 0.0) {
      if (compute_fatlong) {
        n_naiks = 2;
        printfQuda("Note: epsilon-naik != 0, testing epsilon correction links.\n");
      } else {
        eps_naik = 0.0;
        printfQuda("Not computing fat-long, ignoring epsilon correction.\n");
      }
    } else {
      printfQuda("Note: epsilon-naik = 0, testing original HISQ links.\n");
    }
  }

  display_test_info();

  printfQuda("dslash_type = %d\n", dslash_type);

  argc_copy = argc;
  argv_copy = argv;

  int ret = invert_test();

  // finalize the communications layer
  finalizeComms();

  return ret;
}<|MERGE_RESOLUTION|>--- conflicted
+++ resolved
@@ -348,11 +348,7 @@
     gauge_param.ga_pad = link_pad;
     gauge_param.staggered_phase_type = QUDA_STAGGERED_PHASE_NO;
     gauge_param.reconstruct = link_recon; 
-<<<<<<< HEAD
     gauge_param.reconstruct_sloppy = link_recon_sloppy;
-=======
-    gauge_param.reconstruct_sloppy = link_recon_sloppy; 
->>>>>>> 4618a781
     gauge_param.cuda_prec_precondition = gauge_param.cuda_prec_sloppy;
     gauge_param.reconstruct_precondition = gauge_param.reconstruct_sloppy;
     loadGaugeQuda(milc_longlink, &gauge_param);
