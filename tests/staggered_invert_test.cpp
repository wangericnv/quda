--- conflicted
+++ resolved
@@ -194,11 +194,7 @@
 
   set_params(&gaugeParam, &inv_param,
       xdim, ydim, zdim, tdim,
-<<<<<<< HEAD
-      cpu_prec, prec, prec_sloppy,
-=======
       cpu_prec, prec, prec_sloppy, prec_refinement_sloppy,
->>>>>>> d008878f
       link_recon, link_recon_sloppy, mass, tol, 0.8);
 
   // this must be before the FaceBuffer is created (this is because it allocates pinned memory - FIXME)
