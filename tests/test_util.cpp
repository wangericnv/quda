#include <complex>
#include <stdlib.h>
#include <stdio.h>
#include <string.h>
#include <short.h>

#include <comm_quda.h>

// This contains the appropriate ifdef guards already
#include <mpi_comm_handle.h>

#include <wilson_dslash_reference.h>
#include <test_util.h>
#include <test_params.h>

#include <dslash_quda.h>
#include "misc.h"

using namespace std;

#define XUP 0
#define YUP 1
#define ZUP 2
#define TUP 3


int Z[4];
int V;
int Vh;
int Vs_x, Vs_y, Vs_z, Vs_t;
int Vsh_x, Vsh_y, Vsh_z, Vsh_t;
int faceVolume[4];

//extended volume, +4
int E1, E1h, E2, E3, E4;
int E[4];
int V_ex, Vh_ex;

int Ls;
int V5;
int V5h;

int mySpinorSiteSize;

extern float fat_link_max;

extern "C" {
  /**
     @brief Set the default ASAN options.  This ensures that QUDA just
     works when SANITIZE is enabled without requiring ASAN_OPTIONS to
     be set.
   */
  const char *__asan_default_options()
  {
    return "protect_shadow_gap=0";
  }
}

/**
 * For MPI, the default node mapping is lexicographical with t varying fastest.
 */

void get_gridsize_from_env(int *const dims)
{
  char *grid_size_env = getenv("QUDA_TEST_GRID_SIZE");
  if (grid_size_env) {
    std::stringstream grid_list(grid_size_env);

    int dim;
    int i = 0;
    while (grid_list >> dim) {
      if (i >= 4) errorQuda("Unexpected grid size array length");
      dims[i] = dim;
      if (grid_list.peek() == ',') grid_list.ignore();
      i++;
    }
  }
}

static int lex_rank_from_coords_t(const int *coords, void *fdata)
{
  int rank = coords[0];
  for (int i = 1; i < 4; i++) {
    rank = gridsize_from_cmdline[i] * rank + coords[i];
  }
  return rank;
}

static int lex_rank_from_coords_x(const int *coords, void *fdata)
{
  int rank = coords[3];
  for (int i = 2; i >= 0; i--) {
    rank = gridsize_from_cmdline[i] * rank + coords[i];
  }
  return rank;
}

void initComms(int argc, char **argv, std::array<int, 4> &commDims) { initComms(argc, argv, commDims.data()); }

void initComms(int argc, char **argv, int *const commDims)
{
  if (getenv("QUDA_TEST_GRID_SIZE")) get_gridsize_from_env(commDims);

#if defined(QMP_COMMS)
  QMP_thread_level_t tl;
  QMP_init_msg_passing(&argc, &argv, QMP_THREAD_SINGLE, &tl);

  // make sure the QMP logical ordering matches QUDA's
  if (rank_order == 0) {
    int map[] = {3, 2, 1, 0};
    QMP_declare_logical_topology_map(commDims, 4, map, 4);
  } else {
    int map[] = { 0, 1, 2, 3 };
    QMP_declare_logical_topology_map(commDims, 4, map, 4);
  }
#elif defined(MPI_COMMS)
  MPI_Init(&argc, &argv);
#endif

  QudaCommsMap func = rank_order == 0 ? lex_rank_from_coords_t : lex_rank_from_coords_x;

  initCommsGridQuda(4, commDims, func, NULL);
  initRand();

  printfQuda("Rank order is %s major (%s running fastest)\n",
	     rank_order == 0 ? "column" : "row", rank_order == 0 ? "t" : "x");

}

bool last_node_in_t()
{
  // only apply T-boundary at edge nodes
#ifdef MULTI_GPU
  return commCoords(3) == commDim(3) - 1;
#else
  return true;
#endif
}

void finalizeComms()
{
#if defined(QMP_COMMS)
  QMP_finalize_msg_passing();
#elif defined(MPI_COMMS)
  MPI_Finalize();
#endif
}


void initRand()
{
  int rank = 0;

#if defined(QMP_COMMS)
  rank = QMP_get_node_number();
#elif defined(MPI_COMMS)
  MPI_Comm_rank(MPI_COMM_WORLD, &rank);
#endif

  srand(17*rank + 137);
}

void setDims(int *X) {
  V = 1;
  for (int d=0; d< 4; d++) {
    V *= X[d];
    Z[d] = X[d];

    faceVolume[d] = 1;
    for (int i=0; i<4; i++) {
      if (i==d) continue;
      faceVolume[d] *= X[i];
    }
  }
  Vh = V/2;

  Vs_x = X[1]*X[2]*X[3];
  Vs_y = X[0]*X[2]*X[3];
  Vs_z = X[0]*X[1]*X[3];
  Vs_t = X[0]*X[1]*X[2];

  Vsh_x = Vs_x/2;
  Vsh_y = Vs_y/2;
  Vsh_z = Vs_z/2;
  Vsh_t = Vs_t/2;


  E1=X[0]+4; E2=X[1]+4; E3=X[2]+4; E4=X[3]+4;
  E1h=E1/2;
  E[0] = E1;
  E[1] = E2;
  E[2] = E3;
  E[3] = E4;
  V_ex = E1*E2*E3*E4;
  Vh_ex = V_ex/2;

}

void dw_setDims(int *X, const int L5)
{
  V = 1;
  for (int d = 0; d < 4; d++) {
    V *= X[d];
    Z[d] = X[d];

    faceVolume[d] = 1;
    for (int i=0; i<4; i++) {
      if (i==d) continue;
      faceVolume[d] *= X[i];
    }
  }
  Vh = V/2;

  Ls = L5;
  V5 = V*Ls;
  V5h = Vh*Ls;

  Vs_t = Z[0]*Z[1]*Z[2]*Ls;//?
  Vsh_t = Vs_t/2;  //?
}


void setSpinorSiteSize(int n)
{
  mySpinorSiteSize = n;
}


template <typename Float>
static void printVector(Float *v) {
  printfQuda("{(%f %f) (%f %f) (%f %f)}\n", v[0], v[1], v[2], v[3], v[4], v[5]);
}

// X indexes the lattice site
void printSpinorElement(void *spinor, int X, QudaPrecision precision) {
  if (precision == QUDA_DOUBLE_PRECISION)
    for (int s=0; s<4; s++) printVector((double*)spinor+X*24+s*6);
  else
    for (int s=0; s<4; s++) printVector((float*)spinor+X*24+s*6);
}

// X indexes the full lattice
void printGaugeElement(void *gauge, int X, QudaPrecision precision) {
  if (getOddBit(X) == 0) {
    if (precision == QUDA_DOUBLE_PRECISION)
      for (int m=0; m<3; m++) printVector((double*)gauge +(X/2)*gaugeSiteSize + m*3*2);
    else
      for (int m=0; m<3; m++) printVector((float*)gauge +(X/2)*gaugeSiteSize + m*3*2);

  } else {
    if (precision == QUDA_DOUBLE_PRECISION)
      for (int m = 0; m < 3; m++) printVector((double*)gauge + (X/2+Vh)*gaugeSiteSize + m*3*2);
    else
      for (int m = 0; m < 3; m++) printVector((float*)gauge + (X/2+Vh)*gaugeSiteSize + m*3*2);
  }
}

// returns 0 or 1 if the full lattice index X is even or odd
int getOddBit(int Y) {
  int x4 = Y/(Z[2]*Z[1]*Z[0]);
  int x3 = (Y/(Z[1]*Z[0])) % Z[2];
  int x2 = (Y/Z[0]) % Z[1];
  int x1 = Y % Z[0];
  return (x4+x3+x2+x1) % 2;
}

// a+=b
template <typename Float>
inline void complexAddTo(Float *a, Float *b) {
  a[0] += b[0];
  a[1] += b[1];
}

// a = b*c
template <typename Float>
inline void complexProduct(Float *a, Float *b, Float *c) {
  a[0] = b[0]*c[0] - b[1]*c[1];
  a[1] = b[0]*c[1] + b[1]*c[0];
}

// a = conj(b)*conj(c)
template <typename Float>
inline void complexConjugateProduct(Float *a, Float *b, Float *c) {
  a[0] = b[0]*c[0] - b[1]*c[1];
  a[1] = -b[0]*c[1] - b[1]*c[0];
}

// a = conj(b)*c
template <typename Float>
inline void complexDotProduct(Float *a, Float *b, Float *c) {
  a[0] = b[0]*c[0] + b[1]*c[1];
  a[1] = b[0]*c[1] - b[1]*c[0];
}

// a += b*c
template <typename Float>
inline void accumulateComplexProduct(Float *a, Float *b, Float *c, Float sign) {
  a[0] += sign*(b[0]*c[0] - b[1]*c[1]);
  a[1] += sign*(b[0]*c[1] + b[1]*c[0]);
}

// a += conj(b)*c)
template <typename Float>
inline void accumulateComplexDotProduct(Float *a, Float *b, Float *c) {
  a[0] += b[0]*c[0] + b[1]*c[1];
  a[1] += b[0]*c[1] - b[1]*c[0];
}

template <typename Float>
inline void accumulateConjugateProduct(Float *a, Float *b, Float *c, int sign) {
  a[0] += sign * (b[0]*c[0] - b[1]*c[1]);
  a[1] -= sign * (b[0]*c[1] + b[1]*c[0]);
}

template <typename Float>
inline void su3Construct12(Float *mat) {
  Float *w = mat+12;
  w[0] = 0.0;
  w[1] = 0.0;
  w[2] = 0.0;
  w[3] = 0.0;
  w[4] = 0.0;
  w[5] = 0.0;
}

// Stabilized Bunk and Sommer
template <typename Float>
inline void su3Construct8(Float *mat) {
  mat[0] = atan2(mat[1], mat[0]);
  mat[1] = atan2(mat[13], mat[12]);
  for (int i=8; i<18; i++) mat[i] = 0.0;
}

void su3_construct(void *mat, QudaReconstructType reconstruct, QudaPrecision precision) {
  if (reconstruct == QUDA_RECONSTRUCT_12) {
    if (precision == QUDA_DOUBLE_PRECISION) su3Construct12((double*)mat);
    else su3Construct12((float*)mat);
  } else {
    if (precision == QUDA_DOUBLE_PRECISION) su3Construct8((double*)mat);
    else su3Construct8((float*)mat);
  }
}

// given first two rows (u,v) of SU(3) matrix mat, reconstruct the third row
// as the cross product of the conjugate vectors: w = u* x v*
//
// 48 flops
template <typename Float>
static void su3Reconstruct12(Float *mat, int dir, int ga_idx, QudaGaugeParam *param) {
  Float *u = &mat[0*(3*2)];
  Float *v = &mat[1*(3*2)];
  Float *w = &mat[2*(3*2)];
  w[0] = 0.0; w[1] = 0.0; w[2] = 0.0; w[3] = 0.0; w[4] = 0.0; w[5] = 0.0;
  accumulateConjugateProduct(w+0*(2), u+1*(2), v+2*(2), +1);
  accumulateConjugateProduct(w+0*(2), u+2*(2), v+1*(2), -1);
  accumulateConjugateProduct(w+1*(2), u+2*(2), v+0*(2), +1);
  accumulateConjugateProduct(w+1*(2), u+0*(2), v+2*(2), -1);
  accumulateConjugateProduct(w+2*(2), u+0*(2), v+1*(2), +1);
  accumulateConjugateProduct(w+2*(2), u+1*(2), v+0*(2), -1);
  Float u0 = (dir < 3 ? param->anisotropy :
	      (ga_idx >= (Z[3]-1)*Z[0]*Z[1]*Z[2]/2 ? param->t_boundary : 1));
  w[0]*=u0; w[1]*=u0; w[2]*=u0; w[3]*=u0; w[4]*=u0; w[5]*=u0;
}

template <typename Float>
static void su3Reconstruct8(Float *mat, int dir, int ga_idx, QudaGaugeParam *param) {
  // First reconstruct first row
  Float row_sum = 0.0;
  row_sum += mat[2]*mat[2];
  row_sum += mat[3]*mat[3];
  row_sum += mat[4]*mat[4];
  row_sum += mat[5]*mat[5];
  Float u0 = (dir < 3 ? param->anisotropy :
	      (ga_idx >= (Z[3]-1)*Z[0]*Z[1]*Z[2]/2 ? param->t_boundary : 1));
  Float U00_mag = sqrt(1.f/(u0*u0) - row_sum);

  mat[14] = mat[0];
  mat[15] = mat[1];

  mat[0] = U00_mag * cos(mat[14]);
  mat[1] = U00_mag * sin(mat[14]);

  Float column_sum = 0.0;
  for (int i=0; i<2; i++) column_sum += mat[i]*mat[i];
  for (int i=6; i<8; i++) column_sum += mat[i]*mat[i];
  Float U20_mag = sqrt(1.f/(u0*u0) - column_sum);

  mat[12] = U20_mag * cos(mat[15]);
  mat[13] = U20_mag * sin(mat[15]);

  // First column now restored

  // finally reconstruct last elements from SU(2) rotation
  Float r_inv2 = 1.0/(u0*row_sum);

  // U11
  Float A[2];
  complexDotProduct(A, mat+0, mat+6);
  complexConjugateProduct(mat+8, mat+12, mat+4);
  accumulateComplexProduct(mat+8, A, mat+2, u0);
  mat[8] *= -r_inv2;
  mat[9] *= -r_inv2;

  // U12
  complexConjugateProduct(mat+10, mat+12, mat+2);
  accumulateComplexProduct(mat+10, A, mat+4, -u0);
  mat[10] *= r_inv2;
  mat[11] *= r_inv2;

  // U21
  complexDotProduct(A, mat+0, mat+12);
  complexConjugateProduct(mat+14, mat+6, mat+4);
  accumulateComplexProduct(mat+14, A, mat+2, -u0);
  mat[14] *= r_inv2;
  mat[15] *= r_inv2;

  // U12
  complexConjugateProduct(mat+16, mat+6, mat+2);
  accumulateComplexProduct(mat+16, A, mat+4, u0);
  mat[16] *= -r_inv2;
  mat[17] *= -r_inv2;
}

void su3_reconstruct(void *mat, int dir, int ga_idx, QudaReconstructType reconstruct, QudaPrecision precision, QudaGaugeParam *param) {
  if (reconstruct == QUDA_RECONSTRUCT_12) {
    if (precision == QUDA_DOUBLE_PRECISION) su3Reconstruct12((double*)mat, dir, ga_idx, param);
    else su3Reconstruct12((float*)mat, dir, ga_idx, param);
  } else {
    if (precision == QUDA_DOUBLE_PRECISION) su3Reconstruct8((double*)mat, dir, ga_idx, param);
    else su3Reconstruct8((float*)mat, dir, ga_idx, param);
  }
}

template <typename Float>
static int compareFloats(Float *a, Float *b, int len, double epsilon) {
  for (int i = 0; i < len; i++) {
    double diff = fabs(a[i] - b[i]);
    if (diff > epsilon) {
      printfQuda("ERROR: i=%d, a[%d]=%f, b[%d]=%f\n", i, i, a[i], i, b[i]);
      return 0;
    }
  }
  return 1;
}

int compare_floats(void *a, void *b, int len, double epsilon, QudaPrecision precision) {
  if  (precision == QUDA_DOUBLE_PRECISION) return compareFloats((double*)a, (double*)b, len, epsilon);
  else return compareFloats((float*)a, (float*)b, len, epsilon);
}

int fullLatticeIndex(int dim[4], int index, int oddBit){

  int za = index/(dim[0]>>1);
  int zb = za/dim[1];
  int x2 = za - zb*dim[1];
  int x4 = zb/dim[2];
  int x3 = zb - x4*dim[2];

  return  2*index + ((x2 + x3 + x4 + oddBit) & 1);
}

// given a "half index" i into either an even or odd half lattice (corresponding
// to oddBit = {0, 1}), returns the corresponding full lattice index.
int fullLatticeIndex(int i, int oddBit) {
  /*
    int boundaryCrossings = i/(Z[0]/2) + i/(Z[1]*Z[0]/2) + i/(Z[2]*Z[1]*Z[0]/2);
    return 2*i + (boundaryCrossings + oddBit) % 2;
  */

  int X1 = Z[0];
  int X2 = Z[1];
  int X3 = Z[2];
  //int X4 = Z[3];
  int X1h =X1/2;

  int sid =i;
  int za = sid/X1h;
  //int x1h = sid - za*X1h;
  int zb = za/X2;
  int x2 = za - zb*X2;
  int x4 = zb/X3;
  int x3 = zb - x4*X3;
  int x1odd = (x2 + x3 + x4 + oddBit) & 1;
  //int x1 = 2*x1h + x1odd;
  int X = 2 * sid + x1odd;

  return X;
}

// i represents a "half index" into an even or odd "half lattice".
// when oddBit={0,1} the half lattice is {even,odd}.
//
// the displacements, such as dx, refer to the full lattice coordinates.
//
// neighborIndex() takes a "half index", displaces it, and returns the
// new "half index", which can be an index into either the even or odd lattices.
// displacements of magnitude one always interchange odd and even lattices.
//

int neighborIndex(int i, int oddBit, int dx4, int dx3, int dx2, int dx1) {
  int Y = fullLatticeIndex(i, oddBit);
  int x4 = Y/(Z[2]*Z[1]*Z[0]);
  int x3 = (Y/(Z[1]*Z[0])) % Z[2];
  int x2 = (Y/Z[0]) % Z[1];
  int x1 = Y % Z[0];

  // assert (oddBit == (x+y+z+t)%2);

  x4 = (x4+dx4+Z[3]) % Z[3];
  x3 = (x3+dx3+Z[2]) % Z[2];
  x2 = (x2+dx2+Z[1]) % Z[1];
  x1 = (x1+dx1+Z[0]) % Z[0];

  return (x4*(Z[2]*Z[1]*Z[0]) + x3*(Z[1]*Z[0]) + x2*(Z[0]) + x1) / 2;
}


int neighborIndex(int dim[4], int index, int oddBit, int dx[4]){

  const int fullIndex = fullLatticeIndex(dim, index, oddBit);

  int x[4];
  x[3] = fullIndex/(dim[2]*dim[1]*dim[0]);
  x[2] = (fullIndex/(dim[1]*dim[0])) % dim[2];
  x[1] = (fullIndex/dim[0]) % dim[1];
  x[0] = fullIndex % dim[0];

  for(int dir=0; dir<4; ++dir)
    x[dir] = (x[dir]+dx[dir]+dim[dir]) % dim[dir];

  return (((x[3]*dim[2] + x[2])*dim[1] + x[1])*dim[0] + x[0])/2;
}

int
neighborIndex_mg(int i, int oddBit, int dx4, int dx3, int dx2, int dx1)
{
  int ret;

  int Y = fullLatticeIndex(i, oddBit);
  int x4 = Y/(Z[2]*Z[1]*Z[0]);
  int x3 = (Y/(Z[1]*Z[0])) % Z[2];
  int x2 = (Y/Z[0]) % Z[1];
  int x1 = Y % Z[0];

  int ghost_x4 = x4+ dx4;

  // assert (oddBit == (x+y+z+t)%2);

  x4 = (x4+dx4+Z[3]) % Z[3];
  x3 = (x3+dx3+Z[2]) % Z[2];
  x2 = (x2+dx2+Z[1]) % Z[1];
  x1 = (x1+dx1+Z[0]) % Z[0];

  if ( (ghost_x4 >= 0 && ghost_x4 < Z[3]) || !comm_dim_partitioned(3)){
    ret = (x4*(Z[2]*Z[1]*Z[0]) + x3*(Z[1]*Z[0]) + x2*(Z[0]) + x1) / 2;
  }else{
    ret = (x3 * (Z[1] * Z[0]) + x2 * (Z[0]) + x1) / 2;
  }

  return ret;
}

/*
 * This is a computation of neighbor using the full index and the displacement in each direction
 *
 */

int neighborIndexFullLattice(int i, int dx4, int dx3, int dx2, int dx1)
{
  int oddBit = 0;
  int half_idx = i;
  if (i >= Vh){
    oddBit =1;
    half_idx = i - Vh;
  }

  int nbr_half_idx = neighborIndex(half_idx, oddBit, dx4,dx3,dx2,dx1);
  int oddBitChanged = (dx4+dx3+dx2+dx1)%2;
  if (oddBitChanged){
    oddBit = 1 - oddBit;
  }
  int ret = nbr_half_idx;
  if (oddBit){
    ret = Vh + nbr_half_idx;
  }

  return ret;
}

int
neighborIndexFullLattice(int dim[4], int index, int dx[4])
{
  const int volume = dim[0]*dim[1]*dim[2]*dim[3];
  const int halfVolume = volume/2;
  int oddBit = 0;
  int halfIndex = index;

  if(index >= halfVolume){
    oddBit = 1;
    halfIndex = index - halfVolume;
  }

  int neighborHalfIndex = neighborIndex(dim, halfIndex, oddBit, dx);

  int oddBitChanged = (dx[0]+dx[1]+dx[2]+dx[3])%2;
  if(oddBitChanged){
    oddBit = 1 - oddBit;
  }

  return neighborHalfIndex + oddBit*halfVolume;
}

int neighborIndexFullLattice_mg(int i, int dx4, int dx3, int dx2, int dx1)
{
  int ret;
  int oddBit = 0;
  int half_idx = i;
  if (i >= Vh){
    oddBit =1;
    half_idx = i - Vh;
  }

  int Y = fullLatticeIndex(half_idx, oddBit);
  int x4 = Y/(Z[2]*Z[1]*Z[0]);
  int x3 = (Y/(Z[1]*Z[0])) % Z[2];
  int x2 = (Y/Z[0]) % Z[1];
  int x1 = Y % Z[0];
  int ghost_x4 = x4+ dx4;

  x4 = (x4+dx4+Z[3]) % Z[3];
  x3 = (x3+dx3+Z[2]) % Z[2];
  x2 = (x2+dx2+Z[1]) % Z[1];
  x1 = (x1+dx1+Z[0]) % Z[0];

  if ( ghost_x4 >= 0 && ghost_x4 < Z[3]){
    ret = (x4*(Z[2]*Z[1]*Z[0]) + x3*(Z[1]*Z[0]) + x2*(Z[0]) + x1) / 2;
  }else{
    ret = (x3 * (Z[1] * Z[0]) + x2 * (Z[0]) + x1) / 2;
    return ret;
  }

  int oddBitChanged = (dx4+dx3+dx2+dx1)%2;
  if (oddBitChanged){
    oddBit = 1 - oddBit;
  }

  if (oddBit){
    ret += Vh;
  }

  return ret;
}


// 4d checkerboard.
// given a "half index" i into either an even or odd half lattice (corresponding
// to oddBit = {0, 1}), returns the corresponding full lattice index.
// Cf. GPGPU code in dslash_core_ante.h.
// There, i is the thread index.
int fullLatticeIndex_4d(int i, int oddBit) {
  if (i >= Vh || i < 0) {printf("i out of range in fullLatticeIndex_4d"); exit(-1);}
  /*
    int boundaryCrossings = i/(Z[0]/2) + i/(Z[1]*Z[0]/2) + i/(Z[2]*Z[1]*Z[0]/2);
    return 2*i + (boundaryCrossings + oddBit) % 2;
  */

  int X1 = Z[0];
  int X2 = Z[1];
  int X3 = Z[2];
  //int X4 = Z[3];
  int X1h =X1/2;

  int sid =i;
  int za = sid/X1h;
  //int x1h = sid - za*X1h;
  int zb = za/X2;
  int x2 = za - zb*X2;
  int x4 = zb/X3;
  int x3 = zb - x4*X3;
  int x1odd = (x2 + x3 + x4 + oddBit) & 1;
  //int x1 = 2*x1h + x1odd;
  int X = 2 * sid + x1odd;

  return X;
}

// 5d checkerboard.
// given a "half index" i into either an even or odd half lattice (corresponding
// to oddBit = {0, 1}), returns the corresponding full lattice index.
// Cf. GPGPU code in dslash_core_ante.h.
// There, i is the thread index sid.
// This function is used by neighborIndex_5d in dslash_reference.cpp.
//ok
int fullLatticeIndex_5d(int i, int oddBit) {
  int boundaryCrossings = i/(Z[0]/2) + i/(Z[1]*Z[0]/2) + i/(Z[2]*Z[1]*Z[0]/2) + i/(Z[3]*Z[2]*Z[1]*Z[0]/2);
  return 2*i + (boundaryCrossings + oddBit) % 2;
}

int fullLatticeIndex_5d_4dpc(int i, int oddBit) {
  int boundaryCrossings = i/(Z[0]/2) + i/(Z[1]*Z[0]/2) + i/(Z[2]*Z[1]*Z[0]/2);
  return 2*i + (boundaryCrossings + oddBit) % 2;
}

int x4_from_full_index(int i)
{
  int oddBit = 0;
  int half_idx = i;
  if (i >= Vh){
    oddBit =1;
    half_idx = i - Vh;
  }

  int Y = fullLatticeIndex(half_idx, oddBit);
  int x4 = Y/(Z[2]*Z[1]*Z[0]);

  return x4;
}

template <typename Float>
static void applyGaugeFieldScaling(Float **gauge, int Vh, QudaGaugeParam *param) {
  // Apply spatial scaling factor (u0) to spatial links
  for (int d = 0; d < 3; d++) {
    for (int i = 0; i < gaugeSiteSize*Vh*2; i++) {
      gauge[d][i] /= param->anisotropy;
    }
  }

  // Apply boundary conditions to temporal links
  if (param->t_boundary == QUDA_ANTI_PERIODIC_T && last_node_in_t()) {
    for (int j = (Z[0]/2)*Z[1]*Z[2]*(Z[3]-1); j < Vh; j++) {
      for (int i = 0; i < gaugeSiteSize; i++) {
	gauge[3][j*gaugeSiteSize+i] *= -1.0;
	gauge[3][(Vh+j)*gaugeSiteSize+i] *= -1.0;
      }
    }
  }

  if (param->gauge_fix) {
    // set all gauge links (except for the last Z[0]*Z[1]*Z[2]/2) to the identity,
    // to simulate fixing to the temporal gauge.
    int iMax = (last_node_in_t() ? (Z[0] / 2) * Z[1] * Z[2] * (Z[3] - 1) : Vh);
    int dir = 3; // time direction only
    Float *even = gauge[dir];
    Float *odd  = gauge[dir]+Vh*gaugeSiteSize;
    for (int i = 0; i< iMax; i++) {
      for (int m = 0; m < 3; m++) {
	for (int n = 0; n < 3; n++) {
	  even[i*(3*3*2) + m*(3*2) + n*(2) + 0] = (m==n) ? 1 : 0;
	  even[i*(3*3*2) + m*(3*2) + n*(2) + 1] = 0.0;
	  odd [i*(3*3*2) + m*(3*2) + n*(2) + 0] = (m==n) ? 1 : 0;
	  odd [i*(3*3*2) + m*(3*2) + n*(2) + 1] = 0.0;
	}
      }
    }
  }
}

template <typename Float>
void applyGaugeFieldScaling_long(Float **gauge, int Vh, QudaGaugeParam *param, QudaDslashType dslash_type)
{
  int X1h=param->X[0]/2;
  int X1 =param->X[0];
  int X2 =param->X[1];
  int X3 =param->X[2];
  int X4 =param->X[3];

  // rescale long links by the appropriate coefficient
  if (dslash_type == QUDA_ASQTAD_DSLASH) {
    for(int d=0; d<4; d++){
      for(int i=0; i < V*gaugeSiteSize; i++){
	gauge[d][i] /= (-24*param->tadpole_coeff*param->tadpole_coeff);
      }
    }
  }

  // apply the staggered phases
  for (int d = 0; d < 3; d++) {

    //even
    for (int i = 0; i < Vh; i++) {

      int index = fullLatticeIndex(i, 0);
      int i4 = index /(X3*X2*X1);
      int i3 = (index - i4*(X3*X2*X1))/(X2*X1);
      int i2 = (index - i4*(X3*X2*X1) - i3*(X2*X1))/X1;
      int i1 = index - i4*(X3*X2*X1) - i3*(X2*X1) - i2*X1;
      int sign = 1;

      if (d == 0) {
	if (i4 % 2 == 1){
	  sign= -1;
	}
      }

      if (d == 1){
	if ((i4+i1) % 2 == 1){
	  sign= -1;
	}
      }
      if (d == 2){
	if ( (i4+i1+i2) % 2 == 1){
	  sign= -1;
	}
      }

      for (int j=0; j < 18; j++) {
	gauge[d][i*gaugeSiteSize + j] *= sign;
      }
    }
    //odd
    for (int i = 0; i < Vh; i++) {
      int index = fullLatticeIndex(i, 1);
      int i4 = index /(X3*X2*X1);
      int i3 = (index - i4*(X3*X2*X1))/(X2*X1);
      int i2 = (index - i4*(X3*X2*X1) - i3*(X2*X1))/X1;
      int i1 = index - i4*(X3*X2*X1) - i3*(X2*X1) - i2*X1;
      int sign = 1;

      if (d == 0) {
	if (i4 % 2 == 1){
	  sign = -1;
	}
      }

      if (d == 1){
	if ((i4+i1) % 2 == 1){
	  sign = -1;
	}
      }
      if (d == 2){
	if ( (i4+i1+i2) % 2 == 1){
	  sign = -1;
	}
      }

      for (int j=0; j<18; j++){
	gauge[d][(Vh+i)*gaugeSiteSize + j] *= sign;
      }
    }

  }

  // Apply boundary conditions to temporal links
  if (param->t_boundary == QUDA_ANTI_PERIODIC_T && last_node_in_t()) {
    for (int j = 0; j < Vh; j++) {
      int sign = 1;
      if (dslash_type == QUDA_ASQTAD_DSLASH) {
	if (j >= (X4-3)*X1h*X2*X3 ){
	  sign = -1;
	}
      } else {
	if (j >= (X4-1)*X1h*X2*X3 ){
	  sign = -1;
	}
      }

      for (int i=0; i<18; i++) {
	gauge[3][j*gaugeSiteSize + i] *= sign;
	gauge[3][(Vh+j)*gaugeSiteSize + i] *= sign;
      }
    }
  }
}

void applyGaugeFieldScaling_long(void **gauge, int Vh, QudaGaugeParam *param, QudaDslashType dslash_type, QudaPrecision local_prec) {
  if (local_prec == QUDA_DOUBLE_PRECISION) {
    applyGaugeFieldScaling_long((double**)gauge, Vh, param, dslash_type);
  } else if (local_prec == QUDA_SINGLE_PRECISION) {
    applyGaugeFieldScaling_long((float**)gauge, Vh, param, dslash_type);
  } else {
    errorQuda("Invalid type %d for applyGaugeFieldScaling_long\n", local_prec);
  }
}

template <typename Float>
static void constructUnitGaugeField(Float **res, QudaGaugeParam *param) {
  Float *resOdd[4], *resEven[4];
  for (int dir = 0; dir < 4; dir++) {
    resEven[dir] = res[dir];
    resOdd[dir]  = res[dir]+Vh*gaugeSiteSize;
  }

  for (int dir = 0; dir < 4; dir++) {
    for (int i = 0; i < Vh; i++) {
      for (int m = 0; m < 3; m++) {
	for (int n = 0; n < 3; n++) {
	  resEven[dir][i*(3*3*2) + m*(3*2) + n*(2) + 0] = (m==n) ? 1 : 0;
	  resEven[dir][i*(3*3*2) + m*(3*2) + n*(2) + 1] = 0.0;
	  resOdd[dir][i*(3*3*2) + m*(3*2) + n*(2) + 0] = (m==n) ? 1 : 0;
	  resOdd[dir][i*(3*3*2) + m*(3*2) + n*(2) + 1] = 0.0;
	}
      }
    }
  }

  applyGaugeFieldScaling(res, Vh, param);
}

// normalize the vector a
template <typename Float>
static void normalize(complex<Float> *a, int len) {
  double sum = 0.0;
  for (int i=0; i<len; i++) sum += norm(a[i]);
  for (int i=0; i<len; i++) a[i] /= sqrt(sum);
}

// orthogonalize vector b to vector a
template <typename Float>
static void orthogonalize(complex<Float> *a, complex<Float> *b, int len) {
  complex<double> dot = 0.0;
  for (int i=0; i<len; i++) dot += conj(a[i])*b[i];
  for (int i=0; i<len; i++) b[i] -= (complex<Float>)dot*a[i];
}

template <typename Float>
static void constructGaugeField(Float **res, QudaGaugeParam *param, QudaDslashType dslash_type = QUDA_WILSON_DSLASH)
{
  Float *resOdd[4], *resEven[4];
  for (int dir = 0; dir < 4; dir++) {
    resEven[dir] = res[dir];
    resOdd[dir]  = res[dir]+Vh*gaugeSiteSize;
  }

  for (int dir = 0; dir < 4; dir++) {
    for (int i = 0; i < Vh; i++) {
      for (int m = 1; m < 3; m++) { // last 2 rows
	for (int n = 0; n < 3; n++) { // 3 columns
	  resEven[dir][i*(3*3*2) + m*(3*2) + n*(2) + 0] = rand() / (Float)RAND_MAX;
	  resEven[dir][i*(3*3*2) + m*(3*2) + n*(2) + 1] = rand() / (Float)RAND_MAX;
	  resOdd[dir][i*(3*3*2) + m*(3*2) + n*(2) + 0] = rand() / (Float)RAND_MAX;
          resOdd[dir][i * (3 * 3 * 2) + m * (3 * 2) + n * (2) + 1] = rand() / (Float)RAND_MAX;
        }
      }
      normalize((complex<Float>*)(resEven[dir] + (i*3+1)*3*2), 3);
      orthogonalize((complex<Float>*)(resEven[dir] + (i*3+1)*3*2), (complex<Float>*)(resEven[dir] + (i*3+2)*3*2), 3);
      normalize((complex<Float>*)(resEven[dir] + (i*3 + 2)*3*2), 3);

      normalize((complex<Float>*)(resOdd[dir] + (i*3+1)*3*2), 3);
      orthogonalize((complex<Float>*)(resOdd[dir] + (i*3+1)*3*2), (complex<Float>*)(resOdd[dir] + (i*3+2)*3*2), 3);
      normalize((complex<Float>*)(resOdd[dir] + (i*3 + 2)*3*2), 3);

      {
	Float *w = resEven[dir]+(i*3+0)*3*2;
	Float *u = resEven[dir]+(i*3+1)*3*2;
	Float *v = resEven[dir]+(i*3+2)*3*2;

        for (int n = 0; n < 6; n++) w[n] = 0.0;
	accumulateConjugateProduct(w+0*(2), u+1*(2), v+2*(2), +1);
	accumulateConjugateProduct(w+0*(2), u+2*(2), v+1*(2), -1);
	accumulateConjugateProduct(w+1*(2), u+2*(2), v+0*(2), +1);
	accumulateConjugateProduct(w+1*(2), u+0*(2), v+2*(2), -1);
	accumulateConjugateProduct(w+2*(2), u+0*(2), v+1*(2), +1);
	accumulateConjugateProduct(w+2*(2), u+1*(2), v+0*(2), -1);
      }

      {
	Float *w = resOdd[dir]+(i*3+0)*3*2;
	Float *u = resOdd[dir]+(i*3+1)*3*2;
	Float *v = resOdd[dir]+(i*3+2)*3*2;

        for (int n = 0; n < 6; n++) w[n] = 0.0;
	accumulateConjugateProduct(w+0*(2), u+1*(2), v+2*(2), +1);
	accumulateConjugateProduct(w+0*(2), u+2*(2), v+1*(2), -1);
	accumulateConjugateProduct(w+1*(2), u+2*(2), v+0*(2), +1);
	accumulateConjugateProduct(w+1*(2), u+0*(2), v+2*(2), -1);
	accumulateConjugateProduct(w+2*(2), u+0*(2), v+1*(2), +1);
	accumulateConjugateProduct(w+2*(2), u+1*(2), v+0*(2), -1);
      }

    }
  }

  if (param->type == QUDA_WILSON_LINKS) {
    applyGaugeFieldScaling(res, Vh, param);
  } else if (param->type == QUDA_ASQTAD_LONG_LINKS) {
    applyGaugeFieldScaling_long(res, Vh, param, dslash_type);
  } else if (param->type == QUDA_ASQTAD_FAT_LINKS) {
    for (int dir = 0; dir < 4; dir++) {
      for (int i = 0; i < Vh; i++) {
	for (int m = 0; m < 3; m++) { // last 2 rows
	  for (int n = 0; n < 3; n++) { // 3 columns
	    resEven[dir][i*(3*3*2) + m*(3*2) + n*(2) + 0] =1.0* rand() / (Float)RAND_MAX;
	    resEven[dir][i*(3*3*2) + m*(3*2) + n*(2) + 1] = 2.0* rand() / (Float)RAND_MAX;
	    resOdd[dir][i*(3*3*2) + m*(3*2) + n*(2) + 0] = 3.0*rand() / (Float)RAND_MAX;
	    resOdd[dir][i*(3*3*2) + m*(3*2) + n*(2) + 1] = 4.0*rand() / (Float)RAND_MAX;
	  }
	}
      }
    }
  }
}

template <typename Float> void constructUnitaryGaugeField(Float **res)
{
  Float *resOdd[4], *resEven[4];
  for (int dir = 0; dir < 4; dir++) {
    resEven[dir] = res[dir];
    resOdd[dir]  = res[dir]+Vh*gaugeSiteSize;
  }

  for (int dir = 0; dir < 4; dir++) {
    for (int i = 0; i < Vh; i++) {
      for (int m = 1; m < 3; m++) { // last 2 rows
	for (int n = 0; n < 3; n++) { // 3 columns
	  resEven[dir][i*(3*3*2) + m*(3*2) + n*(2) + 0] = rand() / (Float)RAND_MAX;
	  resEven[dir][i*(3*3*2) + m*(3*2) + n*(2) + 1] = rand() / (Float)RAND_MAX;
	  resOdd[dir][i*(3*3*2) + m*(3*2) + n*(2) + 0] = rand() / (Float)RAND_MAX;
          resOdd[dir][i * (3 * 3 * 2) + m * (3 * 2) + n * (2) + 1] = rand() / (Float)RAND_MAX;
        }
      }
      normalize((complex<Float>*)(resEven[dir] + (i*3+1)*3*2), 3);
      orthogonalize((complex<Float>*)(resEven[dir] + (i*3+1)*3*2), (complex<Float>*)(resEven[dir] + (i*3+2)*3*2), 3);
      normalize((complex<Float>*)(resEven[dir] + (i*3 + 2)*3*2), 3);

      normalize((complex<Float>*)(resOdd[dir] + (i*3+1)*3*2), 3);
      orthogonalize((complex<Float>*)(resOdd[dir] + (i*3+1)*3*2), (complex<Float>*)(resOdd[dir] + (i*3+2)*3*2), 3);
      normalize((complex<Float>*)(resOdd[dir] + (i*3 + 2)*3*2), 3);

      {
	Float *w = resEven[dir]+(i*3+0)*3*2;
	Float *u = resEven[dir]+(i*3+1)*3*2;
	Float *v = resEven[dir]+(i*3+2)*3*2;

        for (int n = 0; n < 6; n++) w[n] = 0.0;
	accumulateConjugateProduct(w+0*(2), u+1*(2), v+2*(2), +1);
	accumulateConjugateProduct(w+0*(2), u+2*(2), v+1*(2), -1);
	accumulateConjugateProduct(w+1*(2), u+2*(2), v+0*(2), +1);
	accumulateConjugateProduct(w+1*(2), u+0*(2), v+2*(2), -1);
	accumulateConjugateProduct(w+2*(2), u+0*(2), v+1*(2), +1);
	accumulateConjugateProduct(w+2*(2), u+1*(2), v+0*(2), -1);
      }

      {
	Float *w = resOdd[dir]+(i*3+0)*3*2;
	Float *u = resOdd[dir]+(i*3+1)*3*2;
	Float *v = resOdd[dir]+(i*3+2)*3*2;

        for (int n = 0; n < 6; n++) w[n] = 0.0;
	accumulateConjugateProduct(w+0*(2), u+1*(2), v+2*(2), +1);
	accumulateConjugateProduct(w+0*(2), u+2*(2), v+1*(2), -1);
	accumulateConjugateProduct(w+1*(2), u+2*(2), v+0*(2), +1);
	accumulateConjugateProduct(w+1*(2), u+0*(2), v+2*(2), -1);
	accumulateConjugateProduct(w+2*(2), u+0*(2), v+1*(2), +1);
	accumulateConjugateProduct(w+2*(2), u+1*(2), v+0*(2), -1);
      }
    }
  }
}

template <typename Float> static void applyStaggeredScaling(Float **res, QudaGaugeParam *param, int type)
{

  if(type == 3)  applyGaugeFieldScaling_long((Float**)res, Vh, param, QUDA_STAGGERED_DSLASH);

  return;
}

void construct_gauge_field(void **gauge, int type, QudaPrecision precision, QudaGaugeParam *param) {
  if (type == 0) {
    if (precision == QUDA_DOUBLE_PRECISION) constructUnitGaugeField((double**)gauge, param);
    else constructUnitGaugeField((float**)gauge, param);
  } else if (type == 1) {
    if (precision == QUDA_DOUBLE_PRECISION) constructGaugeField((double**)gauge, param);
    else constructGaugeField((float**)gauge, param);
  } else {
    if (precision == QUDA_DOUBLE_PRECISION) applyGaugeFieldScaling((double**)gauge, Vh, param);
    else
      applyGaugeFieldScaling((float **)gauge, Vh, param);
  }

}

void construct_fat_long_gauge_field(void **fatlink, void **longlink, int type, QudaPrecision precision,
    QudaGaugeParam *param, QudaDslashType dslash_type)
{
  if (type == 0) {
    if (precision == QUDA_DOUBLE_PRECISION) {
      constructUnitGaugeField((double**)fatlink, param);
      constructUnitGaugeField((double**)longlink, param);
    }else {
      constructUnitGaugeField((float**)fatlink, param);
      constructUnitGaugeField((float**)longlink, param);
    }
  } else {
    if (precision == QUDA_DOUBLE_PRECISION) {
      // if doing naive staggered then set to long links so that the staggered phase is applied
      param->type = dslash_type == QUDA_ASQTAD_DSLASH ? QUDA_ASQTAD_FAT_LINKS : QUDA_ASQTAD_LONG_LINKS;
      if(type != 3) constructGaugeField((double**)fatlink, param, dslash_type);
      else applyStaggeredScaling((double**)fatlink, param, type);
      param->type = QUDA_ASQTAD_LONG_LINKS;
      if (dslash_type == QUDA_ASQTAD_DSLASH)
      {
        if(type != 3) constructGaugeField((double**)longlink, param, dslash_type);
        else applyStaggeredScaling((double**)longlink, param, type);
      }
    }else {
      param->type = dslash_type == QUDA_ASQTAD_DSLASH ? QUDA_ASQTAD_FAT_LINKS : QUDA_ASQTAD_LONG_LINKS;
      if(type != 3) constructGaugeField((float**)fatlink, param, dslash_type);
      else applyStaggeredScaling((float**)fatlink, param, type);

      param->type = QUDA_ASQTAD_LONG_LINKS;
      if (dslash_type == QUDA_ASQTAD_DSLASH) {
        if(type != 3) constructGaugeField((float**)longlink, param, dslash_type);
        else applyStaggeredScaling((float**)longlink, param, type);
      }
    }

    if (dslash_type == QUDA_ASQTAD_DSLASH) {
      // incorporate non-trivial phase into long links
      const double phase = (M_PI * rand()) / RAND_MAX;
      const complex<double> z = polar(1.0, phase);
      for (int dir = 0; dir < 4; ++dir) {
        for (int i = 0; i < V; ++i) {
          for (int j = 0; j < gaugeSiteSize; j += 2) {
            if (precision == QUDA_DOUBLE_PRECISION) {
              complex<double> *l = (complex<double> *)(&(((double *)longlink[dir])[i * gaugeSiteSize + j]));
              *l *= z;
            } else {
              complex<float> *l = (complex<float> *)(&(((float *)longlink[dir])[i * gaugeSiteSize + j]));
              *l *= z;
            }
          }
        }
      }
    }

    if (type == 3) return;

    // set all links to zero to emulate the 1-link operator (needed for host comparison)
    if (dslash_type == QUDA_STAGGERED_DSLASH) {
      for (int dir = 0; dir < 4; ++dir) {
        for (int i = 0; i < V; ++i) {
          for (int j = 0; j < gaugeSiteSize; j += 2) {
            if (precision == QUDA_DOUBLE_PRECISION) {
              ((double *)longlink[dir])[i * gaugeSiteSize + j] = 0.0;
              ((double *)longlink[dir])[i * gaugeSiteSize + j + 1] = 0.0;
            } else {
              ((float *)longlink[dir])[i * gaugeSiteSize + j] = 0.0;
              ((float *)longlink[dir])[i * gaugeSiteSize + j + 1] = 0.0;
            }
          }
        }
      }
    }
  }
}

template <typename Float>
static void constructCloverField(Float *res, double norm, double diag) {

  Float c = 2.0 * norm / RAND_MAX;

  for(int i = 0; i < V; i++) {
    for (int j = 0; j < 72; j++) {
      res[i*72 + j] = c*rand() - norm;
    }

    //impose clover symmetry on each chiral block
    for (int ch=0; ch<2; ch++) {
      res[i*72 + 3 + 36*ch] = -res[i*72 + 0 + 36*ch];
      res[i*72 + 4 + 36*ch] = -res[i*72 + 1 + 36*ch];
      res[i*72 + 5 + 36*ch] = -res[i*72 + 2 + 36*ch];
      res[i*72 + 30 + 36*ch] = -res[i*72 + 6 + 36*ch];
      res[i*72 + 31 + 36*ch] = -res[i*72 + 7 + 36*ch];
      res[i*72 + 32 + 36*ch] = -res[i*72 + 8 + 36*ch];
      res[i*72 + 33 + 36*ch] = -res[i*72 + 9 + 36*ch];
      res[i*72 + 34 + 36*ch] = -res[i*72 + 16 + 36*ch];
      res[i*72 + 35 + 36*ch] = -res[i*72 + 17 + 36*ch];
    }

    for (int j = 0; j<6; j++) {
      res[i*72 + j] += diag;
      res[i*72 + j+36] += diag;
    }
  }
}

void construct_clover_field(void *clover, double norm, double diag, QudaPrecision precision) {

  if (precision == QUDA_DOUBLE_PRECISION) constructCloverField((double *)clover, norm, diag);
  else constructCloverField((float *)clover, norm, diag);
}

/*void strong_check(void *spinorRef, void *spinorGPU, int len, QudaPrecision prec) {
  printf("Reference:\n");
  printSpinorElement(spinorRef, 0, prec); printf("...\n");
  printSpinorElement(spinorRef, len-1, prec); printf("\n");

  printf("\nCUDA:\n");
  printSpinorElement(spinorGPU, 0, prec); printf("...\n");
  printSpinorElement(spinorGPU, len-1, prec); printf("\n");

  compare_spinor(spinorRef, spinorGPU, len, prec);
  }*/

template <typename Float>
static void checkGauge(Float **oldG, Float **newG, double epsilon) {

  const int fail_check = 17;
  int fail[4][fail_check];
  int iter[4][18];
  for (int d=0; d<4; d++) for (int i=0; i<fail_check; i++) fail[d][i] = 0;
  for (int d=0; d<4; d++) for (int i=0; i<18; i++) iter[d][i] = 0;

  for (int d=0; d<4; d++) {
    for (int eo=0; eo<2; eo++) {
      for (int i=0; i<Vh; i++) {
	int ga_idx = (eo*Vh+i);
	for (int j=0; j<18; j++) {
	  double diff = fabs(newG[d][ga_idx*18+j] - oldG[d][ga_idx*18+j]);/// fabs(oldG[d][ga_idx*18+j]);

	  for (int f=0; f<fail_check; f++) if (diff > pow(10.0,-(f+1))) fail[d][f]++;
	  if (diff > epsilon) iter[d][j]++;
	}
      }
    }
  }

  printf("Component fails (X, Y, Z, T)\n");
  for (int i=0; i<18; i++) printf("%d fails = (%8d, %8d, %8d, %8d)\n", i, iter[0][i], iter[1][i], iter[2][i], iter[3][i]);

  printf("\nDeviation Failures = (X, Y, Z, T)\n");
  for (int f=0; f<fail_check; f++) {
    printf("%e Failures = (%9d, %9d, %9d, %9d) = (%6.5f, %6.5f, %6.5f, %6.5f)\n", pow(10.0, -(f + 1)), fail[0][f],
           fail[1][f], fail[2][f], fail[3][f], fail[0][f] / (double)(V * 18), fail[1][f] / (double)(V * 18),
           fail[2][f] / (double)(V * 18), fail[3][f] / (double)(V * 18));
  }

}

void check_gauge(void **oldG, void **newG, double epsilon, QudaPrecision precision) {
  if (precision == QUDA_DOUBLE_PRECISION)
    checkGauge((double**)oldG, (double**)newG, epsilon);
  else
    checkGauge((float**)oldG, (float**)newG, epsilon);
}

void createSiteLinkCPU(void **link, QudaPrecision precision, int phase)
{

  if (precision == QUDA_DOUBLE_PRECISION) {
    constructUnitaryGaugeField((double**)link);
  }else {
    constructUnitaryGaugeField((float**)link);
  }

  if(phase){

    for(int i=0;i < V;i++){
      for(int dir =XUP; dir <= TUP; dir++){
	int idx = i;
	int oddBit =0;
	if (i >= Vh) {
	  idx = i - Vh;
	  oddBit = 1;
	}

	int X1 = Z[0];
	int X2 = Z[1];
	int X3 = Z[2];
	int X4 = Z[3];

	int full_idx = fullLatticeIndex(idx, oddBit);
	int i4 = full_idx /(X3*X2*X1);
	int i3 = (full_idx - i4*(X3*X2*X1))/(X2*X1);
	int i2 = (full_idx - i4*(X3*X2*X1) - i3*(X2*X1))/X1;
        int i1 = full_idx - i4 * (X3 * X2 * X1) - i3 * (X2 * X1) - i2 * X1;

        double coeff= 1.0;
	switch(dir){
	case XUP:
	  if ( (i4 & 1) != 0){
	    coeff *= -1;
	  }
	  break;

	case YUP:
	  if ( ((i4+i1) & 1) != 0){
	    coeff *= -1;
	  }
	  break;

	case ZUP:
	  if ( ((i4+i1+i2) & 1) != 0){
	    coeff *= -1;
	  }
	  break;

        case TUP:
          if (last_node_in_t() && i4 == (X4 - 1)) { coeff *= -1; }
          break;

	default:
	  printf("ERROR: wrong dir(%d)\n", dir);
	  exit(1);
	}

        if (precision == QUDA_DOUBLE_PRECISION){
	  //double* mylink = (double*)link;
	  //mylink = mylink + (4*i + dir)*gaugeSiteSize;
	  double* mylink = (double*)link[dir];
	  mylink = mylink + i*gaugeSiteSize;

	  mylink[12] *= coeff;
	  mylink[13] *= coeff;
	  mylink[14] *= coeff;
	  mylink[15] *= coeff;
	  mylink[16] *= coeff;
	  mylink[17] *= coeff;

        }else{
	  //float* mylink = (float*)link;
	  //mylink = mylink + (4*i + dir)*gaugeSiteSize;
	  float* mylink = (float*)link[dir];
	  mylink = mylink + i*gaugeSiteSize;

          mylink[12] *= coeff;
	  mylink[13] *= coeff;
	  mylink[14] *= coeff;
	  mylink[15] *= coeff;
	  mylink[16] *= coeff;
	  mylink[17] *= coeff;
        }
      }
    }
  }

#if 1
  for(int dir= 0;dir < 4;dir++){
    for(int i=0;i< V*gaugeSiteSize;i++){
      if (precision ==QUDA_SINGLE_PRECISION){
	float* f = (float*)link[dir];
	if (f[i] != f[i] || (fabsf(f[i]) > 1.e+3) ){
	  fprintf(stderr, "ERROR:  %dth: bad number(%f) in function %s \n",i, f[i], __FUNCTION__);
	  exit(1);
	}
      }else{
	double* f = (double*)link[dir];
	if (f[i] != f[i] || (fabs(f[i]) > 1.e+3)){
	  fprintf(stderr, "ERROR:  %dth: bad number(%f) in function %s \n",i, f[i], __FUNCTION__);
	  exit(1);
	}
      }
    }
  }
#endif

  return;
}

void construct_spinor_source(void *v, int nSpin, int nColor, QudaPrecision precision, const int *const x, quda::RNG &rng)
{
  quda::ColorSpinorParam param;
  param.v = v;
  param.nColor = nColor;
  param.nSpin = nSpin;
  param.setPrecision(precision);
  param.create = QUDA_REFERENCE_FIELD_CREATE;
  param.fieldOrder = QUDA_SPACE_SPIN_COLOR_FIELD_ORDER;
  param.nDim = 4;
  param.siteSubset = QUDA_FULL_SITE_SUBSET;
  param.siteOrder = QUDA_EVEN_ODD_SITE_ORDER;
  for (int d = 0; d < 4; d++) param.x[d] = x[d];
  quda::cpuColorSpinorField spinor_in(param);

  quda::spinorNoise(spinor_in, rng, QUDA_NOISE_UNIFORM);
}

template <typename Float>
int compareLink(Float **linkA, Float **linkB, int len) {
  const int fail_check = 16;
  int fail[fail_check];
  for (int f=0; f<fail_check; f++) fail[f] = 0;

  int iter[18];
  for (int i=0; i<18; i++) iter[i] = 0;

  for(int dir=0;dir < 4; dir++){
    for (int i=0; i<len; i++) {
      for (int j=0; j<18; j++) {
	int is = i*18+j;
	double diff = fabs(linkA[dir][is]-linkB[dir][is]);
	for (int f=0; f<fail_check; f++)
	  if (diff > pow(10.0,-(f+1))) fail[f]++;
	//if (diff > 1e-1) printf("%d %d %e\n", i, j, diff);
	if (diff > 1e-3) iter[j]++;
      }
    }
  }

  for (int i=0; i<18; i++) printfQuda("%d fails = %d\n", i, iter[i]);

  int accuracy_level = 0;
  for(int f =0; f < fail_check; f++){
    if(fail[f] == 0){
      accuracy_level =f;
    }
  }

  for (int f=0; f<fail_check; f++) {
    printfQuda("%e Failures: %d / %d  = %e\n", pow(10.0,-(f+1)), fail[f], 4*len*18, fail[f] / (double)(4*len*18));
  }

  return accuracy_level;
}

static int
compare_link(void **linkA, void **linkB, int len, QudaPrecision precision)
{
  int ret;

  if (precision == QUDA_DOUBLE_PRECISION) {
    ret = compareLink((double**)linkA, (double**)linkB, len);
  } else {
    ret = compareLink((float**)linkA, (float**)linkB, len);
  }

  return ret;
}


// X indexes the lattice site
static void printLinkElement(void *link, int X, QudaPrecision precision)
{
  if (precision == QUDA_DOUBLE_PRECISION){
    for(int i=0; i < 3;i++){
      printVector((double*)link+ X*gaugeSiteSize + i*6);
    }

  }
  else{
    for(int i=0;i < 3;i++){
      printVector((float*)link+X*gaugeSiteSize + i*6);
    }
  }
}

int strong_check_link(void **linkA, const char *msgA, void **linkB, const char *msgB, int len, QudaPrecision prec)
{
  printfQuda("%s\n", msgA);
  printLinkElement(linkA[0], 0, prec);
  printfQuda("\n");
  printLinkElement(linkA[0], 1, prec);
  printfQuda("...\n");
  printLinkElement(linkA[3], len - 1, prec);
  printfQuda("\n");

  printfQuda("\n%s\n", msgB);
  printLinkElement(linkB[0], 0, prec);
  printfQuda("\n");
  printLinkElement(linkB[0], 1, prec);
  printfQuda("...\n");
  printLinkElement(linkB[3], len - 1, prec);
  printfQuda("\n");

  int ret = compare_link(linkA, linkB, len, prec);
  return ret;
}

void createMomCPU(void *mom, QudaPrecision precision)
{
  void* temp;

  size_t gSize = (precision == QUDA_DOUBLE_PRECISION) ? sizeof(double) : sizeof(float);
  temp = malloc(4*V*gaugeSiteSize*gSize);
  if (temp == NULL){
    fprintf(stderr, "Error: malloc failed for temp in function %s\n", __FUNCTION__);
    exit(1);
  }

  for(int i=0;i < V;i++){
    if (precision == QUDA_DOUBLE_PRECISION){
      for(int dir=0;dir < 4;dir++){
        double *thismom = (double *)mom;
        for(int k=0; k < momSiteSize; k++){
          thismom[(4 * i + dir) * momSiteSize + k] = 1.0 * rand() / RAND_MAX;
          if (k==momSiteSize-1) thismom[ (4*i+dir)*momSiteSize + k ]= 0.0;
        }
      }
    }else{
      for(int dir=0;dir < 4;dir++){
	float* thismom=(float*)mom;
	for(int k=0; k < momSiteSize; k++){
          thismom[(4 * i + dir) * momSiteSize + k] = 1.0 * rand() / RAND_MAX;
          if (k==momSiteSize-1) thismom[ (4*i+dir)*momSiteSize + k ]= 0.0;
        }
      }
    }
  }

  free(temp);
  return;
}

void
createHwCPU(void* hw,  QudaPrecision precision)
{
  for(int i=0;i < V;i++){
    if (precision == QUDA_DOUBLE_PRECISION){
      for(int dir=0;dir < 4;dir++){
	double* thishw = (double*)hw;
	for(int k=0; k < hwSiteSize; k++){
	  thishw[ (4*i+dir)*hwSiteSize + k ]= 1.0* rand() /RAND_MAX;
	}
      }
    }else{
      for(int dir=0;dir < 4;dir++){
	float* thishw=(float*)hw;
	for(int k=0; k < hwSiteSize; k++){
	  thishw[ (4*i+dir)*hwSiteSize + k ]= 1.0* rand() /RAND_MAX;
	}
      }
    }
  }

  return;
}


template <typename Float>
int compare_mom(Float *momA, Float *momB, int len) {
  const int fail_check = 16;
  int fail[fail_check];
  for (int f=0; f<fail_check; f++) fail[f] = 0;

  int iter[momSiteSize];
  for (int i=0; i<momSiteSize; i++) iter[i] = 0;

  for (int i=0; i<len; i++) {
    for (int j=0; j<momSiteSize-1; j++) {
      int is = i*momSiteSize+j;
      double diff = fabs(momA[is]-momB[is]);
      for (int f=0; f<fail_check; f++)
	if (diff > pow(10.0,-(f+1))) fail[f]++;
      //if (diff > 1e-1) printf("%d %d %e\n", i, j, diff);
      if (diff > 1e-3) iter[j]++;
    }
  }

  int accuracy_level = 0;
  for(int f =0; f < fail_check; f++){
    if(fail[f] == 0){
      accuracy_level =f+1;
    }
  }

  for (int i=0; i<momSiteSize; i++) printfQuda("%d fails = %d\n", i, iter[i]);

  for (int f=0; f<fail_check; f++) {
    printfQuda("%e Failures: %d / %d  = %e\n", pow(10.0,-(f+1)), fail[f], len*9, fail[f]/(double)(len*9));
  }

  return accuracy_level;
}

static void printMomElement(void *mom, int X, QudaPrecision precision)
{
  if (precision == QUDA_DOUBLE_PRECISION){
    double* thismom = ((double*)mom)+ X*momSiteSize;
    printVector(thismom);
    printfQuda("(%9f,%9f) (%9f,%9f)\n", thismom[6], thismom[7], thismom[8], thismom[9]);
  }else{
    float* thismom = ((float*)mom)+ X*momSiteSize;
    printVector(thismom);
    printfQuda("(%9f,%9f) (%9f,%9f)\n", thismom[6], thismom[7], thismom[8], thismom[9]);
  }
}
int strong_check_mom(void *momA, void *momB, int len, QudaPrecision prec)
{
  printfQuda("mom:\n");
  printMomElement(momA, 0, prec);
  printfQuda("\n");
  printMomElement(momA, 1, prec);
  printfQuda("\n");
  printMomElement(momA, 2, prec);
  printfQuda("\n");
  printMomElement(momA, 3, prec);
  printfQuda("...\n");

  printfQuda("\nreference mom:\n");
  printMomElement(momB, 0, prec);
  printfQuda("\n");
  printMomElement(momB, 1, prec);
  printfQuda("\n");
  printMomElement(momB, 2, prec);
  printfQuda("\n");
  printMomElement(momB, 3, prec);
  printfQuda("\n");

  int ret;
  if (prec == QUDA_DOUBLE_PRECISION){
    ret = compare_mom((double*)momA, (double*)momB, len);
  }else{
    ret = compare_mom((float*)momA, (float*)momB, len);
  }
<<<<<<< HEAD
  
  return ret;
}


/************
 * return value
 *
 * 0: command line option matched and processed sucessfully
 * non-zero: command line option does not match
 *
 */

#ifdef MULTI_GPU
int device = -1;
#else
int device = 0;
#endif

QudaReconstructType link_recon = QUDA_RECONSTRUCT_NO;
QudaReconstructType link_recon_sloppy = QUDA_RECONSTRUCT_INVALID;
QudaReconstructType link_recon_precondition = QUDA_RECONSTRUCT_INVALID;
QudaPrecision prec = QUDA_SINGLE_PRECISION;
QudaPrecision  prec_sloppy = QUDA_INVALID_PRECISION;
QudaPrecision  prec_precondition = QUDA_INVALID_PRECISION;
int xdim = 24;
int ydim = 24;
int zdim = 24;
int tdim = 24;
int Lsdim = 16;
QudaDagType dagger = QUDA_DAG_NO;
int gridsize_from_cmdline[4] = {1,1,1,1};
QudaDslashType dslash_type = QUDA_WILSON_DSLASH;
char latfile[256] = "";
int Nsrc = 1;
int Msrc = 1;
int niter = 100;
int gcrNkrylov = 10;
int pipeline = 0; 
int test_type = 0;
int nvec[QUDA_MAX_MG_LEVEL] = { };
char vec_infile[256] = "";
char vec_outfile[256] = "";
QudaInverterType inv_type;
QudaInverterType precon_type = QUDA_INVALID_INVERTER;
int multishift = 0;
bool verify_results = true;
double mass = 0.1;
double mu = 0.1;
double anisotropy = 1.0;
double clover_coeff = 0.1;
bool compute_clover = false;
double tol = 1e-7;
double tol_hq = 0.;
QudaTwistFlavorType twist_flavor = QUDA_TWIST_SINGLET;
bool kernel_pack_t = false;
QudaMassNormalization normalization = QUDA_KAPPA_NORMALIZATION;
QudaMatPCType matpc_type = QUDA_MATPC_EVEN_EVEN;
QudaSolveType solve_type = QUDA_DIRECT_PC_SOLVE;

int mg_levels = 2;

int nu_pre = 2;
int nu_post = 2;
QudaInverterType smoother_type = QUDA_MR_INVERTER;
bool generate_nullspace = true;
bool generate_all_levels = true;

int geo_block_size[QUDA_MAX_MG_LEVEL][QUDA_MAX_DIM] = { };

int FMRiter = 1;
double rb_omega = 1.0;

static int dim_partitioned[4] = {0,0,0,0};

int dimPartitioned(int dim)
{
  return ((gridsize_from_cmdline[dim] > 1) || dim_partitioned[dim]);
}

void __attribute__((weak)) usage_extra(char** argv){};

void usage(char** argv )
{
  printf("Usage: %s [options]\n", argv[0]);
  printf("Common options: \n");
#ifndef MULTI_GPU
  printf("    --device <n>                              # Set the CUDA device to use (default 0, single GPU only)\n");     
#endif
  printf("    --prec <double/single/half>               # Precision in GPU\n");
  printf("    --prec-sloppy <double/single/half>        # Sloppy precision in GPU\n");
  printf("    --prec-precondition <double/single/half>  # Preconditioner precision in GPU\n");
  printf("    --recon <8/9/12/13/18>                    # Link reconstruction type\n");
  printf("    --recon-sloppy <8/9/12/13/18>             # Sloppy link reconstruction type\n");
  printf("    --recon-precondition <8/9/12/13/18>       # Preconditioner link reconstruction type\n");
  printf("    --dagger                                  # Set the dagger to 1 (default 0)\n"); 
  printf("    --dim <n>                                 # Set space-time dimension (X Y Z T)\n"); 
  printf("    --sdim <n>                                # Set space dimension(X/Y/Z) size\n"); 
  printf("    --xdim <n>                                # Set X dimension size(default 24)\n");     
  printf("    --ydim <n>                                # Set X dimension size(default 24)\n");     
  printf("    --zdim <n>                                # Set X dimension size(default 24)\n");     
  printf("    --tdim <n>                                # Set T dimension size(default 24)\n");  
  printf("    --Lsdim <n>                               # Set Ls dimension size(default 16)\n");  
  printf("    --gridsize <x y z t>                      # Set the grid size in all four dimension (default 1 1 1 1)\n");
  printf("    --xgridsize <n>                           # Set grid size in X dimension (default 1)\n");
  printf("    --ygridsize <n>                           # Set grid size in Y dimension (default 1)\n");
  printf("    --zgridsize <n>                           # Set grid size in Z dimension (default 1)\n");
  printf("    --tgridsize <n>                           # Set grid size in T dimension (default 1)\n");
  printf("    --partition <mask>                        # Set the communication topology (X=1, Y=2, Z=4, T=8, and combinations of these)\n");
  printf("    --kernel-pack-t                           # Set T dimension kernel packing to be true (default false)\n");
  printf("    --dslash-type <type>                      # Set the dslash type, the following values are valid\n"
	 "                                                  wilson/clover/twisted-mass/twisted-clover/staggered\n"
         "                                                  /asqtad/domain-wall/domain-wall-4d/mobius\n");
  printf("    --flavor <type>                           # Set the twisted mass flavor type (singlet (default), deg-doublet, nondeg-doublet)\n");
  printf("    --load-gauge file                         # Load gauge field \"file\" for the test (requires QIO)\n");
  printf("    --niter <n>                               # The number of iterations to perform (default 10)\n");
  printf("    --ngcrkrylov <n>                          # The number of inner iterations to use for GCR, BiCGstab-l (default 10)\n");
  printf("    --pipeline <n>                            # The pipeline length for fused operations in GCR, BiCGstab-l (default 0, no pipelining)\n"); 
  printf("    --inv-type <cg/bicgstab/gcr>              # The type of solver to use (default cg)\n");
  printf("    --precon-type <mr/ (unspecified)>         # The type of solver to use (default none (=unspecified)).\n"
	 "                                                  For multigrid this sets the smoother type.\n");
  printf("    --multishift <true/false>                 # Whether to do a multi-shift solver test or not (default false)\n");     
  printf("    --mass                                    # Mass of Dirac operator (default 0.1)\n");
  printf("    --mu                                      # Twisted-Mass of Dirac operator (default 0.1)\n");
  printf("    --compute-clover                          # Compute the clover field or use random numbers (default false)\n");
  printf("    --clover-coeff                            # Clover coefficient (default 1.0)\n");
  printf("    --anisotropy                              # Temporal anisotropy factor (default 1.0)\n");
  printf("    --mass-normalization                      # Mass normalization (kappa (default) / mass / asym-mass)\n");
  printf("    --matpc                                   # Matrix preconditioning type (even-even, odd-odd, even-even-asym, odd-odd-asym) \n");
  printf("    --solve-type                              # The type of solve to do (direct, direct-pc, normop, normop-pc, normerr, normerr-pc) \n");
  printf("    --tol  <resid_tol>                        # Set L2 residual tolerance\n");
  printf("    --tolhq  <resid_hq_tol>                   # Set heavy-quark residual tolerance\n");
  printf("    --test                                    # Test method (different for each test)\n");
  printf("    --verify <true/false>                     # Verify the GPU results using CPU results (default true)\n");
  printf("    --mg-nvec <level nvec>                    # Number of null-space vectors to define the multigrid transfer operator on a given level\n");
  printf("    --mg-gpu-prolongate <true/false>          # Whether to do the multigrid transfer operators on the GPU (default false)\n");
  printf("    --mg-levels <2+>                          # The number of multigrid levels to do (default 2)\n");
  printf("    --mg-nu-pre  <1-20>                       # The number of pre-smoother applications to do at each multigrid level (default 2)\n");
  printf("    --mg-nu-post <1-20>                       # The number of post-smoother applications to do at each multigrid level (default 2)\n");
  printf("    --mg-smoother                             # The smoother to use for multigrid (default mr)\n");
  printf("    --mg-block-size <level x y z t>           # Set the geometric block size for the each multigrid level's transfer operator (default 4 4 4 4)\n");
  printf("    --mg-generate-nullspace <true/false>      # Generate the null-space vector dynamically (default true)\n");
  printf("    --mg-generate-all-levels <true/talse>     # true=generate nul space on all levels, false=generate on level 0 and create other levels from that (default true)\n");
  printf("    --mg-load-vec file                        # Load the vectors \"file\" for the multigrid_test (requires QIO)\n");
  printf("    --mg-save-vec file                        # Save the generated null-space vectors \"file\" from the multigrid_test (requires QIO)\n");
  printf("    --nsrc <n>                                # How many spinors to apply the dslash to simultaneusly (experimental for staggered only)\n");
  printf("    --msrc <n>                                # Used for testing non-square block blas routines where nsrc defines the other dimension\n");
  printf("    --FMRiter <n>                             # How many gauge fixing iterations to attempt (set to 1 for single gauge fix)\n");  
  printf("    --rb-omega <n>                            # The relaxation boost parameter for OVR gauge fixing (default 1.0)\n");  
  printf("    --help                                    # Print out this message\n");

  usage_extra(argv); 
#ifdef MULTI_GPU
  char msg[]="multi";
#else
  char msg[]="single";
#endif  
  printf("Note: this program is %s GPU build\n", msg);
  exit(1);
  return ;
}

int process_command_line_option(int argc, char** argv, int* idx)
{
#ifdef MULTI_GPU
  char msg[]="multi";
#else
  char msg[]="single";
#endif

  int ret = -1;
  
  int i = *idx;

  if( strcmp(argv[i], "--help")== 0){
    usage(argv);
  }

  if( strcmp(argv[i], "--verify") == 0){
    if (i+1 >= argc){
      usage(argv);
    }	    

    if (strcmp(argv[i+1], "true") == 0){
      verify_results = true;
    }else if (strcmp(argv[i+1], "false") == 0){
      verify_results = false;
    }else{
      fprintf(stderr, "ERROR: invalid verify type\n");	
      exit(1);
    }

    i++;
    ret = 0;
    goto out;
  }
  
  if( strcmp(argv[i], "--device") == 0){
    if (i+1 >= argc){
      usage(argv);
    }
    device = atoi(argv[i+1]);
    if (device < 0 || device > 16){
      printf("ERROR: Invalid CUDA device number (%d)\n", device);
      usage(argv);
    }
    i++;
    ret = 0;
    goto out;
  }

  if( strcmp(argv[i], "--prec") == 0){
    if (i+1 >= argc){
      usage(argv);
    }	    
    prec =  get_prec(argv[i+1]);
    i++;
    ret = 0;
    goto out;
  }

  if( strcmp(argv[i], "--prec-sloppy") == 0){
    if (i+1 >= argc){
      usage(argv);
    }	    
    prec_sloppy =  get_prec(argv[i+1]);
    i++;
    ret = 0;
    goto out;
  }
  
  if( strcmp(argv[i], "--prec-precondition") == 0){
    if (i+1 >= argc){
      usage(argv);
    }
    prec_precondition =  get_prec(argv[i+1]);
    i++;
    ret = 0;
    goto out;
  }

  if( strcmp(argv[i], "--recon") == 0){
    if (i+1 >= argc){
      usage(argv);
    }
    link_recon =  get_recon(argv[i+1]);
    i++;
    ret = 0;
    goto out;
  }

  if( strcmp(argv[i], "--recon-sloppy") == 0){
    if (i+1 >= argc){
      usage(argv);
    }
    link_recon_sloppy =  get_recon(argv[i+1]);
    i++;
    ret = 0;
    goto out;
  }
  
  if( strcmp(argv[i], "--recon-precondition") == 0){
    if (i+1 >= argc){
      usage(argv);
    }
    link_recon_precondition =  get_recon(argv[i+1]);
    i++;
    ret = 0;
    goto out;
  }

  if( strcmp(argv[i], "--dim") == 0){
    if (i+1 >= argc){
      usage(argv);
    }
    xdim= atoi(argv[i+1]);
    if (xdim < 0 || xdim > 512){
      printf("ERROR: invalid X dimension (%d)\n", xdim);
      usage(argv);
    }
    i++;

    if (i+1 >= argc){
      usage(argv);
    }
    ydim= atoi(argv[i+1]);
    if (ydim < 0 || ydim > 512){
      printf("ERROR: invalid Y dimension (%d)\n", ydim);
      usage(argv);
    }
    i++;

    if (i+1 >= argc){
      usage(argv);
    }
    zdim= atoi(argv[i+1]);
    if (zdim < 0 || zdim > 512){
      printf("ERROR: invalid Z dimension (%d)\n", zdim);
      usage(argv);
    }
    i++;

    if (i+1 >= argc){
      usage(argv);
    }
    tdim= atoi(argv[i+1]);
    if (tdim < 0 || tdim > 512){
      printf("ERROR: invalid T dimension (%d)\n", tdim);
      usage(argv);
    }
    i++;

    ret = 0;
    goto out;
  }

  if( strcmp(argv[i], "--xdim") == 0){
    if (i+1 >= argc){
      usage(argv);
    }
    xdim= atoi(argv[i+1]);
    if (xdim < 0 || xdim > 512){
      printf("ERROR: invalid X dimension (%d)\n", xdim);
      usage(argv);
    }
    i++;
    ret = 0;
    goto out;
  }

  if( strcmp(argv[i], "--ydim") == 0){
    if (i+1 >= argc){
      usage(argv);
    }
    ydim= atoi(argv[i+1]);
    if (ydim < 0 || ydim > 512){
      printf("ERROR: invalid T dimension (%d)\n", ydim);
      usage(argv);
    }
    i++;
    ret = 0;
    goto out;
  }


  if( strcmp(argv[i], "--zdim") == 0){
    if (i+1 >= argc){
      usage(argv);
    }
    zdim= atoi(argv[i+1]);
    if (zdim < 0 || zdim > 512){
      printf("ERROR: invalid T dimension (%d)\n", zdim);
      usage(argv);
    }
    i++;
    ret = 0;
    goto out;
  }

  if( strcmp(argv[i], "--tdim") == 0){
    if (i+1 >= argc){
      usage(argv);
    }	    
    tdim =  atoi(argv[i+1]);
    if (tdim < 0 || tdim > 512){
      printf("Error: invalid t dimension");
      usage(argv);
    }
    i++;
    ret = 0;
    goto out;
  }

  if( strcmp(argv[i], "--sdim") == 0){
    if (i+1 >= argc){
      usage(argv);
    }	    
    int sdim =  atoi(argv[i+1]);
    if (sdim < 0 || sdim > 512){
      printf("ERROR: invalid S dimension\n");
      usage(argv);
    }
    xdim=ydim=zdim=sdim;
    i++;
    ret = 0;
    goto out;
  }
  
  if( strcmp(argv[i], "--Lsdim") == 0){
    if (i+1 >= argc){
      usage(argv);
    }	    
    int Ls =  atoi(argv[i+1]);
    if (Ls < 0 || Ls > 128){
      printf("ERROR: invalid Ls dimension\n");
      usage(argv);
    }
    Lsdim=Ls;
    i++;
    ret = 0;
    goto out;
  }
  
  if( strcmp(argv[i], "--dagger") == 0){
    dagger = QUDA_DAG_YES;
    ret = 0;
    goto out;
  }	
  
  if( strcmp(argv[i], "--partition") == 0){
    if (i+1 >= argc){
      usage(argv);
    }
#ifdef MULTI_GPU
    int value  =  atoi(argv[i+1]);
    for(int j=0; j < 4;j++){
      if (value &  (1 << j)){
	commDimPartitionedSet(j);
	dim_partitioned[j] = 1;
      }
    }
#else
    printfQuda("WARNING: Ignoring --partition option since this is a single-GPU build.\n");
#endif
    i++;
    ret = 0;
    goto out;
  }
  
  if( strcmp(argv[i], "--kernel-pack-t") == 0){
    kernel_pack_t = true;
    ret= 0;
    goto out;
  }


  if( strcmp(argv[i], "--multishift") == 0){
    if (i+1 >= argc){
      usage(argv);
    }	    

    if (strcmp(argv[i+1], "true") == 0){
      multishift = true;
    }else if (strcmp(argv[i+1], "false") == 0){
      multishift = false;
    }else{
      fprintf(stderr, "ERROR: invalid multishift boolean\n");	
      exit(1);
    }

    i++;
    ret = 0;
    goto out;
  }

  if( strcmp(argv[i], "--gridsize") == 0){
    if (i+1 >= argc){ 
      usage(argv);
    }     
    int xsize =  atoi(argv[i+1]);
    if (xsize <= 0 ){
      printf("ERROR: invalid X grid size");
      usage(argv);
    }
    gridsize_from_cmdline[0] = xsize;
    i++;

    int ysize =  atoi(argv[i+1]);
    if (ysize <= 0 ){
      printf("ERROR: invalid Y grid size");
      usage(argv);
    }
    gridsize_from_cmdline[1] = ysize;
    i++;

    int zsize =  atoi(argv[i+1]);
    if (zsize <= 0 ){
      printf("ERROR: invalid Z grid size");
      usage(argv);
    }
    gridsize_from_cmdline[2] = zsize;
    i++;

    int tsize =  atoi(argv[i+1]);
    if (tsize <= 0 ){
      printf("ERROR: invalid T grid size");
      usage(argv);
    }
    gridsize_from_cmdline[3] = tsize;
    i++;

    ret = 0;
    goto out;
  }

  if( strcmp(argv[i], "--xgridsize") == 0){
    if (i+1 >= argc){ 
      usage(argv);
    }     
    int xsize =  atoi(argv[i+1]);
    if (xsize <= 0 ){
      printf("ERROR: invalid X grid size");
      usage(argv);
    }
    gridsize_from_cmdline[0] = xsize;
    i++;
    ret = 0;
    goto out;
  }

  if( strcmp(argv[i], "--ygridsize") == 0){
    if (i+1 >= argc){
      usage(argv);
    }     
    int ysize =  atoi(argv[i+1]);
    if (ysize <= 0 ){
      printf("ERROR: invalid Y grid size");
      usage(argv);
    }
    gridsize_from_cmdline[1] = ysize;
    i++;
    ret = 0;
    goto out;
  }

  if( strcmp(argv[i], "--zgridsize") == 0){
    if (i+1 >= argc){
      usage(argv);
    }     
    int zsize =  atoi(argv[i+1]);
    if (zsize <= 0 ){
      printf("ERROR: invalid Z grid size");
      usage(argv);
    }
    gridsize_from_cmdline[2] = zsize;
    i++;
    ret = 0;
    goto out;
  }
  
  if( strcmp(argv[i], "--tgridsize") == 0){
    if (i+1 >= argc){
      usage(argv);
    }     
    int tsize =  atoi(argv[i+1]);
    if (tsize <= 0 ){
      printf("ERROR: invalid T grid size");
      usage(argv);
    }
    gridsize_from_cmdline[3] = tsize;
    i++;
    ret = 0;
    goto out;
  }
  
  if( strcmp(argv[i], "--dslash-type") == 0){
    if (i+1 >= argc){
      usage(argv);
    }     
    dslash_type =  get_dslash_type(argv[i+1]);
    i++;
    ret = 0;
    goto out;
  }
  
  if( strcmp(argv[i], "--flavor") == 0){
    if (i+1 >= argc){
      usage(argv);
    }     
    twist_flavor =  get_flavor_type(argv[i+1]);
    i++;
    ret = 0;
    goto out;
  }
  
  if( strcmp(argv[i], "--inv-type") == 0){
    if (i+1 >= argc){
      usage(argv);
    }     
    inv_type = get_solver_type(argv[i+1]);
    i++;
    ret = 0;
    goto out;
  }
  
  if( strcmp(argv[i], "--precon-type") == 0){
    if (i+1 >= argc){
      usage(argv);
    }
    precon_type = get_solver_type(argv[i+1]);
    i++;
    ret = 0;
    goto out;
  }

  if( strcmp(argv[i], "--mass") == 0){
    if (i+1 >= argc){
      usage(argv);
    }
    mass = atof(argv[i+1]);
    i++;
    ret = 0;
    goto out;
  }

  if( strcmp(argv[i], "--compute-clover") == 0){
    if (i+1 >= argc){
      usage(argv);
    }
    if (strcmp(argv[i+1], "true") == 0){
      compute_clover = true;
    }else if (strcmp(argv[i+1], "false") == 0){
      compute_clover = false;
    }else{
      fprintf(stderr, "ERROR: invalid compute_clover type\n");
      exit(1);
    }

    i++;
    ret = 0;
    goto out;
  }

  if( strcmp(argv[i], "--clover-coeff") == 0){
    if (i+1 >= argc){
      usage(argv);
    }
    clover_coeff = atof(argv[i+1]);
    i++;
    ret = 0;
    goto out;
  }

  if( strcmp(argv[i], "--mu") == 0){
    if (i+1 >= argc){
      usage(argv);
    }
    mu = atof(argv[i+1]);
    i++;
    ret = 0;
    goto out;
  }

  if( strcmp(argv[i], "--anisotropy") == 0){
    if (i+1 >= argc){
      usage(argv);
    }
    anisotropy = atof(argv[i+1]);
    i++;
    ret = 0;
    goto out;
  }

  if( strcmp(argv[i], "--tol") == 0){
    if (i+1 >= argc){
      usage(argv);
    }
    tol= atof(argv[i+1]);
    i++;
    ret = 0;
    goto out;
  }

  if( strcmp(argv[i], "--tolhq") == 0){
    if (i+1 >= argc){
      usage(argv);
    }
    tol_hq= atof(argv[i+1]);
    i++;
    ret = 0;
    goto out;
  }

  if( strcmp(argv[i], "--mass-normalization") == 0){
    if (i+1 >= argc){
      usage(argv);
    }
    normalization = get_mass_normalization_type(argv[i+1]);
    i++;
    ret = 0;
    goto out;
  }

  if( strcmp(argv[i], "--matpc") == 0){
    if (i+1 >= argc){
      usage(argv);
    }
    matpc_type = get_matpc_type(argv[i+1]);
    i++;
    ret = 0;
    goto out;
  }

  if( strcmp(argv[i], "--solve-type") == 0){
    if (i+1 >= argc){
      usage(argv);
    }
    solve_type = get_solve_type(argv[i+1]);
    i++;
    ret = 0;
    goto out;
  }

  if( strcmp(argv[i], "--load-gauge") == 0){
    if (i+1 >= argc){
      usage(argv);
    }     
    strcpy(latfile, argv[i+1]);
    i++;
    ret = 0;
    goto out;
  }
  
  if( strcmp(argv[i], "--nsrc") == 0){
    if (i+1 >= argc){
      usage(argv);
    }
    Nsrc = atoi(argv[i+1]);
    if (Nsrc < 1 || Nsrc > 128){
      printf("ERROR: invalid number of sources (Nsrc=%d)\n", Nsrc);
      usage(argv);
    }
    i++;
    ret = 0;
    goto out;
  }

  if( strcmp(argv[i], "--msrc") == 0){
    if (i+1 >= argc){
      usage(argv);
    }
    Msrc = atoi(argv[i+1]);
    if (Msrc < 1 || Msrc > 128){
      printf("ERROR: invalid number of sources (Msrc=%d)\n", Msrc);
      usage(argv);
    }
    i++;
    ret = 0;
    goto out;
  }

  if( strcmp(argv[i], "--test") == 0){
    if (i+1 >= argc){
      usage(argv);
    }	    
    test_type = atoi(argv[i+1]);
    i++;
    ret = 0;
    goto out;	    
  }
    
  if( strcmp(argv[i], "--mg-nvec") == 0){
    if (i+1 >= argc){
      usage(argv);
    }
    int level = atoi(argv[i+1]);
    if (level < 0 || level >= QUDA_MAX_MG_LEVEL) {
      printf("ERROR: invalid multigrid level %d", level);
      usage(argv);
    }
    i++;

    nvec[level] = atoi(argv[i+1]);
    if (nvec[level] < 0 || nvec[level] > 128){
      printf("ERROR: invalid number of vectors (%d)\n", nvec[level]);
      usage(argv);
    }
    i++;
    ret = 0;
    goto out;
  }

  if( strcmp(argv[i], "--mg-levels") == 0){
    if (i+1 >= argc){
      usage(argv);
    }
    mg_levels= atoi(argv[i+1]);
    if (mg_levels < 2 || mg_levels > QUDA_MAX_MG_LEVEL){
      printf("ERROR: invalid number of multigrid levels (%d)\n", mg_levels);
      usage(argv);
    }
    i++;
    ret = 0;
    goto out;
  }

  if( strcmp(argv[i], "--mg-nu-pre") == 0){
    if (i+1 >= argc){
      usage(argv);
    }
    nu_pre= atoi(argv[i+1]);
    if (nu_pre < 0 || nu_pre > 20){
      printf("ERROR: invalid pre-smoother applications value (nu_pre=%d)\n", nu_pre);
      usage(argv);
    }
    i++;
    ret = 0;
    goto out;
  }

  if( strcmp(argv[i], "--mg-nu-post") == 0){
    if (i+1 >= argc){
      usage(argv);
    }
    nu_post= atoi(argv[i+1]);
    if (nu_post < 0 || nu_post > 20){
      printf("ERROR: invalid pre-smoother applications value (nu_pist=%d)\n", nu_post);
      usage(argv);
    }
    i++;
    ret = 0;
    goto out;
  }

  if( strcmp(argv[i], "--mg-smoother") == 0){
    if (i+1 >= argc){
      usage(argv);
    }
    smoother_type = get_solver_type(argv[i+1]);
    i++;
    ret = 0;
    goto out;
  }

  if( strcmp(argv[i], "--mg-block-size") == 0){
    if (i+1 >= argc){ 
      usage(argv);
    }     
    int level = atoi(argv[i+1]);
    if (level < 0 || level >= QUDA_MAX_MG_LEVEL) {
      printf("ERROR: invalid multigrid level %d", level);
      usage(argv);
    }
    i++;

    int xsize =  atoi(argv[i+1]);
    if (xsize <= 0 ){
      printf("ERROR: invalid X block size");
      usage(argv);
    }
    geo_block_size[level][0] = xsize;
    i++;

    int ysize =  atoi(argv[i+1]);
    if (ysize <= 0 ){
      printf("ERROR: invalid Y block size");
      usage(argv);
    }
    geo_block_size[level][1] = ysize;
    i++;

    int zsize =  atoi(argv[i+1]);
    if (zsize <= 0 ){
      printf("ERROR: invalid Z block size");
      usage(argv);
    }
    geo_block_size[level][2] = zsize;
    i++;

    int tsize =  atoi(argv[i+1]);
    if (tsize <= 0 ){
      printf("ERROR: invalid T block size");
      usage(argv);
    }
    geo_block_size[level][3] = tsize;
    i++;

    ret = 0;
    goto out;
  }

  if( strcmp(argv[i], "--mass") == 0){
    if (i+1 >= argc){
      usage(argv);
    }
    mass= atof(argv[i+1]);
    i++;
    ret = 0;
    goto out;
  }

  if( strcmp(argv[i], "--mg-generate-nullspace") == 0){
    if (i+1 >= argc){
      usage(argv);
    }

    if (strcmp(argv[i+1], "true") == 0){
      generate_nullspace = true;
    }else if (strcmp(argv[i+1], "false") == 0){
      generate_nullspace = false;
    }else{
      fprintf(stderr, "ERROR: invalid generate nullspace type\n");
      exit(1);
    }

    i++;
    ret = 0;
    goto out;
  }

  if( strcmp(argv[i], "--mg-generate-all-levels") == 0){
    if (i+1 >= argc){
      usage(argv);
    }

    if (strcmp(argv[i+1], "true") == 0){
      generate_all_levels = true;
    }else if (strcmp(argv[i+1], "false") == 0){
      generate_all_levels = false;
    }else{
      fprintf(stderr, "ERROR: invalid value for generate_all_levels type\n");
      exit(1);
    }

    i++;
    ret = 0;
    goto out;
  }

  if( strcmp(argv[i], "--mg-load-vec") == 0){
    if (i+1 >= argc){
      usage(argv);
    }
    strcpy(vec_infile, argv[i+1]);
    i++;
    ret = 0;
    goto out;
  }

  if( strcmp(argv[i], "--mg-save-vec") == 0){
    if (i+1 >= argc){
      usage(argv);
    }
    strcpy(vec_outfile, argv[i+1]);
    i++;
    ret = 0;
    goto out;
  }
  
  if( strcmp(argv[i], "--niter") == 0){
    if (i+1 >= argc){
      usage(argv);
    }
    niter= atoi(argv[i+1]);
    if (niter < 1 || niter > 1e6){
      printf("ERROR: invalid number of iterations (%d)\n", niter);
      usage(argv);
    }
    i++;
    ret = 0;
    goto out;
  }
  
  if( strcmp(argv[i], "--ngcrkrylov") == 0){
    if (i+1 >= argc){
      usage(argv);
    }
    gcrNkrylov = atoi(argv[i+1]);
    if (gcrNkrylov < 1 || gcrNkrylov > 1e6){
      printf("ERROR: invalid number of gcrkrylov iterations (%d)\n", gcrNkrylov);
      usage(argv);
    }
    i++;
    ret = 0;
    goto out;
  }
  
  if( strcmp(argv[i], "--pipeline") == 0){
    if (i+1 >= argc){
      usage(argv);
    }
    pipeline = atoi(argv[i+1]);
    if (pipeline < 0 || pipeline > 8){
      printf("ERROR: invalid pipeline length (%d)\n", pipeline);
      usage(argv);
    }
    i++;
    ret = 0;
    goto out;
  }

  if( strcmp(argv[i], "--version") == 0){
    printf("This program is linked with QUDA library, version %s,", 
	   get_quda_ver_str());
    printf(" %s GPU build\n", msg);
    exit(0);
  }

  if( strcmp(argv[i], "--FMRiter") == 0){
    if (i+1 >= argc){
      usage(argv);
    }
    FMRiter = atoi(argv[i+1]);
    if (FMRiter < 1 || FMRiter > 1e6){
      printf("ERROR: invalid number of FMR iterations (%d)\n", FMRiter);
      usage(argv);
    }
    i++;
    ret = 0;
    goto out;
  }

  if( strcmp(argv[i], "--rb-omega") == 0){
    if (i+1 >= argc){
      usage(argv);
    }
    rb_omega = atof(argv[i+1]);
    i++;
    ret = 0;
    goto out;
  }

 out:
  *idx = i;
  return ret ;
  
=======

  return ret;
>>>>>>> 40bd6532
}

static struct timeval startTime;

void stopwatchStart() { gettimeofday(&startTime, NULL); }

double stopwatchReadSeconds()
{
  struct timeval endTime;
  gettimeofday(&endTime, NULL);

  long ds = endTime.tv_sec - startTime.tv_sec;
  long dus = endTime.tv_usec - startTime.tv_usec;
  return ds + 0.000001*dus;
}

int dimPartitioned(int dim) { return ((gridsize_from_cmdline[dim] > 1) || dim_partitioned[dim]); }<|MERGE_RESOLUTION|>--- conflicted
+++ resolved
@@ -1593,1027 +1593,8 @@
   }else{
     ret = compare_mom((float*)momA, (float*)momB, len);
   }
-<<<<<<< HEAD
-  
+
   return ret;
-}
-
-
-/************
- * return value
- *
- * 0: command line option matched and processed sucessfully
- * non-zero: command line option does not match
- *
- */
-
-#ifdef MULTI_GPU
-int device = -1;
-#else
-int device = 0;
-#endif
-
-QudaReconstructType link_recon = QUDA_RECONSTRUCT_NO;
-QudaReconstructType link_recon_sloppy = QUDA_RECONSTRUCT_INVALID;
-QudaReconstructType link_recon_precondition = QUDA_RECONSTRUCT_INVALID;
-QudaPrecision prec = QUDA_SINGLE_PRECISION;
-QudaPrecision  prec_sloppy = QUDA_INVALID_PRECISION;
-QudaPrecision  prec_precondition = QUDA_INVALID_PRECISION;
-int xdim = 24;
-int ydim = 24;
-int zdim = 24;
-int tdim = 24;
-int Lsdim = 16;
-QudaDagType dagger = QUDA_DAG_NO;
-int gridsize_from_cmdline[4] = {1,1,1,1};
-QudaDslashType dslash_type = QUDA_WILSON_DSLASH;
-char latfile[256] = "";
-int Nsrc = 1;
-int Msrc = 1;
-int niter = 100;
-int gcrNkrylov = 10;
-int pipeline = 0; 
-int test_type = 0;
-int nvec[QUDA_MAX_MG_LEVEL] = { };
-char vec_infile[256] = "";
-char vec_outfile[256] = "";
-QudaInverterType inv_type;
-QudaInverterType precon_type = QUDA_INVALID_INVERTER;
-int multishift = 0;
-bool verify_results = true;
-double mass = 0.1;
-double mu = 0.1;
-double anisotropy = 1.0;
-double clover_coeff = 0.1;
-bool compute_clover = false;
-double tol = 1e-7;
-double tol_hq = 0.;
-QudaTwistFlavorType twist_flavor = QUDA_TWIST_SINGLET;
-bool kernel_pack_t = false;
-QudaMassNormalization normalization = QUDA_KAPPA_NORMALIZATION;
-QudaMatPCType matpc_type = QUDA_MATPC_EVEN_EVEN;
-QudaSolveType solve_type = QUDA_DIRECT_PC_SOLVE;
-
-int mg_levels = 2;
-
-int nu_pre = 2;
-int nu_post = 2;
-QudaInverterType smoother_type = QUDA_MR_INVERTER;
-bool generate_nullspace = true;
-bool generate_all_levels = true;
-
-int geo_block_size[QUDA_MAX_MG_LEVEL][QUDA_MAX_DIM] = { };
-
-int FMRiter = 1;
-double rb_omega = 1.0;
-
-static int dim_partitioned[4] = {0,0,0,0};
-
-int dimPartitioned(int dim)
-{
-  return ((gridsize_from_cmdline[dim] > 1) || dim_partitioned[dim]);
-}
-
-void __attribute__((weak)) usage_extra(char** argv){};
-
-void usage(char** argv )
-{
-  printf("Usage: %s [options]\n", argv[0]);
-  printf("Common options: \n");
-#ifndef MULTI_GPU
-  printf("    --device <n>                              # Set the CUDA device to use (default 0, single GPU only)\n");     
-#endif
-  printf("    --prec <double/single/half>               # Precision in GPU\n");
-  printf("    --prec-sloppy <double/single/half>        # Sloppy precision in GPU\n");
-  printf("    --prec-precondition <double/single/half>  # Preconditioner precision in GPU\n");
-  printf("    --recon <8/9/12/13/18>                    # Link reconstruction type\n");
-  printf("    --recon-sloppy <8/9/12/13/18>             # Sloppy link reconstruction type\n");
-  printf("    --recon-precondition <8/9/12/13/18>       # Preconditioner link reconstruction type\n");
-  printf("    --dagger                                  # Set the dagger to 1 (default 0)\n"); 
-  printf("    --dim <n>                                 # Set space-time dimension (X Y Z T)\n"); 
-  printf("    --sdim <n>                                # Set space dimension(X/Y/Z) size\n"); 
-  printf("    --xdim <n>                                # Set X dimension size(default 24)\n");     
-  printf("    --ydim <n>                                # Set X dimension size(default 24)\n");     
-  printf("    --zdim <n>                                # Set X dimension size(default 24)\n");     
-  printf("    --tdim <n>                                # Set T dimension size(default 24)\n");  
-  printf("    --Lsdim <n>                               # Set Ls dimension size(default 16)\n");  
-  printf("    --gridsize <x y z t>                      # Set the grid size in all four dimension (default 1 1 1 1)\n");
-  printf("    --xgridsize <n>                           # Set grid size in X dimension (default 1)\n");
-  printf("    --ygridsize <n>                           # Set grid size in Y dimension (default 1)\n");
-  printf("    --zgridsize <n>                           # Set grid size in Z dimension (default 1)\n");
-  printf("    --tgridsize <n>                           # Set grid size in T dimension (default 1)\n");
-  printf("    --partition <mask>                        # Set the communication topology (X=1, Y=2, Z=4, T=8, and combinations of these)\n");
-  printf("    --kernel-pack-t                           # Set T dimension kernel packing to be true (default false)\n");
-  printf("    --dslash-type <type>                      # Set the dslash type, the following values are valid\n"
-	 "                                                  wilson/clover/twisted-mass/twisted-clover/staggered\n"
-         "                                                  /asqtad/domain-wall/domain-wall-4d/mobius\n");
-  printf("    --flavor <type>                           # Set the twisted mass flavor type (singlet (default), deg-doublet, nondeg-doublet)\n");
-  printf("    --load-gauge file                         # Load gauge field \"file\" for the test (requires QIO)\n");
-  printf("    --niter <n>                               # The number of iterations to perform (default 10)\n");
-  printf("    --ngcrkrylov <n>                          # The number of inner iterations to use for GCR, BiCGstab-l (default 10)\n");
-  printf("    --pipeline <n>                            # The pipeline length for fused operations in GCR, BiCGstab-l (default 0, no pipelining)\n"); 
-  printf("    --inv-type <cg/bicgstab/gcr>              # The type of solver to use (default cg)\n");
-  printf("    --precon-type <mr/ (unspecified)>         # The type of solver to use (default none (=unspecified)).\n"
-	 "                                                  For multigrid this sets the smoother type.\n");
-  printf("    --multishift <true/false>                 # Whether to do a multi-shift solver test or not (default false)\n");     
-  printf("    --mass                                    # Mass of Dirac operator (default 0.1)\n");
-  printf("    --mu                                      # Twisted-Mass of Dirac operator (default 0.1)\n");
-  printf("    --compute-clover                          # Compute the clover field or use random numbers (default false)\n");
-  printf("    --clover-coeff                            # Clover coefficient (default 1.0)\n");
-  printf("    --anisotropy                              # Temporal anisotropy factor (default 1.0)\n");
-  printf("    --mass-normalization                      # Mass normalization (kappa (default) / mass / asym-mass)\n");
-  printf("    --matpc                                   # Matrix preconditioning type (even-even, odd-odd, even-even-asym, odd-odd-asym) \n");
-  printf("    --solve-type                              # The type of solve to do (direct, direct-pc, normop, normop-pc, normerr, normerr-pc) \n");
-  printf("    --tol  <resid_tol>                        # Set L2 residual tolerance\n");
-  printf("    --tolhq  <resid_hq_tol>                   # Set heavy-quark residual tolerance\n");
-  printf("    --test                                    # Test method (different for each test)\n");
-  printf("    --verify <true/false>                     # Verify the GPU results using CPU results (default true)\n");
-  printf("    --mg-nvec <level nvec>                    # Number of null-space vectors to define the multigrid transfer operator on a given level\n");
-  printf("    --mg-gpu-prolongate <true/false>          # Whether to do the multigrid transfer operators on the GPU (default false)\n");
-  printf("    --mg-levels <2+>                          # The number of multigrid levels to do (default 2)\n");
-  printf("    --mg-nu-pre  <1-20>                       # The number of pre-smoother applications to do at each multigrid level (default 2)\n");
-  printf("    --mg-nu-post <1-20>                       # The number of post-smoother applications to do at each multigrid level (default 2)\n");
-  printf("    --mg-smoother                             # The smoother to use for multigrid (default mr)\n");
-  printf("    --mg-block-size <level x y z t>           # Set the geometric block size for the each multigrid level's transfer operator (default 4 4 4 4)\n");
-  printf("    --mg-generate-nullspace <true/false>      # Generate the null-space vector dynamically (default true)\n");
-  printf("    --mg-generate-all-levels <true/talse>     # true=generate nul space on all levels, false=generate on level 0 and create other levels from that (default true)\n");
-  printf("    --mg-load-vec file                        # Load the vectors \"file\" for the multigrid_test (requires QIO)\n");
-  printf("    --mg-save-vec file                        # Save the generated null-space vectors \"file\" from the multigrid_test (requires QIO)\n");
-  printf("    --nsrc <n>                                # How many spinors to apply the dslash to simultaneusly (experimental for staggered only)\n");
-  printf("    --msrc <n>                                # Used for testing non-square block blas routines where nsrc defines the other dimension\n");
-  printf("    --FMRiter <n>                             # How many gauge fixing iterations to attempt (set to 1 for single gauge fix)\n");  
-  printf("    --rb-omega <n>                            # The relaxation boost parameter for OVR gauge fixing (default 1.0)\n");  
-  printf("    --help                                    # Print out this message\n");
-
-  usage_extra(argv); 
-#ifdef MULTI_GPU
-  char msg[]="multi";
-#else
-  char msg[]="single";
-#endif  
-  printf("Note: this program is %s GPU build\n", msg);
-  exit(1);
-  return ;
-}
-
-int process_command_line_option(int argc, char** argv, int* idx)
-{
-#ifdef MULTI_GPU
-  char msg[]="multi";
-#else
-  char msg[]="single";
-#endif
-
-  int ret = -1;
-  
-  int i = *idx;
-
-  if( strcmp(argv[i], "--help")== 0){
-    usage(argv);
-  }
-
-  if( strcmp(argv[i], "--verify") == 0){
-    if (i+1 >= argc){
-      usage(argv);
-    }	    
-
-    if (strcmp(argv[i+1], "true") == 0){
-      verify_results = true;
-    }else if (strcmp(argv[i+1], "false") == 0){
-      verify_results = false;
-    }else{
-      fprintf(stderr, "ERROR: invalid verify type\n");	
-      exit(1);
-    }
-
-    i++;
-    ret = 0;
-    goto out;
-  }
-  
-  if( strcmp(argv[i], "--device") == 0){
-    if (i+1 >= argc){
-      usage(argv);
-    }
-    device = atoi(argv[i+1]);
-    if (device < 0 || device > 16){
-      printf("ERROR: Invalid CUDA device number (%d)\n", device);
-      usage(argv);
-    }
-    i++;
-    ret = 0;
-    goto out;
-  }
-
-  if( strcmp(argv[i], "--prec") == 0){
-    if (i+1 >= argc){
-      usage(argv);
-    }	    
-    prec =  get_prec(argv[i+1]);
-    i++;
-    ret = 0;
-    goto out;
-  }
-
-  if( strcmp(argv[i], "--prec-sloppy") == 0){
-    if (i+1 >= argc){
-      usage(argv);
-    }	    
-    prec_sloppy =  get_prec(argv[i+1]);
-    i++;
-    ret = 0;
-    goto out;
-  }
-  
-  if( strcmp(argv[i], "--prec-precondition") == 0){
-    if (i+1 >= argc){
-      usage(argv);
-    }
-    prec_precondition =  get_prec(argv[i+1]);
-    i++;
-    ret = 0;
-    goto out;
-  }
-
-  if( strcmp(argv[i], "--recon") == 0){
-    if (i+1 >= argc){
-      usage(argv);
-    }
-    link_recon =  get_recon(argv[i+1]);
-    i++;
-    ret = 0;
-    goto out;
-  }
-
-  if( strcmp(argv[i], "--recon-sloppy") == 0){
-    if (i+1 >= argc){
-      usage(argv);
-    }
-    link_recon_sloppy =  get_recon(argv[i+1]);
-    i++;
-    ret = 0;
-    goto out;
-  }
-  
-  if( strcmp(argv[i], "--recon-precondition") == 0){
-    if (i+1 >= argc){
-      usage(argv);
-    }
-    link_recon_precondition =  get_recon(argv[i+1]);
-    i++;
-    ret = 0;
-    goto out;
-  }
-
-  if( strcmp(argv[i], "--dim") == 0){
-    if (i+1 >= argc){
-      usage(argv);
-    }
-    xdim= atoi(argv[i+1]);
-    if (xdim < 0 || xdim > 512){
-      printf("ERROR: invalid X dimension (%d)\n", xdim);
-      usage(argv);
-    }
-    i++;
-
-    if (i+1 >= argc){
-      usage(argv);
-    }
-    ydim= atoi(argv[i+1]);
-    if (ydim < 0 || ydim > 512){
-      printf("ERROR: invalid Y dimension (%d)\n", ydim);
-      usage(argv);
-    }
-    i++;
-
-    if (i+1 >= argc){
-      usage(argv);
-    }
-    zdim= atoi(argv[i+1]);
-    if (zdim < 0 || zdim > 512){
-      printf("ERROR: invalid Z dimension (%d)\n", zdim);
-      usage(argv);
-    }
-    i++;
-
-    if (i+1 >= argc){
-      usage(argv);
-    }
-    tdim= atoi(argv[i+1]);
-    if (tdim < 0 || tdim > 512){
-      printf("ERROR: invalid T dimension (%d)\n", tdim);
-      usage(argv);
-    }
-    i++;
-
-    ret = 0;
-    goto out;
-  }
-
-  if( strcmp(argv[i], "--xdim") == 0){
-    if (i+1 >= argc){
-      usage(argv);
-    }
-    xdim= atoi(argv[i+1]);
-    if (xdim < 0 || xdim > 512){
-      printf("ERROR: invalid X dimension (%d)\n", xdim);
-      usage(argv);
-    }
-    i++;
-    ret = 0;
-    goto out;
-  }
-
-  if( strcmp(argv[i], "--ydim") == 0){
-    if (i+1 >= argc){
-      usage(argv);
-    }
-    ydim= atoi(argv[i+1]);
-    if (ydim < 0 || ydim > 512){
-      printf("ERROR: invalid T dimension (%d)\n", ydim);
-      usage(argv);
-    }
-    i++;
-    ret = 0;
-    goto out;
-  }
-
-
-  if( strcmp(argv[i], "--zdim") == 0){
-    if (i+1 >= argc){
-      usage(argv);
-    }
-    zdim= atoi(argv[i+1]);
-    if (zdim < 0 || zdim > 512){
-      printf("ERROR: invalid T dimension (%d)\n", zdim);
-      usage(argv);
-    }
-    i++;
-    ret = 0;
-    goto out;
-  }
-
-  if( strcmp(argv[i], "--tdim") == 0){
-    if (i+1 >= argc){
-      usage(argv);
-    }	    
-    tdim =  atoi(argv[i+1]);
-    if (tdim < 0 || tdim > 512){
-      printf("Error: invalid t dimension");
-      usage(argv);
-    }
-    i++;
-    ret = 0;
-    goto out;
-  }
-
-  if( strcmp(argv[i], "--sdim") == 0){
-    if (i+1 >= argc){
-      usage(argv);
-    }	    
-    int sdim =  atoi(argv[i+1]);
-    if (sdim < 0 || sdim > 512){
-      printf("ERROR: invalid S dimension\n");
-      usage(argv);
-    }
-    xdim=ydim=zdim=sdim;
-    i++;
-    ret = 0;
-    goto out;
-  }
-  
-  if( strcmp(argv[i], "--Lsdim") == 0){
-    if (i+1 >= argc){
-      usage(argv);
-    }	    
-    int Ls =  atoi(argv[i+1]);
-    if (Ls < 0 || Ls > 128){
-      printf("ERROR: invalid Ls dimension\n");
-      usage(argv);
-    }
-    Lsdim=Ls;
-    i++;
-    ret = 0;
-    goto out;
-  }
-  
-  if( strcmp(argv[i], "--dagger") == 0){
-    dagger = QUDA_DAG_YES;
-    ret = 0;
-    goto out;
-  }	
-  
-  if( strcmp(argv[i], "--partition") == 0){
-    if (i+1 >= argc){
-      usage(argv);
-    }
-#ifdef MULTI_GPU
-    int value  =  atoi(argv[i+1]);
-    for(int j=0; j < 4;j++){
-      if (value &  (1 << j)){
-	commDimPartitionedSet(j);
-	dim_partitioned[j] = 1;
-      }
-    }
-#else
-    printfQuda("WARNING: Ignoring --partition option since this is a single-GPU build.\n");
-#endif
-    i++;
-    ret = 0;
-    goto out;
-  }
-  
-  if( strcmp(argv[i], "--kernel-pack-t") == 0){
-    kernel_pack_t = true;
-    ret= 0;
-    goto out;
-  }
-
-
-  if( strcmp(argv[i], "--multishift") == 0){
-    if (i+1 >= argc){
-      usage(argv);
-    }	    
-
-    if (strcmp(argv[i+1], "true") == 0){
-      multishift = true;
-    }else if (strcmp(argv[i+1], "false") == 0){
-      multishift = false;
-    }else{
-      fprintf(stderr, "ERROR: invalid multishift boolean\n");	
-      exit(1);
-    }
-
-    i++;
-    ret = 0;
-    goto out;
-  }
-
-  if( strcmp(argv[i], "--gridsize") == 0){
-    if (i+1 >= argc){ 
-      usage(argv);
-    }     
-    int xsize =  atoi(argv[i+1]);
-    if (xsize <= 0 ){
-      printf("ERROR: invalid X grid size");
-      usage(argv);
-    }
-    gridsize_from_cmdline[0] = xsize;
-    i++;
-
-    int ysize =  atoi(argv[i+1]);
-    if (ysize <= 0 ){
-      printf("ERROR: invalid Y grid size");
-      usage(argv);
-    }
-    gridsize_from_cmdline[1] = ysize;
-    i++;
-
-    int zsize =  atoi(argv[i+1]);
-    if (zsize <= 0 ){
-      printf("ERROR: invalid Z grid size");
-      usage(argv);
-    }
-    gridsize_from_cmdline[2] = zsize;
-    i++;
-
-    int tsize =  atoi(argv[i+1]);
-    if (tsize <= 0 ){
-      printf("ERROR: invalid T grid size");
-      usage(argv);
-    }
-    gridsize_from_cmdline[3] = tsize;
-    i++;
-
-    ret = 0;
-    goto out;
-  }
-
-  if( strcmp(argv[i], "--xgridsize") == 0){
-    if (i+1 >= argc){ 
-      usage(argv);
-    }     
-    int xsize =  atoi(argv[i+1]);
-    if (xsize <= 0 ){
-      printf("ERROR: invalid X grid size");
-      usage(argv);
-    }
-    gridsize_from_cmdline[0] = xsize;
-    i++;
-    ret = 0;
-    goto out;
-  }
-
-  if( strcmp(argv[i], "--ygridsize") == 0){
-    if (i+1 >= argc){
-      usage(argv);
-    }     
-    int ysize =  atoi(argv[i+1]);
-    if (ysize <= 0 ){
-      printf("ERROR: invalid Y grid size");
-      usage(argv);
-    }
-    gridsize_from_cmdline[1] = ysize;
-    i++;
-    ret = 0;
-    goto out;
-  }
-
-  if( strcmp(argv[i], "--zgridsize") == 0){
-    if (i+1 >= argc){
-      usage(argv);
-    }     
-    int zsize =  atoi(argv[i+1]);
-    if (zsize <= 0 ){
-      printf("ERROR: invalid Z grid size");
-      usage(argv);
-    }
-    gridsize_from_cmdline[2] = zsize;
-    i++;
-    ret = 0;
-    goto out;
-  }
-  
-  if( strcmp(argv[i], "--tgridsize") == 0){
-    if (i+1 >= argc){
-      usage(argv);
-    }     
-    int tsize =  atoi(argv[i+1]);
-    if (tsize <= 0 ){
-      printf("ERROR: invalid T grid size");
-      usage(argv);
-    }
-    gridsize_from_cmdline[3] = tsize;
-    i++;
-    ret = 0;
-    goto out;
-  }
-  
-  if( strcmp(argv[i], "--dslash-type") == 0){
-    if (i+1 >= argc){
-      usage(argv);
-    }     
-    dslash_type =  get_dslash_type(argv[i+1]);
-    i++;
-    ret = 0;
-    goto out;
-  }
-  
-  if( strcmp(argv[i], "--flavor") == 0){
-    if (i+1 >= argc){
-      usage(argv);
-    }     
-    twist_flavor =  get_flavor_type(argv[i+1]);
-    i++;
-    ret = 0;
-    goto out;
-  }
-  
-  if( strcmp(argv[i], "--inv-type") == 0){
-    if (i+1 >= argc){
-      usage(argv);
-    }     
-    inv_type = get_solver_type(argv[i+1]);
-    i++;
-    ret = 0;
-    goto out;
-  }
-  
-  if( strcmp(argv[i], "--precon-type") == 0){
-    if (i+1 >= argc){
-      usage(argv);
-    }
-    precon_type = get_solver_type(argv[i+1]);
-    i++;
-    ret = 0;
-    goto out;
-  }
-
-  if( strcmp(argv[i], "--mass") == 0){
-    if (i+1 >= argc){
-      usage(argv);
-    }
-    mass = atof(argv[i+1]);
-    i++;
-    ret = 0;
-    goto out;
-  }
-
-  if( strcmp(argv[i], "--compute-clover") == 0){
-    if (i+1 >= argc){
-      usage(argv);
-    }
-    if (strcmp(argv[i+1], "true") == 0){
-      compute_clover = true;
-    }else if (strcmp(argv[i+1], "false") == 0){
-      compute_clover = false;
-    }else{
-      fprintf(stderr, "ERROR: invalid compute_clover type\n");
-      exit(1);
-    }
-
-    i++;
-    ret = 0;
-    goto out;
-  }
-
-  if( strcmp(argv[i], "--clover-coeff") == 0){
-    if (i+1 >= argc){
-      usage(argv);
-    }
-    clover_coeff = atof(argv[i+1]);
-    i++;
-    ret = 0;
-    goto out;
-  }
-
-  if( strcmp(argv[i], "--mu") == 0){
-    if (i+1 >= argc){
-      usage(argv);
-    }
-    mu = atof(argv[i+1]);
-    i++;
-    ret = 0;
-    goto out;
-  }
-
-  if( strcmp(argv[i], "--anisotropy") == 0){
-    if (i+1 >= argc){
-      usage(argv);
-    }
-    anisotropy = atof(argv[i+1]);
-    i++;
-    ret = 0;
-    goto out;
-  }
-
-  if( strcmp(argv[i], "--tol") == 0){
-    if (i+1 >= argc){
-      usage(argv);
-    }
-    tol= atof(argv[i+1]);
-    i++;
-    ret = 0;
-    goto out;
-  }
-
-  if( strcmp(argv[i], "--tolhq") == 0){
-    if (i+1 >= argc){
-      usage(argv);
-    }
-    tol_hq= atof(argv[i+1]);
-    i++;
-    ret = 0;
-    goto out;
-  }
-
-  if( strcmp(argv[i], "--mass-normalization") == 0){
-    if (i+1 >= argc){
-      usage(argv);
-    }
-    normalization = get_mass_normalization_type(argv[i+1]);
-    i++;
-    ret = 0;
-    goto out;
-  }
-
-  if( strcmp(argv[i], "--matpc") == 0){
-    if (i+1 >= argc){
-      usage(argv);
-    }
-    matpc_type = get_matpc_type(argv[i+1]);
-    i++;
-    ret = 0;
-    goto out;
-  }
-
-  if( strcmp(argv[i], "--solve-type") == 0){
-    if (i+1 >= argc){
-      usage(argv);
-    }
-    solve_type = get_solve_type(argv[i+1]);
-    i++;
-    ret = 0;
-    goto out;
-  }
-
-  if( strcmp(argv[i], "--load-gauge") == 0){
-    if (i+1 >= argc){
-      usage(argv);
-    }     
-    strcpy(latfile, argv[i+1]);
-    i++;
-    ret = 0;
-    goto out;
-  }
-  
-  if( strcmp(argv[i], "--nsrc") == 0){
-    if (i+1 >= argc){
-      usage(argv);
-    }
-    Nsrc = atoi(argv[i+1]);
-    if (Nsrc < 1 || Nsrc > 128){
-      printf("ERROR: invalid number of sources (Nsrc=%d)\n", Nsrc);
-      usage(argv);
-    }
-    i++;
-    ret = 0;
-    goto out;
-  }
-
-  if( strcmp(argv[i], "--msrc") == 0){
-    if (i+1 >= argc){
-      usage(argv);
-    }
-    Msrc = atoi(argv[i+1]);
-    if (Msrc < 1 || Msrc > 128){
-      printf("ERROR: invalid number of sources (Msrc=%d)\n", Msrc);
-      usage(argv);
-    }
-    i++;
-    ret = 0;
-    goto out;
-  }
-
-  if( strcmp(argv[i], "--test") == 0){
-    if (i+1 >= argc){
-      usage(argv);
-    }	    
-    test_type = atoi(argv[i+1]);
-    i++;
-    ret = 0;
-    goto out;	    
-  }
-    
-  if( strcmp(argv[i], "--mg-nvec") == 0){
-    if (i+1 >= argc){
-      usage(argv);
-    }
-    int level = atoi(argv[i+1]);
-    if (level < 0 || level >= QUDA_MAX_MG_LEVEL) {
-      printf("ERROR: invalid multigrid level %d", level);
-      usage(argv);
-    }
-    i++;
-
-    nvec[level] = atoi(argv[i+1]);
-    if (nvec[level] < 0 || nvec[level] > 128){
-      printf("ERROR: invalid number of vectors (%d)\n", nvec[level]);
-      usage(argv);
-    }
-    i++;
-    ret = 0;
-    goto out;
-  }
-
-  if( strcmp(argv[i], "--mg-levels") == 0){
-    if (i+1 >= argc){
-      usage(argv);
-    }
-    mg_levels= atoi(argv[i+1]);
-    if (mg_levels < 2 || mg_levels > QUDA_MAX_MG_LEVEL){
-      printf("ERROR: invalid number of multigrid levels (%d)\n", mg_levels);
-      usage(argv);
-    }
-    i++;
-    ret = 0;
-    goto out;
-  }
-
-  if( strcmp(argv[i], "--mg-nu-pre") == 0){
-    if (i+1 >= argc){
-      usage(argv);
-    }
-    nu_pre= atoi(argv[i+1]);
-    if (nu_pre < 0 || nu_pre > 20){
-      printf("ERROR: invalid pre-smoother applications value (nu_pre=%d)\n", nu_pre);
-      usage(argv);
-    }
-    i++;
-    ret = 0;
-    goto out;
-  }
-
-  if( strcmp(argv[i], "--mg-nu-post") == 0){
-    if (i+1 >= argc){
-      usage(argv);
-    }
-    nu_post= atoi(argv[i+1]);
-    if (nu_post < 0 || nu_post > 20){
-      printf("ERROR: invalid pre-smoother applications value (nu_pist=%d)\n", nu_post);
-      usage(argv);
-    }
-    i++;
-    ret = 0;
-    goto out;
-  }
-
-  if( strcmp(argv[i], "--mg-smoother") == 0){
-    if (i+1 >= argc){
-      usage(argv);
-    }
-    smoother_type = get_solver_type(argv[i+1]);
-    i++;
-    ret = 0;
-    goto out;
-  }
-
-  if( strcmp(argv[i], "--mg-block-size") == 0){
-    if (i+1 >= argc){ 
-      usage(argv);
-    }     
-    int level = atoi(argv[i+1]);
-    if (level < 0 || level >= QUDA_MAX_MG_LEVEL) {
-      printf("ERROR: invalid multigrid level %d", level);
-      usage(argv);
-    }
-    i++;
-
-    int xsize =  atoi(argv[i+1]);
-    if (xsize <= 0 ){
-      printf("ERROR: invalid X block size");
-      usage(argv);
-    }
-    geo_block_size[level][0] = xsize;
-    i++;
-
-    int ysize =  atoi(argv[i+1]);
-    if (ysize <= 0 ){
-      printf("ERROR: invalid Y block size");
-      usage(argv);
-    }
-    geo_block_size[level][1] = ysize;
-    i++;
-
-    int zsize =  atoi(argv[i+1]);
-    if (zsize <= 0 ){
-      printf("ERROR: invalid Z block size");
-      usage(argv);
-    }
-    geo_block_size[level][2] = zsize;
-    i++;
-
-    int tsize =  atoi(argv[i+1]);
-    if (tsize <= 0 ){
-      printf("ERROR: invalid T block size");
-      usage(argv);
-    }
-    geo_block_size[level][3] = tsize;
-    i++;
-
-    ret = 0;
-    goto out;
-  }
-
-  if( strcmp(argv[i], "--mass") == 0){
-    if (i+1 >= argc){
-      usage(argv);
-    }
-    mass= atof(argv[i+1]);
-    i++;
-    ret = 0;
-    goto out;
-  }
-
-  if( strcmp(argv[i], "--mg-generate-nullspace") == 0){
-    if (i+1 >= argc){
-      usage(argv);
-    }
-
-    if (strcmp(argv[i+1], "true") == 0){
-      generate_nullspace = true;
-    }else if (strcmp(argv[i+1], "false") == 0){
-      generate_nullspace = false;
-    }else{
-      fprintf(stderr, "ERROR: invalid generate nullspace type\n");
-      exit(1);
-    }
-
-    i++;
-    ret = 0;
-    goto out;
-  }
-
-  if( strcmp(argv[i], "--mg-generate-all-levels") == 0){
-    if (i+1 >= argc){
-      usage(argv);
-    }
-
-    if (strcmp(argv[i+1], "true") == 0){
-      generate_all_levels = true;
-    }else if (strcmp(argv[i+1], "false") == 0){
-      generate_all_levels = false;
-    }else{
-      fprintf(stderr, "ERROR: invalid value for generate_all_levels type\n");
-      exit(1);
-    }
-
-    i++;
-    ret = 0;
-    goto out;
-  }
-
-  if( strcmp(argv[i], "--mg-load-vec") == 0){
-    if (i+1 >= argc){
-      usage(argv);
-    }
-    strcpy(vec_infile, argv[i+1]);
-    i++;
-    ret = 0;
-    goto out;
-  }
-
-  if( strcmp(argv[i], "--mg-save-vec") == 0){
-    if (i+1 >= argc){
-      usage(argv);
-    }
-    strcpy(vec_outfile, argv[i+1]);
-    i++;
-    ret = 0;
-    goto out;
-  }
-  
-  if( strcmp(argv[i], "--niter") == 0){
-    if (i+1 >= argc){
-      usage(argv);
-    }
-    niter= atoi(argv[i+1]);
-    if (niter < 1 || niter > 1e6){
-      printf("ERROR: invalid number of iterations (%d)\n", niter);
-      usage(argv);
-    }
-    i++;
-    ret = 0;
-    goto out;
-  }
-  
-  if( strcmp(argv[i], "--ngcrkrylov") == 0){
-    if (i+1 >= argc){
-      usage(argv);
-    }
-    gcrNkrylov = atoi(argv[i+1]);
-    if (gcrNkrylov < 1 || gcrNkrylov > 1e6){
-      printf("ERROR: invalid number of gcrkrylov iterations (%d)\n", gcrNkrylov);
-      usage(argv);
-    }
-    i++;
-    ret = 0;
-    goto out;
-  }
-  
-  if( strcmp(argv[i], "--pipeline") == 0){
-    if (i+1 >= argc){
-      usage(argv);
-    }
-    pipeline = atoi(argv[i+1]);
-    if (pipeline < 0 || pipeline > 8){
-      printf("ERROR: invalid pipeline length (%d)\n", pipeline);
-      usage(argv);
-    }
-    i++;
-    ret = 0;
-    goto out;
-  }
-
-  if( strcmp(argv[i], "--version") == 0){
-    printf("This program is linked with QUDA library, version %s,", 
-	   get_quda_ver_str());
-    printf(" %s GPU build\n", msg);
-    exit(0);
-  }
-
-  if( strcmp(argv[i], "--FMRiter") == 0){
-    if (i+1 >= argc){
-      usage(argv);
-    }
-    FMRiter = atoi(argv[i+1]);
-    if (FMRiter < 1 || FMRiter > 1e6){
-      printf("ERROR: invalid number of FMR iterations (%d)\n", FMRiter);
-      usage(argv);
-    }
-    i++;
-    ret = 0;
-    goto out;
-  }
-
-  if( strcmp(argv[i], "--rb-omega") == 0){
-    if (i+1 >= argc){
-      usage(argv);
-    }
-    rb_omega = atof(argv[i+1]);
-    i++;
-    ret = 0;
-    goto out;
-  }
-
- out:
-  *idx = i;
-  return ret ;
-  
-=======
-
-  return ret;
->>>>>>> 40bd6532
 }
 
 static struct timeval startTime;
