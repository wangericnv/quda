--- conflicted
+++ resolved
@@ -62,24 +62,12 @@
     }
   }
 
-<<<<<<< HEAD
-  printfQuda("Grid partition info:     X  Y  Z  T\n");
-  printfQuda("                         %d  %d  %d  %d\n", dimPartitioned(0), dimPartitioned(1), dimPartitioned(2),
-             dimPartitioned(3));
-
-  printfQuda("preconditioner precision      = %s.\n", get_prec_str(prec_precondition));
-  printfQuda("maxiter_inner_preconditioning = %02d.\n", niter_precondition);
-  printfQuda("M\\\"obius scale                = %.4f.\n", mobius_scale);
-
-  return;
-=======
   printfQuda("Grid partition info:     X  Y  Z  T\n"); 
   printfQuda("                         %d  %d  %d  %d\n", 
 	     dimPartitioned(0),
 	     dimPartitioned(1),
 	     dimPartitioned(2),
 	     dimPartitioned(3)); 
->>>>>>> 40bd6532
 }
 
 // Parameters defining the eigensolver
