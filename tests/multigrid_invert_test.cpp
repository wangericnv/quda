#include <stdlib.h>
#include <stdio.h>
#include <time.h>
#include <math.h>
#include <string.h>

#include <util_quda.h>
#include <test_util.h>
#include <dslash_util.h>
#include <blas_reference.h>
#include <wilson_dslash_reference.h>
#include <domain_wall_dslash_reference.h>
#include "misc.h"

#include <qio_field.h>
#include <color_spinor_field.h>

#define MAX(a,b) ((a)>(b)?(a):(b))

// In a typical application, quda.h is the only QUDA header required.
#include <quda.h>

// Wilson, clover-improved Wilson, twisted mass, and domain wall are supported.
extern QudaDslashType dslash_type;
extern int device;
extern int xdim;
extern int ydim;
extern int zdim;
extern int tdim;
extern int Lsdim;
extern int gridsize_from_cmdline[];
extern QudaReconstructType link_recon;
extern QudaPrecision prec;
extern QudaPrecision prec_sloppy;
extern QudaPrecision prec_precondition;
extern QudaPrecision prec_null;
extern QudaReconstructType link_recon_sloppy;
extern QudaReconstructType link_recon_precondition;
extern double mass;
extern double kappa; // kappa of Dirac operator
extern double mu;
extern double epsilon;
extern double anisotropy;
extern double tol; // tolerance for inverter
extern double tol_hq; // heavy-quark tolerance for inverter
extern double reliable_delta;
extern char latfile[];
extern bool unit_gauge;
extern int Nsrc; // number of spinors to apply to simultaneously
extern int niter;
extern int gcrNkrylov; // number of inner iterations for GCR, or l for BiCGstab-l
extern int pipeline; // length of pipeline for fused operations in GCR or BiCGstab-l
extern int nvec[];
extern int mg_levels;

extern bool generate_nullspace;
extern bool generate_all_levels;
extern int nu_pre[QUDA_MAX_MG_LEVEL];
extern int nu_post[QUDA_MAX_MG_LEVEL];
extern int n_block_ortho[QUDA_MAX_MG_LEVEL];
extern QudaSolveType coarse_solve_type[QUDA_MAX_MG_LEVEL]; // type of solve to use in the smoothing on each level
extern QudaSolveType smoother_solve_type[QUDA_MAX_MG_LEVEL]; // type of solve to use in the smoothing on each level
extern int geo_block_size[QUDA_MAX_MG_LEVEL][QUDA_MAX_DIM];
extern double mu_factor[QUDA_MAX_MG_LEVEL];

extern QudaVerbosity mg_verbosity[QUDA_MAX_MG_LEVEL];

extern QudaFieldLocation solver_location[QUDA_MAX_MG_LEVEL];
extern QudaFieldLocation setup_location[QUDA_MAX_MG_LEVEL];

extern QudaInverterType setup_inv[QUDA_MAX_MG_LEVEL];
extern int num_setup_iter[QUDA_MAX_MG_LEVEL];
extern double setup_tol[QUDA_MAX_MG_LEVEL];
extern int setup_maxiter[QUDA_MAX_MG_LEVEL];
extern QudaCABasis setup_ca_basis[QUDA_MAX_MG_LEVEL];
extern int setup_ca_basis_size[QUDA_MAX_MG_LEVEL];
extern double setup_ca_lambda_min[QUDA_MAX_MG_LEVEL];
extern double setup_ca_lambda_max[QUDA_MAX_MG_LEVEL];

extern QudaSetupType setup_type;
extern bool pre_orthonormalize;
extern bool post_orthonormalize;
extern double omega;
extern QudaInverterType coarse_solver[QUDA_MAX_MG_LEVEL];
extern QudaInverterType smoother_type[QUDA_MAX_MG_LEVEL];
extern double coarse_solver_tol[QUDA_MAX_MG_LEVEL];
extern QudaCABasis coarse_solver_ca_basis[QUDA_MAX_MG_LEVEL];
extern int coarse_solver_ca_basis_size[QUDA_MAX_MG_LEVEL];
extern double coarse_solver_ca_lambda_min[QUDA_MAX_MG_LEVEL];
extern double coarse_solver_ca_lambda_max[QUDA_MAX_MG_LEVEL];

extern double smoother_tol[QUDA_MAX_MG_LEVEL];
extern int coarse_solver_maxiter[QUDA_MAX_MG_LEVEL];

extern QudaPrecision smoother_halo_prec;
extern QudaSchwarzType schwarz_type[QUDA_MAX_MG_LEVEL];
extern int schwarz_cycle[QUDA_MAX_MG_LEVEL];

extern QudaMatPCType matpc_type;
extern QudaSolveType solve_type;

extern char vec_infile[];
extern char vec_outfile[];

//Twisted mass flavor type
extern QudaTwistFlavorType twist_flavor;

extern void usage(char** );

extern double clover_coeff;
extern bool compute_clover;

extern bool verify_results;

// Eigensolver params for MG
extern bool low_mode_check;
extern bool oblique_proj_check;

// The coarsest grid params are for deflation,
// all others are for PR vectors.
extern bool mg_eig[QUDA_MAX_MG_LEVEL];
extern int mg_eig_nEv[QUDA_MAX_MG_LEVEL];
extern int mg_eig_nKr[QUDA_MAX_MG_LEVEL];
extern int mg_eig_check_interval[QUDA_MAX_MG_LEVEL];
extern int mg_eig_max_restarts[QUDA_MAX_MG_LEVEL];
extern double mg_eig_tol[QUDA_MAX_MG_LEVEL];
extern bool mg_eig_use_poly_acc[QUDA_MAX_MG_LEVEL];
extern int mg_eig_poly_deg[QUDA_MAX_MG_LEVEL];
extern double mg_eig_amin[QUDA_MAX_MG_LEVEL];
extern double mg_eig_amax[QUDA_MAX_MG_LEVEL];
extern bool mg_eig_use_normop[QUDA_MAX_MG_LEVEL];
extern bool mg_eig_use_dagger[QUDA_MAX_MG_LEVEL];
extern QudaEigSpectrumType mg_eig_spectrum[QUDA_MAX_MG_LEVEL];
extern QudaEigType mg_eig_type[QUDA_MAX_MG_LEVEL];
extern bool mg_eig_coarse_guess;

extern char eig_QUDA_logfile[];

namespace quda {
  extern void setTransferGPU(bool);
}

void
display_test_info()
{
  printfQuda("running the following test:\n");

  printfQuda("prec    sloppy_prec    link_recon  sloppy_link_recon S_dimension T_dimension Ls_dimension\n");
  printfQuda("%s   %s             %s            %s            %d/%d/%d          %d         %d\n", get_prec_str(prec),
             get_prec_str(prec_sloppy), get_recon_str(link_recon), get_recon_str(link_recon_sloppy), xdim, ydim, zdim,
             tdim, Lsdim);

  printfQuda("MG parameters\n");
  printfQuda(" - number of levels %d\n", mg_levels);
  for (int i=0; i<mg_levels-1; i++) {
    printfQuda(" - level %d number of null-space vectors %d\n", i+1, nvec[i]);
    printfQuda(" - level %d number of pre-smoother applications %d\n", i+1, nu_pre[i]);
    printfQuda(" - level %d number of post-smoother applications %d\n", i+1, nu_post[i]);
  }

  printfQuda("Outer solver paramers\n");
  printfQuda(" - pipeline = %d\n", pipeline);

  printfQuda("Eigensolver parameters\n");
  for (int i = 0; i < mg_levels; i++) {
    if (low_mode_check || mg_eig[i]) {
      printfQuda(" - level %d solver mode %s\n", i + 1, get_eig_type_str(mg_eig_type[i]));
      printfQuda(" - level %d spectrum requested %s\n", i + 1, get_eig_spectrum_str(mg_eig_spectrum[i]));
      printfQuda(" - level %d number of eigenvectors requested nConv %d\n", i + 1, nvec[i]);
      printfQuda(" - level %d size of eigenvector search space %d\n", i + 1, mg_eig_nEv[i]);
      printfQuda(" - level %d size of Krylov space %d\n", i + 1, mg_eig_nKr[i]);
      printfQuda(" - level %d solver tolerance %e\n", i + 1, mg_eig_tol[i]);
      printfQuda(" - level %d Operator: daggered (%s) , norm-op (%s)\n", i + 1, mg_eig_use_dagger[i] ? "true" : "false",
                 mg_eig_use_normop[i] ? "true" : "false");
      if (mg_eig_use_poly_acc[i]) {
        printfQuda(" - level %d Chebyshev polynomial degree %d\n", i + 1, mg_eig_poly_deg[i]);
        printfQuda(" - level %d Chebyshev polynomial minumum %e\n", i + 1, mg_eig_amin[i]);
        printfQuda(" - level %d Chebyshev polynomial maximum %e\n", i + 1, mg_eig_amax[i]);
      }
    }
    printfQuda("\n");
  }
  printfQuda("Grid partition info:     X  Y  Z  T\n");
  printfQuda("                         %d  %d  %d  %d\n", dimPartitioned(0), dimPartitioned(1), dimPartitioned(2),
             dimPartitioned(3));
  return ;
}

QudaPrecision &cpu_prec = prec;
QudaPrecision &cuda_prec = prec;
QudaPrecision &cuda_prec_sloppy = prec_sloppy;
QudaPrecision &cuda_prec_precondition = prec_precondition;

void setGaugeParam(QudaGaugeParam &gauge_param)
{
  gauge_param.X[0] = xdim;
  gauge_param.X[1] = ydim;
  gauge_param.X[2] = zdim;
  gauge_param.X[3] = tdim;

  gauge_param.anisotropy = anisotropy;
  gauge_param.type = QUDA_WILSON_LINKS;
  gauge_param.gauge_order = QUDA_QDP_GAUGE_ORDER;
  gauge_param.t_boundary = QUDA_PERIODIC_T;

  gauge_param.cpu_prec = cpu_prec;

  gauge_param.cuda_prec = cuda_prec;
  gauge_param.reconstruct = link_recon;

  gauge_param.cuda_prec_sloppy = cuda_prec_sloppy;
  gauge_param.reconstruct_sloppy = link_recon_sloppy;

  gauge_param.cuda_prec_precondition = cuda_prec_precondition;
  gauge_param.reconstruct_precondition = link_recon_precondition;

  gauge_param.gauge_fix = QUDA_GAUGE_FIXED_NO;

  gauge_param.ga_pad = 0;
  // For multi-GPU, ga_pad must be large enough to store a time-slice
#ifdef MULTI_GPU
  int x_face_size = gauge_param.X[1]*gauge_param.X[2]*gauge_param.X[3]/2;
  int y_face_size = gauge_param.X[0]*gauge_param.X[2]*gauge_param.X[3]/2;
  int z_face_size = gauge_param.X[0]*gauge_param.X[1]*gauge_param.X[3]/2;
  int t_face_size = gauge_param.X[0]*gauge_param.X[1]*gauge_param.X[2]/2;
  int pad_size =MAX(x_face_size, y_face_size);
  pad_size = MAX(pad_size, z_face_size);
  pad_size = MAX(pad_size, t_face_size);
  gauge_param.ga_pad = pad_size;
#endif
}

// Parameters defining the eigensolver
void setEigParam(QudaEigParam &mg_eig_param, int level)
{
  mg_eig_param.eig_type = mg_eig_type[level];
  mg_eig_param.spectrum = mg_eig_spectrum[level];
  if ((mg_eig_type[level] == QUDA_EIG_TR_LANCZOS || mg_eig_type[level] == QUDA_EIG_IR_LANCZOS)
      && !(mg_eig_spectrum[level] == QUDA_SPECTRUM_LR_EIG || mg_eig_spectrum[level] == QUDA_SPECTRUM_SR_EIG)) {
    errorQuda("Only real spectrum type (LR or SR) can be passed to the a Lanczos type solver");
  }

  mg_eig_param.nEv = mg_eig_nEv[level];
  mg_eig_param.nKr = mg_eig_nKr[level];
  mg_eig_param.nConv = nvec[level];

  mg_eig_param.tol = mg_eig_tol[level];
  mg_eig_param.check_interval = mg_eig_check_interval[level];
  mg_eig_param.max_restarts = mg_eig_max_restarts[level];
  mg_eig_param.cuda_prec_ritz = cuda_prec;

  mg_eig_param.compute_svd = QUDA_BOOLEAN_NO;
  mg_eig_param.use_norm_op = mg_eig_use_normop[level] ? QUDA_BOOLEAN_YES : QUDA_BOOLEAN_NO;
  mg_eig_param.use_dagger = mg_eig_use_dagger[level] ? QUDA_BOOLEAN_YES : QUDA_BOOLEAN_NO;

  mg_eig_param.use_poly_acc = mg_eig_use_poly_acc[level] ? QUDA_BOOLEAN_YES : QUDA_BOOLEAN_NO;
  mg_eig_param.poly_deg = mg_eig_poly_deg[level];
  mg_eig_param.a_min = mg_eig_amin[level];
  mg_eig_param.a_max = mg_eig_amax[level];

  // set file i/o parameters
  // Give empty strings, Multigrid will handle IO.
  strcpy(mg_eig_param.vec_infile, "");
  strcpy(mg_eig_param.vec_outfile, "");

  strcpy(mg_eig_param.QUDA_logfile, eig_QUDA_logfile);
}

void setMultigridParam(QudaMultigridParam &mg_param)
{
  QudaInvertParam &inv_param = *mg_param.invert_param;

  inv_param.Ls = 1;

  inv_param.sp_pad = 0;
  inv_param.cl_pad = 0;

  inv_param.cpu_prec = cpu_prec;
  inv_param.cuda_prec = cuda_prec;
  inv_param.cuda_prec_sloppy = cuda_prec_sloppy;
  inv_param.cuda_prec_precondition = cuda_prec_precondition;
  inv_param.preserve_source = QUDA_PRESERVE_SOURCE_NO;
  inv_param.gamma_basis = QUDA_DEGRAND_ROSSI_GAMMA_BASIS;
  inv_param.dirac_order = QUDA_DIRAC_ORDER;

  if (dslash_type == QUDA_CLOVER_WILSON_DSLASH || dslash_type == QUDA_TWISTED_CLOVER_DSLASH) {
    inv_param.clover_cpu_prec = cpu_prec;
    inv_param.clover_cuda_prec = cuda_prec;
    inv_param.clover_cuda_prec_sloppy = cuda_prec_sloppy;
    inv_param.clover_cuda_prec_precondition = cuda_prec_precondition;
    inv_param.clover_cuda_prec_refinement_sloppy = cuda_prec_sloppy;
    inv_param.clover_order = QUDA_PACKED_CLOVER_ORDER;
    inv_param.clover_coeff = clover_coeff;
  }

  inv_param.input_location = QUDA_CPU_FIELD_LOCATION;
  inv_param.output_location = QUDA_CPU_FIELD_LOCATION;

  inv_param.dslash_type = dslash_type;

  if (kappa == -1.0) {
    inv_param.mass = mass;
    inv_param.kappa = 1.0 / (2.0 * (1 + 3/anisotropy + mass));
  } else {
    inv_param.kappa = kappa;
    inv_param.mass = 0.5/kappa - (1 + 3/anisotropy);
  }

  if (dslash_type == QUDA_TWISTED_MASS_DSLASH || dslash_type == QUDA_TWISTED_CLOVER_DSLASH) {
    inv_param.mu = mu;
    inv_param.epsilon = epsilon;
    inv_param.twist_flavor = twist_flavor;
    inv_param.Ls = (inv_param.twist_flavor == QUDA_TWIST_NONDEG_DOUBLET) ? 2 : 1;

    if (twist_flavor == QUDA_TWIST_NONDEG_DOUBLET) {
      printfQuda("Twisted-mass doublet non supported (yet)\n");
      exit(0);
    }
  }

  inv_param.dagger = QUDA_DAG_NO;
  inv_param.mass_normalization = QUDA_KAPPA_NORMALIZATION;

  inv_param.matpc_type = matpc_type;
  inv_param.solution_type = QUDA_MAT_SOLUTION;

  inv_param.solve_type = QUDA_DIRECT_SOLVE;

  mg_param.invert_param = &inv_param;
  mg_param.n_level = mg_levels;
  for (int i=0; i<mg_param.n_level; i++) {
    for (int j=0; j<QUDA_MAX_DIM; j++) {
      // if not defined use 4
      mg_param.geo_block_size[i][j] = geo_block_size[i][j] ? geo_block_size[i][j] : 4;
    }
    mg_param.use_eig_solver[i] = mg_eig[i] ? QUDA_BOOLEAN_YES : QUDA_BOOLEAN_NO;
    mg_param.verbosity[i] = mg_verbosity[i];
    mg_param.setup_inv_type[i] = setup_inv[i];
    mg_param.num_setup_iter[i] = num_setup_iter[i];
    mg_param.setup_tol[i] = setup_tol[i];
    mg_param.setup_maxiter[i] = setup_maxiter[i];

    // Basis to use for CA-CGN(E/R) setup
    mg_param.setup_ca_basis[i] = setup_ca_basis[i];

    // Basis size for CACG setup
    mg_param.setup_ca_basis_size[i] = setup_ca_basis_size[i];

    // Minimum and maximum eigenvalue for Chebyshev CA basis setup
    mg_param.setup_ca_lambda_min[i] = setup_ca_lambda_min[i];
    mg_param.setup_ca_lambda_max[i] = setup_ca_lambda_max[i];

    mg_param.spin_block_size[i] = 1;
    mg_param.n_vec[i] = nvec[i] == 0 ? 24 : nvec[i]; // default to 24 vectors if not set
<<<<<<< HEAD
    mg_param.n_block_ortho[i] = n_block_ortho[i]; // number of times to Gram-Schmidt
=======
    mg_param.n_block_ortho[i] = n_block_ortho[i];    // number of times to Gram-Schmidt
>>>>>>> cdc16d5f
    mg_param.precision_null[i] = prec_null; // precision to store the null-space basis
    mg_param.smoother_halo_precision[i] = smoother_halo_prec; // precision of the halo exchange in the smoother
    mg_param.nu_pre[i] = nu_pre[i];
    mg_param.nu_post[i] = nu_post[i];
    mg_param.mu_factor[i] = mu_factor[i];

    mg_param.cycle_type[i] = QUDA_MG_CYCLE_RECURSIVE;

    // set the coarse solver wrappers including bottom solver
    mg_param.coarse_solver[i] = coarse_solver[i];
    mg_param.coarse_solver_tol[i] = coarse_solver_tol[i];
    mg_param.coarse_solver_maxiter[i] = coarse_solver_maxiter[i];

    // Basis to use for CA-CGN(E/R) coarse solver
    mg_param.coarse_solver_ca_basis[i] = coarse_solver_ca_basis[i];

    // Basis size for CACG coarse solver/
    mg_param.coarse_solver_ca_basis_size[i] = coarse_solver_ca_basis_size[i];

    // Minimum and maximum eigenvalue for Chebyshev CA basis
    mg_param.coarse_solver_ca_lambda_min[i] = coarse_solver_ca_lambda_min[i];
    mg_param.coarse_solver_ca_lambda_max[i] = coarse_solver_ca_lambda_max[i];

    mg_param.smoother[i] = smoother_type[i];

    // set the smoother / bottom solver tolerance (for MR smoothing this will be ignored)
    mg_param.smoother_tol[i] = smoother_tol[i];

    // set to QUDA_DIRECT_SOLVE for no even/odd preconditioning on the smoother
    // set to QUDA_DIRECT_PC_SOLVE for to enable even/odd preconditioning on the smoother
    mg_param.smoother_solve_type[i] = smoother_solve_type[i];

    // set to QUDA_ADDITIVE_SCHWARZ for Additive Schwarz precondioned smoother (presently only impelemented for MR)
    mg_param.smoother_schwarz_type[i] = schwarz_type[i];

    // if using Schwarz preconditioning then use local reductions only
    mg_param.global_reduction[i] = (schwarz_type[i] == QUDA_INVALID_SCHWARZ) ? QUDA_BOOLEAN_YES : QUDA_BOOLEAN_NO;

    // set number of Schwarz cycles to apply
    mg_param.smoother_schwarz_cycle[i] = schwarz_cycle[i];

    // Set set coarse_grid_solution_type: this defines which linear
    // system we are solving on a given level
    // * QUDA_MAT_SOLUTION - we are solving the full system and inject
    //   a full field into coarse grid
    // * QUDA_MATPC_SOLUTION - we are solving the e/o-preconditioned
    //   system, and only inject single parity field into coarse grid
    //
    // Multiple possible scenarios here
    //
    // 1. **Direct outer solver and direct smoother**: here we use
    // full-field residual coarsening, and everything involves the
    // full system so coarse_grid_solution_type = QUDA_MAT_SOLUTION
    //
    // 2. **Direct outer solver and preconditioned smoother**: here,
    // only the smoothing uses e/o preconditioning, so
    // coarse_grid_solution_type = QUDA_MAT_SOLUTION_TYPE.
    // We reconstruct the full residual prior to coarsening after the
    // pre-smoother, and then need to project the solution for post
    // smoothing.
    //
    // 3. **Preconditioned outer solver and preconditioned smoother**:
    // here we use single-parity residual coarsening throughout, so
    // coarse_grid_solution_type = QUDA_MATPC_SOLUTION.  This is a bit
    // questionable from a theoretical point of view, since we don't
    // coarsen the preconditioned operator directly, rather we coarsen
    // the full operator and preconditioned that, but it just works.
    // This is the optimal combination in general for Wilson-type
    // operators: although there is an occasional increase in
    // iteration or two), by working completely in the preconditioned
    // space, we save the cost of reconstructing the full residual
    // from the preconditioned smoother, and re-projecting for the
    // subsequent smoother, as well as reducing the cost of the
    // ancillary blas operations in the coarse-grid solve.
    //
    // Note, we cannot use preconditioned outer solve with direct
    // smoother
    //
    // Finally, we have to treat the top level carefully: for all
    // other levels the entry into and out of the grid will be a
    // full-field, which we can then work in Schur complement space or
    // not (e.g., freedom to choose coarse_grid_solution_type).  For
    // the top level, if the outer solver is for the preconditioned
    // system, then we must use preconditoning, e.g., option 3.) above.

    if (i == 0) { // top-level treatment
      if (coarse_solve_type[0] != solve_type)
        errorQuda("Mismatch between top-level MG solve type %d and outer solve type %d", coarse_solve_type[0], solve_type);

      if (solve_type == QUDA_DIRECT_SOLVE) {
        mg_param.coarse_grid_solution_type[i] = QUDA_MAT_SOLUTION;
      } else if (solve_type == QUDA_DIRECT_PC_SOLVE) {
        mg_param.coarse_grid_solution_type[i] = QUDA_MATPC_SOLUTION;
      } else {
        errorQuda("Unexpected solve_type = %d\n", solve_type);
      }

    } else {

      if (coarse_solve_type[i] == QUDA_DIRECT_SOLVE) {
        mg_param.coarse_grid_solution_type[i] = QUDA_MAT_SOLUTION;
      } else if (coarse_solve_type[i] == QUDA_DIRECT_PC_SOLVE) {
        mg_param.coarse_grid_solution_type[i] = QUDA_MATPC_SOLUTION;
      } else {
        errorQuda("Unexpected solve_type = %d\n", coarse_solve_type[i]);
      }

    }

    mg_param.omega[i] = omega; // over/under relaxation factor

    mg_param.location[i] = solver_location[i];
    mg_param.setup_location[i] = setup_location[i];
  }

  // whether to run GPU setup but putting temporaries into mapped (slow CPU) memory
  mg_param.setup_minimize_memory = QUDA_BOOLEAN_NO;

  // only coarsen the spin on the first restriction
  mg_param.spin_block_size[0] = 2;

  mg_param.setup_type = setup_type;
  mg_param.pre_orthonormalize = pre_orthonormalize ? QUDA_BOOLEAN_YES :  QUDA_BOOLEAN_NO;
  mg_param.post_orthonormalize = post_orthonormalize ? QUDA_BOOLEAN_YES :  QUDA_BOOLEAN_NO;

  mg_param.compute_null_vector = generate_nullspace ? QUDA_COMPUTE_NULL_VECTOR_YES
    : QUDA_COMPUTE_NULL_VECTOR_NO;

  mg_param.generate_all_levels = generate_all_levels ? QUDA_BOOLEAN_YES :  QUDA_BOOLEAN_NO;

  mg_param.run_verify = verify_results ? QUDA_BOOLEAN_YES : QUDA_BOOLEAN_NO;
  mg_param.run_low_mode_check = low_mode_check ? QUDA_BOOLEAN_YES : QUDA_BOOLEAN_NO;
  mg_param.run_oblique_proj_check = oblique_proj_check ? QUDA_BOOLEAN_YES : QUDA_BOOLEAN_NO;

  // Is NOT a staggered solve
  mg_param.is_staggered = QUDA_BOOLEAN_NO;

  // set file i/o parameters
  strcpy(mg_param.vec_infile, vec_infile);
  strcpy(mg_param.vec_outfile, vec_outfile);
  if (strcmp(mg_param.vec_infile,"")!=0) mg_param.vec_load = QUDA_BOOLEAN_YES;
  if (strcmp(mg_param.vec_outfile,"")!=0) mg_param.vec_store = QUDA_BOOLEAN_YES;

  mg_param.coarse_guess = mg_eig_coarse_guess ? QUDA_BOOLEAN_YES : QUDA_BOOLEAN_NO;

  // these need to tbe set for now but are actually ignored by the MG setup
  // needed to make it pass the initialization test
  inv_param.inv_type = QUDA_GCR_INVERTER;
  inv_param.tol = 1e-10;
  inv_param.maxiter = 1000;
  inv_param.reliable_delta = 1e-10;
  inv_param.gcrNkrylov = 10;

  inv_param.verbosity = QUDA_SUMMARIZE;
  inv_param.verbosity_precondition = QUDA_SUMMARIZE;
}

void setInvertParam(QudaInvertParam &inv_param) {
  inv_param.Ls = 1;

  inv_param.sp_pad = 0;
  inv_param.cl_pad = 0;

  inv_param.cpu_prec = cpu_prec;
  inv_param.cuda_prec = cuda_prec;
  inv_param.cuda_prec_sloppy = cuda_prec_sloppy;

  inv_param.cuda_prec_precondition = cuda_prec_precondition;
  inv_param.preserve_source = QUDA_PRESERVE_SOURCE_NO;
  inv_param.gamma_basis = QUDA_DEGRAND_ROSSI_GAMMA_BASIS;
  inv_param.dirac_order = QUDA_DIRAC_ORDER;

  if (dslash_type == QUDA_CLOVER_WILSON_DSLASH || dslash_type == QUDA_TWISTED_CLOVER_DSLASH) {
    inv_param.clover_cpu_prec = cpu_prec;
    inv_param.clover_cuda_prec = cuda_prec;
    inv_param.clover_cuda_prec_sloppy = cuda_prec_sloppy;
    inv_param.clover_cuda_prec_precondition = cuda_prec_precondition;
    inv_param.clover_cuda_prec_refinement_sloppy = cuda_prec_sloppy;
    inv_param.clover_order = QUDA_PACKED_CLOVER_ORDER;
  }

  inv_param.input_location = QUDA_CPU_FIELD_LOCATION;
  inv_param.output_location = QUDA_CPU_FIELD_LOCATION;

  inv_param.dslash_type = dslash_type;

  if (kappa == -1.0) {
    inv_param.mass = mass;
    inv_param.kappa = 1.0 / (2.0 * (1 + 3/anisotropy + mass));
  } else {
    inv_param.kappa = kappa;
    inv_param.mass = 0.5/kappa - (1 + 3/anisotropy);
  }

  if (dslash_type == QUDA_TWISTED_MASS_DSLASH || dslash_type == QUDA_TWISTED_CLOVER_DSLASH) {
    inv_param.mu = mu;
    inv_param.epsilon = epsilon;
    inv_param.twist_flavor = twist_flavor;
    inv_param.Ls = (inv_param.twist_flavor == QUDA_TWIST_NONDEG_DOUBLET) ? 2 : 1;

    if (twist_flavor == QUDA_TWIST_NONDEG_DOUBLET) {
      printfQuda("Twisted-mass doublet non supported (yet)\n");
      exit(0);
    }
  }

  inv_param.clover_coeff = clover_coeff;

  inv_param.dagger = QUDA_DAG_NO;
  inv_param.mass_normalization = QUDA_KAPPA_NORMALIZATION;

  // do we want full solution or single-parity solution
  inv_param.solution_type = QUDA_MAT_SOLUTION;

  // do we want to use an even-odd preconditioned solve or not
  inv_param.solve_type = solve_type;
  inv_param.matpc_type = matpc_type;

  inv_param.inv_type = QUDA_GCR_INVERTER;

  inv_param.verbosity = QUDA_VERBOSE;
  inv_param.verbosity_precondition = mg_verbosity[0];


  inv_param.inv_type_precondition = QUDA_MG_INVERTER;
  inv_param.pipeline = pipeline;
  inv_param.gcrNkrylov = gcrNkrylov;
  inv_param.tol = tol;

  // require both L2 relative and heavy quark residual to determine convergence
  inv_param.residual_type = static_cast<QudaResidualType>(QUDA_L2_RELATIVE_RESIDUAL);
  inv_param.tol_hq = tol_hq; // specify a tolerance for the residual for heavy quark residual

  // these can be set individually
  for (int i=0; i<inv_param.num_offset; i++) {
    inv_param.tol_offset[i] = inv_param.tol;
    inv_param.tol_hq_offset[i] = inv_param.tol_hq;
  }
  inv_param.maxiter = niter;
  inv_param.reliable_delta = reliable_delta;

  // domain decomposition preconditioner parameters
  inv_param.schwarz_type = QUDA_ADDITIVE_SCHWARZ;
  inv_param.precondition_cycle = 1;
  inv_param.tol_precondition = 1e-1;
  inv_param.maxiter_precondition = 1;
  inv_param.omega = 1.0;
}

int main(int argc, char **argv)
{
  // We give here the default values to some of the array
  solve_type = QUDA_DIRECT_PC_SOLVE;
  for (int i = 0; i < QUDA_MAX_MG_LEVEL; i++) {
    mg_verbosity[i] = QUDA_SUMMARIZE;
    setup_inv[i] = QUDA_BICGSTAB_INVERTER;
    num_setup_iter[i] = 1;
    setup_tol[i] = 5e-6;
    setup_maxiter[i] = 500;
    mu_factor[i] = 1.;
    coarse_solve_type[i] = QUDA_INVALID_SOLVE;
    smoother_solve_type[i] = QUDA_INVALID_SOLVE;
    schwarz_type[i] = QUDA_INVALID_SCHWARZ;
    schwarz_cycle[i] = 1;
    smoother_type[i] = QUDA_MR_INVERTER;
    smoother_tol[i] = 0.25;
    coarse_solver[i] = QUDA_GCR_INVERTER;
    coarse_solver_tol[i] = 0.25;
    coarse_solver_maxiter[i] = 100;
    solver_location[i] = QUDA_CUDA_FIELD_LOCATION;
    setup_location[i] = QUDA_CUDA_FIELD_LOCATION;
    nu_pre[i] = 2;
    nu_post[i] = 2;
    n_block_ortho[i] = 1;
<<<<<<< HEAD

    setup_ca_basis[i] = QUDA_POWER_BASIS;
    setup_ca_basis_size[i] = 4;
    setup_ca_lambda_min[i] = 0.0;
    setup_ca_lambda_max[i] = -1.0; // use power iterations

    coarse_solver_ca_basis[i] = QUDA_POWER_BASIS;
    coarse_solver_ca_basis_size[i] = 4;
    coarse_solver_ca_lambda_min[i] = 0.0;
    coarse_solver_ca_lambda_max[i] = -1.0;
=======
>>>>>>> cdc16d5f

    // Default eigensolver params
    mg_eig[i] = false;
    mg_eig_tol[i] = 1e-3;
    mg_eig_type[i] = QUDA_EIG_TR_LANCZOS;
    mg_eig_spectrum[i] = QUDA_SPECTRUM_SR_EIG;
    mg_eig_check_interval[i] = 5;
    mg_eig_max_restarts[i] = 100;
    mg_eig_use_normop[i] = QUDA_BOOLEAN_NO;
    mg_eig_use_dagger[i] = QUDA_BOOLEAN_NO;
    mg_eig_use_poly_acc[i] = QUDA_BOOLEAN_YES;
    mg_eig_poly_deg[i] = 100;
    mg_eig_amin[i] = 1.0;
    mg_eig_amax[i] = 5.0;
  }
  reliable_delta = 1e-4;

  for (int i = 1; i < argc; i++){
    if(process_command_line_option(argc, argv, &i) == 0){
      continue;
    }
    printf("ERROR: Invalid option:%s\n", argv[i]);
    usage(argv);
  }

  if (prec_sloppy == QUDA_INVALID_PRECISION) prec_sloppy = prec;
  if (prec_precondition == QUDA_INVALID_PRECISION) prec_precondition = prec_sloppy;
  if (prec_null == QUDA_INVALID_PRECISION) prec_null = prec_precondition;
  if (smoother_halo_prec == QUDA_INVALID_PRECISION) smoother_halo_prec = prec_null;
  if (link_recon_sloppy == QUDA_RECONSTRUCT_INVALID) link_recon_sloppy = link_recon;
  if (link_recon_precondition == QUDA_RECONSTRUCT_INVALID) link_recon_precondition = link_recon_sloppy;
  for (int i =0; i<QUDA_MAX_MG_LEVEL; i++) {
    if (coarse_solve_type[i] == QUDA_INVALID_SOLVE) coarse_solve_type[i] = solve_type;
    if (smoother_solve_type[i] == QUDA_INVALID_SOLVE) smoother_solve_type[i] = QUDA_DIRECT_PC_SOLVE;
  }

  // initialize QMP/MPI, QUDA comms grid and RNG (test_util.cpp)
  initComms(argc, argv, gridsize_from_cmdline);

  // call srand() with a rank-dependent seed
  initRand();

  // *** QUDA parameters begin here.

  if (dslash_type != QUDA_WILSON_DSLASH &&
      dslash_type != QUDA_CLOVER_WILSON_DSLASH &&
      dslash_type != QUDA_TWISTED_MASS_DSLASH &&
      dslash_type != QUDA_TWISTED_CLOVER_DSLASH) {
    printfQuda("dslash_type %d not supported\n", dslash_type);
    exit(0);
  }

  QudaGaugeParam gauge_param = newQudaGaugeParam();
  setGaugeParam(gauge_param);

  QudaInvertParam inv_param = newQudaInvertParam();
  setInvertParam(inv_param);

  QudaMultigridParam mg_param = newQudaMultigridParam();
  // Set sub structures
  QudaInvertParam mg_inv_param = newQudaInvertParam();
  QudaEigParam mg_eig_param[mg_levels];
  for (int i = 0; i < mg_levels; i++) {
    if (mg_eig[i]) {
      mg_eig_param[i] = newQudaEigParam();
      setEigParam(mg_eig_param[i], i);
      mg_param.eig_param[i] = &mg_eig_param[i];
    } else {
      mg_param.eig_param[i] = nullptr;
    }
  }

  // Set MG
  mg_param.invert_param = &mg_inv_param;
  setMultigridParam(mg_param);

  display_test_info();

  // *** Everything between here and the call to initQuda() is
  // *** application-specific.

  setDims(gauge_param.X);

  setSpinorSiteSize(24);

  size_t gSize = (gauge_param.cpu_prec == QUDA_DOUBLE_PRECISION) ? sizeof(double) : sizeof(float);
  size_t sSize = (inv_param.cpu_prec == QUDA_DOUBLE_PRECISION) ? sizeof(double) : sizeof(float);

  void *gauge[4], *clover=0, *clover_inv=0;

  for (int dir = 0; dir < 4; dir++) {
    gauge[dir] = malloc(V*gaugeSiteSize*gSize);
  }

  if (strcmp(latfile,"")) {  // load in the command line supplied gauge field
    read_gauge_field(latfile, gauge, gauge_param.cpu_prec, gauge_param.X, argc, argv);
    construct_gauge_field(gauge, 2, gauge_param.cpu_prec, &gauge_param);
  } else { // else generate an SU(3) field
    if (unit_gauge) {
      // unit SU(3) field
      construct_gauge_field(gauge, 0, gauge_param.cpu_prec, &gauge_param);
    } else {
      // random SU(3) field
      construct_gauge_field(gauge, 1, gauge_param.cpu_prec, &gauge_param);
    }
  }

  if (dslash_type == QUDA_CLOVER_WILSON_DSLASH || dslash_type == QUDA_TWISTED_CLOVER_DSLASH) {
    double norm = 0.1; // clover components are random numbers in the range (-norm, norm)
    double diag = 1.0; // constant added to the diagonal

    size_t cSize = inv_param.clover_cpu_prec;
    clover = malloc(V*cloverSiteSize*cSize);
    clover_inv = malloc(V*cloverSiteSize*cSize);
    if (!compute_clover) construct_clover_field(clover, norm, diag, inv_param.clover_cpu_prec);

    inv_param.compute_clover = compute_clover;
    if (compute_clover) inv_param.return_clover = 1;
    inv_param.compute_clover_inverse = 1;
    inv_param.return_clover_inverse = 1;
  }

  void *spinorIn = malloc(V*spinorSiteSize*sSize*inv_param.Ls);
  void *spinorCheck = malloc(V*spinorSiteSize*sSize*inv_param.Ls);
  void *spinorOut = malloc(V * spinorSiteSize * sSize * inv_param.Ls);

  // start the timer
  double time0 = -((double)clock());

  // initialize the QUDA library
  initQuda(device);

  // load the gauge field
  loadGaugeQuda((void*)gauge, &gauge_param);

  double plaq[3];
  plaqQuda(plaq);
  printfQuda("Computed plaquette is %e (spatial = %e, temporal = %e)\n", plaq[0], plaq[1], plaq[2]);

  // this line ensure that if we need to construct the clover inverse (in either the smoother or the solver) we do so
  if (mg_param.smoother_solve_type[0] == QUDA_DIRECT_PC_SOLVE || solve_type == QUDA_DIRECT_PC_SOLVE) inv_param.solve_type = QUDA_DIRECT_PC_SOLVE;
  if (dslash_type == QUDA_CLOVER_WILSON_DSLASH || dslash_type == QUDA_TWISTED_CLOVER_DSLASH) loadCloverQuda(clover, clover_inv, &inv_param);

  inv_param.solve_type = solve_type; // restore actual solve_type we want to do

  // setup the multigrid solver
  void *mg_preconditioner = newMultigridQuda(&mg_param);
  inv_param.preconditioner = mg_preconditioner;

  auto *rng = new quda::RNG(V, 1234, gauge_param.X);
  rng->Init();

  for (int i = 0; i < Nsrc; i++) {
    construct_spinor_source(spinorIn, 4, 3, inv_param.cpu_prec, gauge_param.X, *rng);
    invertQuda(spinorOut, spinorIn, &inv_param);
  }

  rng->Release();
  delete rng;

  // free the multigrid solver
  destroyMultigridQuda(mg_preconditioner);


  // stop the timer
  time0 += clock();
  time0 /= CLOCKS_PER_SEC;

  // printfQuda("\nDone: %i iter / %g secs = %g Gflops, total time = %g secs\n",
  // inv_param.iter, inv_param.secs, inv_param.gflops/inv_param.secs, time0);
  printfQuda("\nDone: %i iter / %g secs = %g Gflops, total time = %g secs\n", inv_param.iter, inv_param.secs,
             inv_param.gflops / inv_param.secs, 0.0);

  if (inv_param.solution_type == QUDA_MAT_SOLUTION) {

    if (dslash_type == QUDA_TWISTED_MASS_DSLASH) {
      if (inv_param.twist_flavor == QUDA_TWIST_SINGLET) {
        tm_mat(spinorCheck, gauge, spinorOut, inv_param.kappa, inv_param.mu, inv_param.twist_flavor, 0,
               inv_param.cpu_prec, gauge_param);
      } else {
        int tm_offset = V * spinorSiteSize;
        void *evenOut = spinorCheck;
        void *oddOut = (char *)evenOut + tm_offset * cpu_prec;

        void *evenIn = spinorOut;
        void *oddIn = (char *)evenIn + tm_offset * cpu_prec;

        tm_ndeg_mat(evenOut, oddOut, gauge, evenIn, oddIn, inv_param.kappa, inv_param.mu, inv_param.epsilon, 0,
                    inv_param.cpu_prec, gauge_param);
      }
    } else if (dslash_type == QUDA_TWISTED_CLOVER_DSLASH) {
      tmc_mat(spinorCheck, gauge, clover, spinorOut, inv_param.kappa, inv_param.mu, inv_param.twist_flavor, 0,
              inv_param.cpu_prec, gauge_param);
    } else if (dslash_type == QUDA_WILSON_DSLASH) {
      wil_mat(spinorCheck, gauge, spinorOut, inv_param.kappa, 0, inv_param.cpu_prec, gauge_param);
    } else if (dslash_type == QUDA_CLOVER_WILSON_DSLASH) {
      clover_mat(spinorCheck, gauge, clover, spinorOut, inv_param.kappa, 0, inv_param.cpu_prec, gauge_param);
    } else {
      errorQuda("Unsupported dslash_type");
    }
    if (inv_param.mass_normalization == QUDA_MASS_NORMALIZATION) {
      if (dslash_type == QUDA_TWISTED_MASS_DSLASH && twist_flavor == QUDA_TWIST_NONDEG_DOUBLET) {
        ax(0.5 / inv_param.kappa, spinorCheck, 2 * V * spinorSiteSize, inv_param.cpu_prec);
      } else {
        ax(0.5 / inv_param.kappa, spinorCheck, V * spinorSiteSize, inv_param.cpu_prec);
      }
    }

  } else if(inv_param.solution_type == QUDA_MATPC_SOLUTION) {

    if (dslash_type == QUDA_TWISTED_MASS_DSLASH) {
      if (inv_param.twist_flavor != QUDA_TWIST_SINGLET) {
        int tm_offset = Vh * spinorSiteSize;
        void *out0 = spinorCheck;
        void *out1 = (char *)out0 + tm_offset * cpu_prec;

        void *in0 = spinorOut;
        void *in1 = (char *)in0 + tm_offset * cpu_prec;

        tm_ndeg_matpc(out0, out1, gauge, in0, in1, inv_param.kappa, inv_param.mu, inv_param.epsilon,
                      inv_param.matpc_type, 0, inv_param.cpu_prec, gauge_param);
      } else {
        tm_matpc(spinorCheck, gauge, spinorOut, inv_param.kappa, inv_param.mu, inv_param.twist_flavor,
                 inv_param.matpc_type, 0, inv_param.cpu_prec, gauge_param);
      }
    } else if (dslash_type == QUDA_TWISTED_CLOVER_DSLASH) {
      if (inv_param.twist_flavor != QUDA_TWIST_SINGLET) errorQuda("Twisted mass solution type not supported");
      tmc_matpc(spinorCheck, gauge, spinorOut, clover, clover_inv, inv_param.kappa, inv_param.mu,
                inv_param.twist_flavor, inv_param.matpc_type, 0, inv_param.cpu_prec, gauge_param);
    } else if (dslash_type == QUDA_WILSON_DSLASH) {
      wil_matpc(spinorCheck, gauge, spinorOut, inv_param.kappa, inv_param.matpc_type, 0, inv_param.cpu_prec, gauge_param);
    } else if (dslash_type == QUDA_CLOVER_WILSON_DSLASH) {
      clover_matpc(spinorCheck, gauge, clover, clover_inv, spinorOut, inv_param.kappa, inv_param.matpc_type, 0,
                   inv_param.cpu_prec, gauge_param);
    } else {
      errorQuda("Unsupported dslash_type");
    }

    if (inv_param.mass_normalization == QUDA_MASS_NORMALIZATION) {
      ax(0.25/(inv_param.kappa*inv_param.kappa), spinorCheck, Vh*spinorSiteSize, inv_param.cpu_prec);
    }

  }

  int vol = inv_param.solution_type == QUDA_MAT_SOLUTION ? V : Vh;
  mxpy(spinorIn, spinorCheck, vol*spinorSiteSize*inv_param.Ls, inv_param.cpu_prec);
  double nrm2 = norm_2(spinorCheck, vol*spinorSiteSize*inv_param.Ls, inv_param.cpu_prec);
  double src2 = norm_2(spinorIn, vol*spinorSiteSize*inv_param.Ls, inv_param.cpu_prec);
  double l2r = sqrt(nrm2 / src2);

  printfQuda("Residuals: (L2 relative) tol %g, QUDA = %g, host = %g; (heavy-quark) tol %g, QUDA = %g\n",
	     inv_param.tol, inv_param.true_res, l2r, inv_param.tol_hq, inv_param.true_res_hq);


  freeGaugeQuda();
  if (dslash_type == QUDA_CLOVER_WILSON_DSLASH || dslash_type == QUDA_TWISTED_CLOVER_DSLASH) freeCloverQuda();

  // finalize the QUDA library
  endQuda();

  free(spinorIn);
  free(spinorCheck);
  free(spinorOut);

  // finalize the communications layer
  finalizeComms();

  if (dslash_type == QUDA_CLOVER_WILSON_DSLASH || dslash_type == QUDA_TWISTED_CLOVER_DSLASH) {
    if (clover) free(clover);
    if (clover_inv) free(clover_inv);
  }

  for (int dir = 0; dir<4; dir++) free(gauge[dir]);

  return 0;
}<|MERGE_RESOLUTION|>--- conflicted
+++ resolved
@@ -352,11 +352,7 @@
 
     mg_param.spin_block_size[i] = 1;
     mg_param.n_vec[i] = nvec[i] == 0 ? 24 : nvec[i]; // default to 24 vectors if not set
-<<<<<<< HEAD
-    mg_param.n_block_ortho[i] = n_block_ortho[i]; // number of times to Gram-Schmidt
-=======
     mg_param.n_block_ortho[i] = n_block_ortho[i];    // number of times to Gram-Schmidt
->>>>>>> cdc16d5f
     mg_param.precision_null[i] = prec_null; // precision to store the null-space basis
     mg_param.smoother_halo_precision[i] = smoother_halo_prec; // precision of the halo exchange in the smoother
     mg_param.nu_pre[i] = nu_pre[i];
@@ -631,7 +627,6 @@
     nu_pre[i] = 2;
     nu_post[i] = 2;
     n_block_ortho[i] = 1;
-<<<<<<< HEAD
 
     setup_ca_basis[i] = QUDA_POWER_BASIS;
     setup_ca_basis_size[i] = 4;
@@ -642,8 +637,6 @@
     coarse_solver_ca_basis_size[i] = 4;
     coarse_solver_ca_lambda_min[i] = 0.0;
     coarse_solver_ca_lambda_max[i] = -1.0;
-=======
->>>>>>> cdc16d5f
 
     // Default eigensolver params
     mg_eig[i] = false;
