--- conflicted
+++ resolved
@@ -58,205 +58,6 @@
              dimPartitioned(3));
   return;
 }
-
-<<<<<<< HEAD
-QudaPrecision cpu_prec = QUDA_DOUBLE_PRECISION;
-QudaPrecision &cuda_prec = prec;
-QudaPrecision &cuda_prec_sloppy = prec_sloppy;
-QudaPrecision &cuda_prec_precondition = prec_precondition;
-
-void setGaugeParam(QudaGaugeParam &gauge_param)
-{
-  gauge_param.X[0] = xdim;
-  gauge_param.X[1] = ydim;
-  gauge_param.X[2] = zdim;
-  gauge_param.X[3] = tdim;
-
-  gauge_param.anisotropy = anisotropy;
-  gauge_param.type = QUDA_WILSON_LINKS;
-  gauge_param.gauge_order = QUDA_QDP_GAUGE_ORDER;
-  gauge_param.t_boundary = QUDA_PERIODIC_T;
-
-  gauge_param.cpu_prec = cpu_prec;
-
-  gauge_param.cuda_prec = cuda_prec;
-  gauge_param.reconstruct = link_recon;
-
-  gauge_param.cuda_prec_sloppy = cuda_prec_sloppy;
-  gauge_param.reconstruct_sloppy = link_recon_sloppy;
-
-  gauge_param.cuda_prec_precondition = cuda_prec_precondition;
-  gauge_param.reconstruct_precondition = link_recon_precondition;
-
-  gauge_param.gauge_fix = QUDA_GAUGE_FIXED_NO;
-
-  gauge_param.ga_pad = 0;
-  // For multi-GPU, ga_pad must be large enough to store a time-slice
-#ifdef MULTI_GPU
-  int x_face_size = gauge_param.X[1] * gauge_param.X[2] * gauge_param.X[3] / 2;
-  int y_face_size = gauge_param.X[0] * gauge_param.X[2] * gauge_param.X[3] / 2;
-  int z_face_size = gauge_param.X[0] * gauge_param.X[1] * gauge_param.X[3] / 2;
-  int t_face_size = gauge_param.X[0] * gauge_param.X[1] * gauge_param.X[2] / 2;
-  int pad_size = MAX(x_face_size, y_face_size);
-  pad_size = MAX(pad_size, z_face_size);
-  pad_size = MAX(pad_size, t_face_size);
-  gauge_param.ga_pad = pad_size;
-#endif
-}
-
-void setInvertParam(QudaInvertParam &inv_param)
-{
-
-  if (kappa == -1.0) {
-    inv_param.mass = mass;
-    inv_param.kappa = 1.0 / (2.0 * (1 + 3 / anisotropy + mass));
-    if (dslash_type == QUDA_LAPLACE_DSLASH) inv_param.kappa = 1.0 / (8 + mass);
-  } else {
-    inv_param.kappa = kappa;
-    inv_param.mass = 0.5 / kappa - (1.0 + 3.0 / anisotropy);
-    if (dslash_type == QUDA_LAPLACE_DSLASH) inv_param.mass = 1.0 / kappa - 8.0;
-  }
-  inv_param.laplace3D = laplace3D;
-
-  printfQuda("Kappa = %.8f Mass = %.8f\n", inv_param.kappa, inv_param.mass);
-
-  inv_param.Ls = 1;
-
-  inv_param.sp_pad = 0;
-  inv_param.cl_pad = 0;
-
-  inv_param.cpu_prec = cpu_prec;
-  inv_param.cuda_prec = cuda_prec;
-  inv_param.cuda_prec_sloppy = cuda_prec_sloppy;
-
-  inv_param.cuda_prec_precondition = cuda_prec_precondition;
-  inv_param.preserve_source = QUDA_PRESERVE_SOURCE_NO;
-  inv_param.gamma_basis = QUDA_UKQCD_GAMMA_BASIS;
-  inv_param.dirac_order = QUDA_DIRAC_ORDER;
-
-  if (dslash_type == QUDA_CLOVER_WILSON_DSLASH || dslash_type == QUDA_TWISTED_CLOVER_DSLASH) {
-    inv_param.clover_cpu_prec = cpu_prec;
-    inv_param.clover_cuda_prec = cuda_prec;
-    inv_param.clover_cuda_prec_sloppy = cuda_prec_sloppy;
-    inv_param.clover_cuda_prec_precondition = cuda_prec_precondition;
-    inv_param.clover_order = QUDA_PACKED_CLOVER_ORDER;
-  }
-
-  inv_param.input_location = QUDA_CPU_FIELD_LOCATION;
-  inv_param.output_location = QUDA_CPU_FIELD_LOCATION;
-
-  inv_param.dslash_type = dslash_type;
-
-  if (dslash_type == QUDA_TWISTED_MASS_DSLASH || dslash_type == QUDA_TWISTED_CLOVER_DSLASH) {
-
-    inv_param.mu = mu;
-    inv_param.epsilon = 0.1385;
-    inv_param.twist_flavor = twist_flavor;
-    inv_param.Ls = (inv_param.twist_flavor == QUDA_TWIST_NONDEG_DOUBLET) ? 2 : 1;
-
-  } else if (dslash_type == QUDA_DOMAIN_WALL_DSLASH || dslash_type == QUDA_DOMAIN_WALL_4D_DSLASH
-             || dslash_type == QUDA_MOBIUS_DWF_DSLASH) {
-    inv_param.m5 = m5;
-    kappa5 = 0.5 / (5 + inv_param.m5);
-    inv_param.Ls = Lsdim;
-    for (int k = 0; k < Lsdim; k++) { // for mobius only
-      // b5[k], c[k] values are chosen for arbitrary values,
-      // but the difference of them are same as 1.0
-      inv_param.b_5[k] = b5;
-      inv_param.c_5[k] = c5;
-    }
-  }
-
-  inv_param.clover_coeff = clover_coeff;
-
-  inv_param.dagger = QUDA_DAG_NO;
-  inv_param.mass_normalization = QUDA_MASS_NORMALIZATION;
-
-  inv_param.solution_type = solution_type;
-  inv_param.solve_type = (inv_param.solution_type == QUDA_MAT_SOLUTION ? QUDA_DIRECT_SOLVE : QUDA_DIRECT_PC_SOLVE);
-
-  inv_param.matpc_type = matpc_type;
-  inv_param.inv_type = QUDA_GCR_INVERTER;
-  inv_param.verbosity = verbosity;
-  inv_param.inv_type_precondition = QUDA_MG_INVERTER;
-  inv_param.tol = tol;
-
-  // require both L2 relative and heavy quark residual to determine
-  // convergence
-  inv_param.residual_type = static_cast<QudaResidualType>(QUDA_L2_RELATIVE_RESIDUAL);
-  // specify a tolerance for the residual for heavy quark residual
-  inv_param.tol_hq = tol_hq;
-
-  // these can be set individually
-  for (int i = 0; i < inv_param.num_offset; i++) {
-    inv_param.tol_offset[i] = inv_param.tol;
-    inv_param.tol_hq_offset[i] = inv_param.tol_hq;
-  }
-  inv_param.maxiter = niter;
-  inv_param.gcrNkrylov = 10;
-  inv_param.pipeline = 10;
-  inv_param.reliable_delta = 1e-4;
-
-  // domain decomposition preconditioner parameters
-  inv_param.schwarz_type = QUDA_ADDITIVE_SCHWARZ;
-  inv_param.precondition_cycle = 1;
-  inv_param.tol_precondition = 1e-1;
-  inv_param.maxiter_precondition = 1;
-  inv_param.omega = 1.0;
-}
-
-// Parameters defining the eigensolver
-void setEigParam(QudaEigParam &eig_param)
-{
-  eig_param.eig_type = eig_type;
-  eig_param.spectrum = eig_spectrum;
-  if ((eig_type == QUDA_EIG_TR_LANCZOS ||
-       eig_type == QUDA_EIG_IR_LANCZOS ||
-       eig_type == QUDA_EIG_BLK_TR_LANCZOS)
-      && !(eig_spectrum == QUDA_SPECTRUM_LR_EIG || eig_spectrum == QUDA_SPECTRUM_SR_EIG)) {
-    errorQuda("Only real spectrum type (LR or SR) can be passed to Lanczos type solver");
-  }
-  
-  // The solver will exit when nConv extremal eigenpairs have converged
-  if (eig_nConv < 0) {
-    eig_param.nConv = eig_nEv;
-    eig_nConv = eig_nEv;
-  } else {
-    eig_param.nConv = eig_nConv;
-  }
-
-  eig_param.block_size = eig_block_size;
-  eig_param.nEv = eig_nEv;
-  eig_param.nKr = eig_nKr;
-  eig_param.tol = eig_tol;
-  eig_param.batched_rotate = eig_batched_rotate;
-  eig_param.require_convergence = eig_require_convergence ? QUDA_BOOLEAN_TRUE : QUDA_BOOLEAN_FALSE;
-  eig_param.check_interval = eig_check_interval;
-  eig_param.max_restarts = eig_max_restarts;
-  eig_param.cuda_prec_ritz = cuda_prec;
-
-  eig_param.use_norm_op = eig_use_normop ? QUDA_BOOLEAN_TRUE : QUDA_BOOLEAN_FALSE;
-  eig_param.use_dagger = eig_use_dagger ? QUDA_BOOLEAN_TRUE : QUDA_BOOLEAN_FALSE;
-  eig_param.compute_svd = eig_compute_svd ? QUDA_BOOLEAN_TRUE : QUDA_BOOLEAN_FALSE;
-  if (eig_compute_svd) {
-    eig_param.use_dagger = QUDA_BOOLEAN_FALSE;
-    eig_param.use_norm_op = QUDA_BOOLEAN_TRUE;
-  }
-
-  eig_param.use_poly_acc = eig_use_poly_acc ? QUDA_BOOLEAN_TRUE : QUDA_BOOLEAN_FALSE;
-  eig_param.poly_deg = eig_poly_deg;
-  eig_param.a_min = eig_amin;
-  eig_param.a_max = eig_amax;
-
-  eig_param.arpack_check = eig_arpack_check ? QUDA_BOOLEAN_TRUE : QUDA_BOOLEAN_FALSE;
-  strcpy(eig_param.arpack_logfile, eig_arpack_logfile);
-  strcpy(eig_param.QUDA_logfile, eig_QUDA_logfile);
-
-  strcpy(eig_param.vec_infile, eig_vec_infile);
-  strcpy(eig_param.vec_outfile, eig_vec_outfile);
-}
-=======
->>>>>>> 726221e4
 
 int main(int argc, char **argv)
 {
