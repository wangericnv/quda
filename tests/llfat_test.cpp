--- conflicted
+++ resolved
@@ -91,12 +91,8 @@
 
   initQuda(device);
 
-<<<<<<< HEAD
-  gSize = cpu_prec;
-=======
   cpu_prec = prec;
   gSize = cpu_prec;  
->>>>>>> 009e9d3e
   qudaGaugeParam = newQudaGaugeParam();
   
   qudaGaugeParam.anisotropy = 1.0;
@@ -359,17 +355,6 @@
 {
   printfQuda("running the following test:\n");
     
-<<<<<<< HEAD
-  printfQuda("link_precision link_reconstruct space_dimension T_dimension Test\n");
-  printfQuda("%s %s %d/%d/%d/ %d %d\n",
-get_prec_str(prec),
-get_recon_str(link_recon),
-xdim, ydim, zdim, tdim, test);
-
-#ifdef MULTI_GPU
-  printfQuda("Grid partition info: X Y Z T\n");
-  printfQuda(" %d %d %d %d\n",
-=======
   printfQuda("link_precision           link_reconstruct           space_dimension        T_dimension       Test\n");
   printfQuda("%s                       %s                         %d/%d/%d/                  %d            %d\n", 
 	     get_prec_str(prec),
@@ -379,17 +364,12 @@
 #ifdef MULTI_GPU
   printfQuda("Grid partition info:     X  Y  Z  T\n");
   printfQuda("                         %d  %d  %d  %d\n",
->>>>>>> 009e9d3e
              commDimPartitioned(0),
              commDimPartitioned(1),
              commDimPartitioned(2),
              commDimPartitioned(3));
-<<<<<<< HEAD
-#endif 
-=======
-#endif
-
->>>>>>> 009e9d3e
+#endif
+
   return ;
   
 }
@@ -398,18 +378,10 @@
 usage_extra(char** argv )
 {
   printfQuda("Extra options:\n");
-<<<<<<< HEAD
-  printfQuda(" --cpu_prec <double/single/half> # The CPU precision\n");
-  printfQuda(" --test <0/1> # Test method\n");
-  printfQuda(" 0: standard method\n");
-  printfQuda(" 1: extended volume method\n");
-  printfQuda(" --verify # Verify the GPU results using CPU results\n");
-=======
   printfQuda("    --test <0/1>                             # Test method\n");
   printfQuda("                                                0: standard method\n");
   printfQuda("                                                1: extended volume method\n");
   printfQuda("    --verify                                 # Verify the GPU results using CPU results\n");
->>>>>>> 009e9d3e
   return ;
 }
 
@@ -430,18 +402,7 @@
     if(process_command_line_option(argc, argv, &i) == 0){
       continue;
     }
-<<<<<<< HEAD
-
-    if( strcmp(argv[i], "--cpu_prec") == 0){
-      if (i+1 >= argc){
-usage(argv);
-      }
-      cpu_prec = get_prec(argv[i+1]);
-      i++;
-      continue;
-    }
-=======
->>>>>>> 009e9d3e
+
     
     if( strcmp(argv[i], "--test") == 0){
       if (i+1 >= argc){
