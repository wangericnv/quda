#include <stdio.h>
#include <stdlib.h>

#include <quda_internal.h>
#include <color_spinor_field.h>
#include <blas_quda.h>

#include <test_util.h>

// include because of nasty globals used in the tests
#include <dslash_util.h>

// google test
#include <gtest.h>

extern int test_type;
extern QudaPrecision prec;
extern QudaDslashType dslash_type;
extern QudaInverterType inv_type;
extern int nvec;
extern int device;
extern int xdim;
extern int ydim;
extern int zdim;
extern int tdim;
extern int gridsize_from_cmdline[];
extern int niter;

extern bool verify_results;
extern int Nsrc;
extern int Msrc;

extern void usage(char** );

const int Nkernels = 42;

using namespace quda;

ColorSpinorField *xH, *yH, *zH, *wH, *vH, *hH, *lH;
ColorSpinorField *xD, *yD, *zD, *wD, *vD, *hD, *lD, *xmD, *ymD, *zmD;
std::vector<cpuColorSpinorField*> xmH;
std::vector<cpuColorSpinorField*> ymH;
std::vector<cpuColorSpinorField*> zmH;
int Nspin;
int Ncolor;

void setPrec(ColorSpinorParam &param, const QudaPrecision precision)
{
  param.precision = precision;
  if (Nspin == 1 || Nspin == 2 || precision == QUDA_DOUBLE_PRECISION) {
    param.fieldOrder = QUDA_FLOAT2_FIELD_ORDER;
  } else {
    param.fieldOrder = QUDA_FLOAT4_FIELD_ORDER;
  }
}

void
display_test_info()
{
  printfQuda("running the following test:\n");
  printfQuda("S_dimension T_dimension Nspin Ncolor\n");
  printfQuda("%3d /%3d / %3d   %3d      %d     %d\n", xdim, ydim, zdim, tdim, Nspin, Ncolor);
  printfQuda("Grid partition info:     X  Y  Z  T\n");
  printfQuda("                         %d  %d  %d  %d\n",
	     dimPartitioned(0),
	     dimPartitioned(1),
	     dimPartitioned(2),
	     dimPartitioned(3));
  return;
}

int Nprec = 3;

bool skip_kernel(int precision, int kernel) {
  // if we've selected a given kernel then make sure we only run that
  if (test_type != -1 && kernel != test_type) return true;

  // if we've selected a given precision then make sure we only run that
  QudaPrecision this_prec = precision == 2 ? QUDA_DOUBLE_PRECISION : precision  == 1 ? QUDA_SINGLE_PRECISION : QUDA_HALF_PRECISION;
  if (prec != QUDA_INVALID_PRECISION && this_prec != prec) return true;

  if ( Nspin == 2 && precision == 0) {
    // avoid half precision tests if doing coarse fields
    return true;
  } else if (Nspin == 2 && kernel == 1) {
    // avoid low-precision copy if doing coarse fields
    return true;
  } else if (Ncolor != 3 && (kernel == 31 || kernel == 32)) {
    // only benchmark heavy-quark norm if doing 3 colors
    return true;
  } else if ((Nprec < 3) && (kernel == 0)) {
    // only benchmark high-precision copy() if double is supported
    return true;
  }

  return false;
}

void initFields(int prec)
{
  // precisions used for the source field in the copyCuda() benchmark
  QudaPrecision high_aux_prec = QUDA_INVALID_PRECISION;
  QudaPrecision low_aux_prec = QUDA_INVALID_PRECISION;

  ColorSpinorParam param;
  param.nColor = Ncolor;
  param.nSpin = Nspin;
  param.nDim = 4; // number of spacetime dimensions

  param.pad = 0; // padding must be zero for cpu fields
  param.siteSubset = QUDA_PARITY_SITE_SUBSET;
  if (param.siteSubset == QUDA_PARITY_SITE_SUBSET) param.x[0] = xdim/2;
  else param.x[0] = xdim;
  param.x[1] = ydim;
  param.x[2] = zdim;
  param.x[3] = tdim;

  param.siteOrder = QUDA_EVEN_ODD_SITE_ORDER;
  param.gammaBasis = QUDA_DEGRAND_ROSSI_GAMMA_BASIS;
  param.precision = QUDA_DOUBLE_PRECISION;
  param.fieldOrder = QUDA_SPACE_SPIN_COLOR_FIELD_ORDER;

  param.create = QUDA_ZERO_FIELD_CREATE;

  vH = new cpuColorSpinorField(param);
  wH = new cpuColorSpinorField(param);
  xH = new cpuColorSpinorField(param);
  yH = new cpuColorSpinorField(param);
  zH = new cpuColorSpinorField(param);
  hH = new cpuColorSpinorField(param);
  lH = new cpuColorSpinorField(param);

// create composite fields

  // xmH = new cpuColorSpinorField(param);
  // ymH = new cpuColorSpinorField(param);



  xmH.reserve(Nsrc);
  for (int cid = 0; cid < Nsrc; cid++) xmH.push_back(new cpuColorSpinorField(param));
  ymH.reserve(Msrc);
  for (int cid = 0; cid < Msrc; cid++) ymH.push_back(new cpuColorSpinorField(param));
  zmH.reserve(Nsrc);
  for (int cid = 0; cid < Nsrc; cid++) zmH.push_back(new cpuColorSpinorField(param));


  static_cast<cpuColorSpinorField*>(vH)->Source(QUDA_RANDOM_SOURCE, 0, 0, 0);
  static_cast<cpuColorSpinorField*>(wH)->Source(QUDA_RANDOM_SOURCE, 0, 0, 0);
  static_cast<cpuColorSpinorField*>(xH)->Source(QUDA_RANDOM_SOURCE, 0, 0, 0);
  static_cast<cpuColorSpinorField*>(yH)->Source(QUDA_RANDOM_SOURCE, 0, 0, 0);
  static_cast<cpuColorSpinorField*>(zH)->Source(QUDA_RANDOM_SOURCE, 0, 0, 0);
  static_cast<cpuColorSpinorField*>(hH)->Source(QUDA_RANDOM_SOURCE, 0, 0, 0);
  static_cast<cpuColorSpinorField*>(lH)->Source(QUDA_RANDOM_SOURCE, 0, 0, 0);
  for(int i=0; i<Nsrc; i++){
    static_cast<cpuColorSpinorField*>(xmH[i])->Source(QUDA_RANDOM_SOURCE, 0, 0, 0);
  }
  for(int i=0; i<Msrc; i++){
    static_cast<cpuColorSpinorField*>(ymH[i])->Source(QUDA_RANDOM_SOURCE, 0, 0, 0);
  }
  // Now set the parameters for the cuda fields
  //param.pad = xdim*ydim*zdim/2;

  if (param.nSpin == 4) param.gammaBasis = QUDA_UKQCD_GAMMA_BASIS;
  param.create = QUDA_ZERO_FIELD_CREATE;

  switch(prec) {
  case 0:
    setPrec(param, QUDA_HALF_PRECISION);
    high_aux_prec = QUDA_DOUBLE_PRECISION;
    low_aux_prec = QUDA_SINGLE_PRECISION;
    break;
  case 1:
    setPrec(param, QUDA_SINGLE_PRECISION);
    high_aux_prec = QUDA_DOUBLE_PRECISION;
    low_aux_prec = QUDA_HALF_PRECISION;
    break;
  case 2:
    setPrec(param, QUDA_DOUBLE_PRECISION);
    high_aux_prec = QUDA_SINGLE_PRECISION;
    low_aux_prec = QUDA_HALF_PRECISION;
    break;
  default:
    errorQuda("Precision option not defined");
  }

  checkCudaError();

  vD = new cudaColorSpinorField(param);
  wD = new cudaColorSpinorField(param);
  xD = new cudaColorSpinorField(param);
  yD = new cudaColorSpinorField(param);
  zD = new cudaColorSpinorField(param);

  param.is_composite = true;
  param.is_component = false;

// create composite fields
  param.composite_dim = Nsrc;
  xmD = new cudaColorSpinorField(param);

  param.composite_dim = Msrc;
  ymD = new cudaColorSpinorField(param);

  param.composite_dim = Nsrc;
  zmD = new cudaColorSpinorField(param);

  param.is_composite = false;
  param.is_component = false;
  param.composite_dim = 1;

  setPrec(param, high_aux_prec);
  hD = new cudaColorSpinorField(param);

  setPrec(param, low_aux_prec);
  lD = new cudaColorSpinorField(param);

  // check for successful allocation
  checkCudaError();

  // only do copy if not doing half precision with mg
  bool flag = !(param.nSpin == 2 &&
		(prec == 0 || low_aux_prec == QUDA_HALF_PRECISION) );

  if ( flag ) {
    *vD = *vH;
    *wD = *wH;
    *xD = *xH;
    *yD = *yH;
    *zD = *zH;
    *hD = *hH;
    *lD = *lH;
    // for (int i=0; i < Nsrc; i++){
    //   xmD->Component(i) = *(xmH[i]);
    //   ymD->Component(i) = *(ymH[i]);
    // }
    // *ymD = *ymH;
  }
}


void freeFields()
{

  // release memory
  delete vD;
  delete wD;
  delete xD;
  delete yD;
  delete zD;
  delete hD;
  delete lD;
  delete xmD;
  delete ymD;
  delete zmD;

  // release memory
  delete vH;
  delete wH;
  delete xH;
  delete yH;
  delete zH;
  delete hH;
  delete lH;
  for (int i=0; i < Nsrc; i++) delete xmH[i];
  for (int i=0; i < Msrc; i++) delete ymH[i];
  for (int i=0; i < Nsrc; i++) delete zmH[i];
  xmH.clear();
  ymH.clear();
  zmH.clear();
}


double benchmark(int kernel, const int niter) {

  double a, b, c;
  quda::Complex a2, b2, c2;
  quda::Complex * A = new quda::Complex[Nsrc*Msrc];
  quda::Complex * B = new quda::Complex[Nsrc*Msrc];
  quda::Complex * C = new quda::Complex[Nsrc*Msrc];
  quda::Complex * A2 = new quda::Complex[Nsrc*Nsrc]; // for the block cDotProductNorm test

  cudaEvent_t start, end;
  cudaEventCreate(&start);
  cudaEventCreate(&end);
  cudaEventRecord(start, 0);

  {
    switch (kernel) {

    case 0:
      for (int i=0; i < niter; ++i) blas::copy(*yD, *hD);
      break;

    case 1:
      for (int i=0; i < niter; ++i) blas::copy(*yD, *lD);
      break;

    case 2:
      for (int i=0; i < niter; ++i) blas::axpby(a, *xD, b, *yD);
      break;

    case 3:
      for (int i=0; i < niter; ++i) blas::xpy(*xD, *yD);
      break;

    case 4:
      for (int i=0; i < niter; ++i) blas::axpy(a, *xD, *yD);
      break;

    case 5:
      for (int i=0; i < niter; ++i) blas::xpay(*xD, a, *yD);
      break;

    case 6:
      for (int i=0; i < niter; ++i) blas::mxpy(*xD, *yD);
      break;

    case 7:
      for (int i=0; i < niter; ++i) blas::ax(a, *xD);
      break;

    case 8:
      for (int i=0; i < niter; ++i) blas::caxpy(a2, *xD, *yD);
      break;

    case 9:
      for (int i=0; i < niter; ++i) blas::caxpby(a2, *xD, b2, *yD);
      break;

    case 10:
      for (int i=0; i < niter; ++i) blas::cxpaypbz(*xD, a2, *yD, b2, *zD);
      break;

    case 11:
      for (int i=0; i < niter; ++i) blas::axpyBzpcx(a, *xD, *yD, b, *zD, c);
      break;

    case 12:
      for (int i=0; i < niter; ++i) blas::axpyZpbx(a, *xD, *yD, *zD, b);
      break;

    case 13:
      for (int i=0; i < niter; ++i) blas::caxpbypzYmbw(a2, *xD, b2, *yD, *zD, *wD);
      break;

    case 14:
      for (int i=0; i < niter; ++i) blas::cabxpyAx(a, b2, *xD, *yD);
      break;

    case 15:
      for (int i=0; i < niter; ++i) blas::caxpbypz(a2, *xD, b2, *yD, *zD);
      break;

    case 16:
      for (int i=0; i < niter; ++i) blas::caxpbypczpw(a2, *xD, b2, *yD, c2, *zD, *wD);
      break;

    case 17:
      for (int i=0; i < niter; ++i) blas::caxpyXmaz(a2, *xD, *yD, *zD);
      break;

      // double
    case 18:
      for (int i=0; i < niter; ++i) blas::norm2(*xD);
      break;

    case 19:
      for (int i=0; i < niter; ++i) blas::reDotProduct(*xD, *yD);
      break;

    case 20:
      for (int i=0; i < niter; ++i) blas::axpyNorm(a, *xD, *yD);
      break;

    case 21:
      for (int i=0; i < niter; ++i) blas::xmyNorm(*xD, *yD);
      break;

    case 22:
      for (int i=0; i < niter; ++i) blas::caxpyNorm(a2, *xD, *yD);
      break;

    case 23:
      for (int i=0; i < niter; ++i) blas::caxpyXmazNormX(a2, *xD, *yD, *zD);
      break;

    case 24:
      for (int i=0; i < niter; ++i) blas::cabxpyAxNorm(a, b2, *xD, *yD);
      break;

    // double2
    case 25:
      for (int i=0; i < niter; ++i) blas::cDotProduct(*xD, *yD);
      break;

    case 26:
      for (int i=0; i < niter; ++i) blas::xpaycDotzy(*xD, a, *yD, *zD);
      break;

    case 27:
      for (int i=0; i < niter; ++i) blas::caxpyDotzy(a2, *xD, *yD, *zD);
      break;

    // double3
    case 28:
      for (int i=0; i < niter; ++i) blas::cDotProductNormA(*xD, *yD);
      break;

    case 29:
      for (int i=0; i < niter; ++i) blas::cDotProductNormB(*xD, *yD);
      break;

    case 30:
      for (int i=0; i < niter; ++i) blas::caxpbypzYmbwcDotProductUYNormY(a2, *xD, b2, *yD, *zD, *wD, *vD);
      break;

    case 31:
      for (int i=0; i < niter; ++i) blas::HeavyQuarkResidualNorm(*xD, *yD);
      break;

    case 32:
      for (int i=0; i < niter; ++i) blas::xpyHeavyQuarkResidualNorm(*xD, *yD, *zD);
      break;

    case 33:
      for (int i=0; i < niter; ++i) blas::tripleCGReduction(*xD, *yD, *zD);
      break;

    case 34:
      for (int i=0; i < niter; ++i) blas::tripleCGUpdate(a, b, *xD, *yD, *zD, *wD);
      break;

    case 35:
      for (int i=0; i < niter; ++i) blas::axpyReDot(a, *xD, *yD);
      break;

    case 36:
      for (int i=0; i < niter; ++i) blas::caxpy(A, *xmD,* ymD);
      break;

    case 37:
      for (int i=0; i < niter; ++i) blas::axpyBzpcx((double*)A, xmD->Components(), zmD->Components(), (double*)B, *yD, (double*)C);
      break;

    case 38:
      for (int i=0; i < niter; ++i) blas::caxpyBxpz(a2, *xD, *yD, b2, *zD);
      break;

    case 39:
      for (int i=0; i < niter; ++i) blas::caxpyBzpx(a2, *xD, *yD, b2, *zD);
      break;

    case 40:
      for (int i=0; i < niter; ++i) blas::cDotProduct(A2, xmD->Components(), xmD->Components());
      break;

    case 41:
      for (int i=0; i < niter; ++i) blas::cDotProduct(A, xmD->Components(), ymD->Components());
      break;

    default:
      errorQuda("Undefined blas kernel %d\n", kernel);
    }
  }

  cudaEventRecord(end, 0);
  cudaEventSynchronize(end);
  float runTime;
  cudaEventElapsedTime(&runTime, start, end);
  cudaEventDestroy(start);
  cudaEventDestroy(end);
  delete[] A;
  delete[] B;
  delete[] C;
  delete[] A2;
  double secs = runTime / 1000;
  return secs;
}

#define ERROR(a) fabs(blas::norm2(*a##D) - blas::norm2(*a##H)) / blas::norm2(*a##H)

double test(int kernel) {

  double a = M_PI, b = M_PI*exp(1.0), c = sqrt(M_PI);
  quda::Complex a2(a, b), b2(b, -c), c2(a+b, c*a);
  double error = 0;
  quda::Complex * A = new quda::Complex[Nsrc*Msrc];
  quda::Complex * B = new quda::Complex[Nsrc*Msrc];
  quda::Complex * C = new quda::Complex[Nsrc*Msrc];
  quda::Complex * A2 = new quda::Complex[Nsrc*Nsrc]; // for the block cDotProductNorm test
  quda::Complex * B2 = new quda::Complex[Nsrc*Nsrc]; // for the block cDotProductNorm test
  for(int i=0; i < Nsrc*Msrc; i++){
    A[i] = a2*  (1.0*((i/Nsrc) + i)) + b2 * (1.0*i) + c2 *(1.0*(Nsrc*Msrc/2-i));
    B[i] = a2*  (1.0*((i/Nsrc) + i)) - b2 * (M_PI*i) + c2 *(1.0*(Nsrc*Msrc/2-i));
    C[i] = a2*  (1.0*((M_PI/Nsrc) + i)) + b2 * (1.0*i) + c2 *(1.0*(Nsrc*Msrc/2-i));
  }
  for(int i=0; i < Nsrc*Nsrc; i++){
    A2[i] = a2*  (1.0*((i/Nsrc) + i)) + b2 * (1.0*i) + c2 *(1.0*(Nsrc*Nsrc/2-i));
    B2[i] = a2*  (1.0*((i/Nsrc) + i)) - b2 * (M_PI*i) + c2 *(1.0*(Nsrc*Nsrc/2-i));
  }
  // A[0] = a2;
  // A[1] = 0.;
  // A[2] = 0.;
  // A[3] = 0.;

  switch (kernel) {

  case 0:
    *hD = *hH;
    blas::copy(*yD, *hD);
    blas::copy(*yH, *hH);
    error = ERROR(y);
    break;

  case 1:
    *lD = *lH;
    blas::copy(*yD, *lD);
    blas::copy(*yH, *lH);
    error = ERROR(y);
    break;

  case 2:
    *xD = *xH;
    *yD = *yH;
    blas::axpby(a, *xD, b, *yD);
    blas::axpby(a, *xH, b, *yH);
    error = ERROR(y);
    break;

  case 3:
    *xD = *xH;
    *yD = *yH;
    blas::xpy(*xD, *yD);
    blas::xpy(*xH, *yH);
    error = ERROR(y);
    break;

  case 4:
    *xD = *xH;
    *yD = *yH;
    blas::axpy(a, *xD, *yD);
    blas::axpy(a, *xH, *yH);
    *zH = *yD;
    error = ERROR(y);
    break;

  case 5:
    *xD = *xH;
    *yD = *yH;
    blas::xpay(*xD, a, *yD);
    blas::xpay(*xH, a, *yH);
    error = ERROR(y);
    break;

  case 6:
    *xD = *xH;
    *yD = *yH;
    blas::mxpy(*xD, *yD);
    blas::mxpy(*xH, *yH);
    error = ERROR(y);
    break;

  case 7:
    *xD = *xH;
    blas::ax(a, *xD);
    blas::ax(a, *xH);
    error = ERROR(x);
    break;

  case 8:
    *xD = *xH;
    *yD = *yH;
    blas::caxpy(a2, *xD, *yD);
    blas::caxpy(a2, *xH, *yH);
    error = ERROR(y);
    break;

  case 9:
    *xD = *xH;
    *yD = *yH;
    blas::caxpby(a2, *xD, b2, *yD);
    blas::caxpby(a2, *xH, b2, *yH);
    error = ERROR(y);
    break;

  case 10:
    *xD = *xH;
    *yD = *yH;
    *zD = *zH;
    blas::cxpaypbz(*xD, a2, *yD, b2, *zD);
    blas::cxpaypbz(*xH, a2, *yH, b2, *zH);
    error = ERROR(z);
    break;

  case 11:
    *xD = *xH;
    *yD = *yH;
    *zD = *zH;
    blas::axpyBzpcx(a, *xD, *yD, b, *zD, c);
    blas::axpyBzpcx(a, *xH, *yH, b, *zH, c);
    error = ERROR(x) + ERROR(y);
    break;

  case 12:
    *xD = *xH;
    *yD = *yH;
    *zD = *zH;
    blas::axpyZpbx(a, *xD, *yD, *zD, b);
    blas::axpyZpbx(a, *xH, *yH, *zH, b);
    error = ERROR(x) + ERROR(y);
    break;

  case 13:
    *xD = *xH;
    *yD = *yH;
    *zD = *zH;
    *wD = *wH;
    blas::caxpbypzYmbw(a2, *xD, b2, *yD, *zD, *wD);
    blas::caxpbypzYmbw(a2, *xH, b2, *yH, *zH, *wH);
    error = ERROR(z) + ERROR(y);
    break;

  case 14:
    *xD = *xH;
    *yD = *yH;
    blas::cabxpyAx(a, b2, *xD, *yD);
    blas::cabxpyAx(a, b2, *xH, *yH);
    error = ERROR(y) + ERROR(x);
    break;

  case 15:
    *xD = *xH;
    *yD = *yH;
    *zD = *zH;
    {blas::caxpbypz(a2, *xD, b2, *yD, *zD);
      blas::caxpbypz(a2, *xH, b2, *yH, *zH);
      error = ERROR(z); }
    break;

  case 16:
    *xD = *xH;
    *yD = *yH;
    *zD = *zH;
    *wD = *wH;
    {blas::caxpbypczpw(a2, *xD, b2, *yD, c2, *zD, *wD);
      blas::caxpbypczpw(a2, *xH, b2, *yH, c2, *zH, *wH);
      error = ERROR(w); }
    break;

  case 17:
    *xD = *xH;
    *yD = *yH;
    *zD = *zH;
    {blas::caxpyXmaz(a, *xD, *yD, *zD);
     blas::caxpyXmaz(a, *xH, *yH, *zH);
     error = ERROR(y) + ERROR(x);}
    break;

    // double
  case 18:
    *xD = *xH;
    *yH = *xD;
    error = fabs(blas::norm2(*xD) - blas::norm2(*xH)) / blas::norm2(*xH);
    break;

  case 19:
    *xD = *xH;
    *yD = *yH;
    error = fabs(blas::reDotProduct(*xD, *yD) - blas::reDotProduct(*xH, *yH)) / fabs(blas::reDotProduct(*xH, *yH));
    break;

  case 20:
    *xD = *xH;
    *yD = *yH;
    {double d = blas::axpyNorm(a, *xD, *yD);
    double h = blas::axpyNorm(a, *xH, *yH);
    error = ERROR(y) + fabs(d-h)/fabs(h);}
    break;

  case 21:
    *xD = *xH;
    *yD = *yH;
    {double d = blas::xmyNorm(*xD, *yD);
    double h = blas::xmyNorm(*xH, *yH);
    error = ERROR(y) + fabs(d-h)/fabs(h);}
    break;

  case 22:
    *xD = *xH;
    *yD = *yH;
    {double d = blas::caxpyNorm(a, *xD, *yD);
    double h = blas::caxpyNorm(a, *xH, *yH);
    error = ERROR(y) + fabs(d-h)/fabs(h);}
    break;

  case 23:
    *xD = *xH;
    *yD = *yH;
    *zD = *zH;
    {double d = blas::caxpyXmazNormX(a, *xD, *yD, *zD);
      double h = blas::caxpyXmazNormX(a, *xH, *yH, *zH);
      error = ERROR(y) + ERROR(x) + fabs(d-h)/fabs(h);}
    break;

  case 24:
    *xD = *xH;
    *yD = *yH;
    {double d = blas::cabxpyAxNorm(a, b2, *xD, *yD);
      double h = blas::cabxpyAxNorm(a, b2, *xH, *yH);
      error = ERROR(x) + ERROR(y) + fabs(d-h)/fabs(h);}
    break;

    // double2
  case 25:
    *xD = *xH;
    *yD = *yH;
    error = abs(blas::cDotProduct(*xD, *yD) - blas::cDotProduct(*xH, *yH)) / abs(blas::cDotProduct(*xH, *yH));
    break;

  case 26:
    *xD = *xH;
    *yD = *yH;
    *zD = *zH;
    { quda::Complex d = blas::xpaycDotzy(*xD, a, *yD, *zD);
      quda::Complex h = blas::xpaycDotzy(*xH, a, *yH, *zH);
      error =  fabs(blas::norm2(*yD) - blas::norm2(*yH)) / blas::norm2(*yH) + abs(d-h)/abs(h);
    }
    break;

  case 27:
    *xD = *xH;
    *yD = *yH;
    *zD = *zH;
    {quda::Complex d = blas::caxpyDotzy(a, *xD, *yD, *zD);
      quda::Complex h = blas::caxpyDotzy(a, *xH, *yH, *zH);
    error = ERROR(y) + abs(d-h)/abs(h);}
    break;

    // double3
  case 28:
    *xD = *xH;
    *yD = *yH;
    { double3 d = blas::cDotProductNormA(*xD, *yD);
      double3 h = blas::cDotProductNormA(*xH, *yH);
      error = fabs(d.x - h.x) / fabs(h.x) + fabs(d.y - h.y) / fabs(h.y) + fabs(d.z - h.z) / fabs(h.z); }
    break;

  case 29:
    *xD = *xH;
    *yD = *yH;
    { double3 d = blas::cDotProductNormB(*xD, *yD);
      double3 h = blas::cDotProductNormB(*xH, *yH);
      error = fabs(d.x - h.x) / fabs(h.x) + fabs(d.y - h.y) / fabs(h.y) + fabs(d.z - h.z) / fabs(h.z); }
    break;

  case 30:
    *xD = *xH;
    *yD = *yH;
    *zD = *zH;
    *wD = *wH;
    *vD = *vH;
    { double3 d = blas::caxpbypzYmbwcDotProductUYNormY(a2, *xD, b2, *yD, *zD, *wD, *vD);
      double3 h = blas::caxpbypzYmbwcDotProductUYNormY(a2, *xH, b2, *yH, *zH, *wH, *vH);
      error = ERROR(z) + ERROR(y) + fabs(d.x - h.x) / fabs(h.x) +
	fabs(d.y - h.y) / fabs(h.y) + fabs(d.z - h.z) / fabs(h.z); }
    break;

  case 31:
    *xD = *xH;
    *yD = *yH;
    { double3 d = blas::HeavyQuarkResidualNorm(*xD, *yD);
      double3 h = blas::HeavyQuarkResidualNorm(*xH, *yH);
      error = fabs(d.x - h.x) / fabs(h.x) +
	fabs(d.y - h.y) / fabs(h.y) + fabs(d.z - h.z) / fabs(h.z); }
    break;

  case 32:
    *xD = *xH;
    *yD = *yH;
    *zD = *zH;
    { double3 d = blas::xpyHeavyQuarkResidualNorm(*xD, *yD, *zD);
      double3 h = blas::xpyHeavyQuarkResidualNorm(*xH, *yH, *zH);
      error = ERROR(y) + fabs(d.x - h.x) / fabs(h.x) +
	fabs(d.y - h.y) / fabs(h.y) + fabs(d.z - h.z) / fabs(h.z); }
    break;

  case 33:
    *xD = *xH;
    *yD = *yH;
    *zD = *zH;
    { double3 d = blas::tripleCGReduction(*xD, *yD, *zD);
      double3 h = make_double3(blas::norm2(*xH), blas::norm2(*yH), blas::reDotProduct(*yH, *zH));
      error = fabs(d.x - h.x) / fabs(h.x) +
	fabs(d.y - h.y) / fabs(h.y) + fabs(d.z - h.z) / fabs(h.z); }
    break;

  case 34:
    *xD = *xH;
    *yD = *yH;
    *zD = *zH;
    *wD = *wH;
    { blas::tripleCGUpdate(a, b, *xD, *yD, *zD, *wD);
      blas::tripleCGUpdate(a, b, *xH, *yH, *zH, *wH);
      error = ERROR(y) + ERROR(z) + ERROR(w); }
    break;

  case 35:
    *xD = *xH;
    *yD = *yH;
    { double d = blas::axpyReDot(a, *xD, *yD);
      double h = blas::axpyReDot(a, *xH, *yH);
      error = ERROR(y) + fabs(d-h)/fabs(h); }
    break;

  case 36:
    for (int i=0; i < Nsrc; i++) xmD->Component(i) = *(xmH[i]);
    for (int i=0; i < Msrc; i++) ymD->Component(i) = *(ymH[i]);

    blas::caxpy(A, *xmD, *ymD);
    for (int i=0; i < Nsrc; i++){
      for(int j=0; j < Msrc; j++){
	blas::caxpy(A[Msrc*i+j], *(xmH[i]), *(ymH[j]));
      }
    }
    error = 0;
    for (int i=0; i < Msrc; i++){
      error+= fabs(blas::norm2((ymD->Component(i))) - blas::norm2(*(ymH[i]))) / blas::norm2(*(ymH[i]));
    }
    error/= Msrc;
    break;

  case 37:
    for (int i=0; i < Nsrc; i++) {
      xmD->Component(i) = *(xmH[i]);
      zmD->Component(i) = *(zmH[i]);
    }
    *yD = *yH;

    blas::axpyBzpcx((double*)A, xmD->Components(), zmD->Components(), (double*)B, *yD, (const double*)C);

    for (int i=0; i<Nsrc; i++) {
      blas::axpyBzpcx(((double*)A)[i], *xmH[i], *zmH[i], ((double*)B)[i], *yH, ((double*)C)[i]);
    }

    error = 0;
    for (int i=0; i < Nsrc; i++){
      error+= fabs(blas::norm2((xmD->Component(i))) - blas::norm2(*(xmH[i]))) / blas::norm2(*(xmH[i]));
      //error+= fabs(blas::norm2((zmD->Component(i))) - blas::norm2(*(zmH[i]))) / blas::norm2(*(zmH[i]));
    }
    error/= Nsrc;
    break;

  case 38:
    *xD = *xH;
    *yD = *yH;
    *zD = *zH;
    {blas::caxpyBxpz(a, *xD, *yD, b2, *zD);
     blas::caxpyBxpz(a, *xH, *yH, b2, *zH);
     error = ERROR(x) + ERROR(z);}
    break;

  case 39:
    *xD = *xH;
    *yD = *yH;
    *zD = *zH;
    {blas::caxpyBzpx(a, *xD, *yD, b2, *zD);
     blas::caxpyBzpx(a, *xH, *yH, b2, *zH);
     error = ERROR(x) + ERROR(z);}
    break;

  case 40:
    for (int i=0; i < Nsrc; i++) xmD->Component(i) = *(xmH[i]);
    blas::cDotProduct(A2, xmD->Components(), xmD->Components());
    error = 0.0;
    for (int i = 0; i < Nsrc; i++) {
      for (int j = 0; j < Nsrc; j++) {
	B2[i*Nsrc+j] = blas::cDotProduct(xmD->Component(i), xmD->Component(j));
	error += std::abs(A2[i*Nsrc+j] - B2[i*Nsrc+j])/std::abs(B2[i*Nsrc+j]);
      }
    }
    error /= Nsrc*Nsrc;
    break;

  case 41:
    for (int i=0; i < Nsrc; i++) xmD->Component(i) = *(xmH[i]);
    for (int i=0; i < Msrc; i++) ymD->Component(i) = *(ymH[i]);
    blas::cDotProduct(A, xmD->Components(), ymD->Components());
    error = 0.0;
    for (int i = 0; i < Nsrc; i++) {
      for (int j = 0; j < Msrc; j++) {
	B[i*Msrc+j] = blas::cDotProduct(xmD->Component(i), ymD->Component(j));
	error += std::abs(A[i*Msrc+j] - B[i*Msrc+j])/std::abs(B[i*Msrc+j]);
      }
    }
    error /= Nsrc*Msrc;
    break;

  default:
    errorQuda("Undefined blas kernel %d\n", kernel);
  }
  delete[] A;
  delete[] B;
  delete[] C;
  delete[] A2;
  delete[] B2;
  return error;
}

const char *prec_str[] = {"half", "single", "double"};


// For googletest names must be non-empty, unique, and may only contain ASCII
// alphanumeric characters or underscore
const char *names[] = {
  "copyHS",
  "copyLS",
  "axpby",
  "xpy",
  "axpy",
  "xpay",
  "mxpy",
  "ax",
  "caxpy",
  "caxpby",
  "cxpaypbz",
  "axpyBzpcx",
  "axpyZpbx",
  "caxpbypzYmbw",
  "cabxpyAx",
  "caxpbypz",
  "caxpbypczpw",
  "caxpyXmaz",
  "norm",
  "reDotProduct",
  "axpyNorm",
  "xmyNorm",
  "caxpyNorm",
  "caxpyXmazNormX",
  "cabxpyAxNorm",
  "cDotProduct",
  "xpaycDotzy",
  "caxpyDotzy",
  "cDotProductNormA",
  "cDotProductNormB",
  "caxpbypzYmbwcDotProductUYNormY",
  "HeavyQuarkResidualNorm",
  "xpyHeavyQuarkResidualNorm",
  "tripleCGReduction",
  "tripleCGUpdate",
  "axpyReDot",
  "caxpy_block",
  "axpyBzpcx_block",
  "caxpyBxpz",
  "caxpyBzpx",
  "cDotProductNorm_block",
  "cDotProduct_block",
  "caxpy_composite"
};

int main(int argc, char** argv)
{
<<<<<<< HEAD
  ::testing::InitGoogleTest(&argc, argv);
  int result = 0;
=======
  prec = QUDA_INVALID_PRECISION;
  test_type = -1;

>>>>>>> a04320ce
  for (int i = 1; i < argc; i++){
    if(process_command_line_option(argc, argv, &i) == 0){
      continue;
    }
    printfQuda("ERROR: Invalid option:%s\n", argv[i]);
    usage(argv);
  }

  // override spin setting if mg solver is set to test coarse grids
  if (inv_type == QUDA_MG_INVERTER) {
    Nspin = 2;
    Ncolor = nvec;
  } else {
    // set spin according to the type of dslash
    Nspin = (dslash_type == QUDA_ASQTAD_DSLASH ||
	     dslash_type == QUDA_STAGGERED_DSLASH) ? 1 : 4;
    Ncolor = 3;
  }

  setSpinorSiteSize(24);
  initComms(argc, argv, gridsize_from_cmdline);
  display_test_info();
  initQuda(device);

  setVerbosity(QUDA_SILENT);

  // for (int prec = 0; prec < Nprec; prec++) {
  //   if (Nspin == 2 && prec == 0) continue;

  //   printfQuda("\nBenchmarking %s precision with %d iterations...\n\n", prec_str[prec], niter);
  //   initFields(prec);

  //   for (int kernel = 0; kernel < Nkernels; kernel++) {
  //     if (skip_kernel(prec, kernel)) continue;

  //     // do the initial tune
  //     benchmark(kernel, 1);

  //     // now rerun with more iterations to get accurate speed measurements
  //     quda::blas::flops = 0;
  //     quda::blas::bytes = 0;

  //     double secs = benchmark(kernel, niter);

  //     double gflops = (quda::blas::flops*1e-9)/(secs);
  //     double gbytes = quda::blas::bytes/(secs*1e9);

  //     printfQuda("%-31s: Gflop/s = %6.1f, GB/s = %6.1f\n", names[kernel], gflops, gbytes);
  //   }
  //   freeFields();
  // }

  // clear the error state
  cudaGetLastError();

  // lastly check for correctness
  if (verify_results) {
    
    // if (RUN_ALL_TESTS() != 0) warningQuda("Tests failed");
    result = RUN_ALL_TESTS();
  }

  endQuda();

  finalizeComms();
  return result;
}

// The following tests each kernel at each precision using the google testing framework

using ::testing::TestWithParam;
using ::testing::Bool;
using ::testing::Values;
using ::testing::Range;
using ::testing::Combine;

class BlasTest : public ::testing::TestWithParam<::testing::tuple<int, int>> {
protected:
  ::testing::tuple<int, int> param;

public:
  virtual ~BlasTest() { }
  virtual void SetUp() {
    param = GetParam();
    initFields(::testing::get<0>(GetParam()));
  }
  virtual void TearDown() { freeFields(); }

  virtual void NormalExit() { printf("monkey\n"); }

};


TEST_P(BlasTest, verify) {
  int prec = ::testing::get<0>(GetParam());
  int kernel = ::testing::get<1>(GetParam());

  // certain tests will fail to run for coarse grids so mark these as
  // failed without running
  double deviation =  skip_kernel(prec,kernel) ? 1.0 : test(kernel);
  // printfQuda("%-35s error = %e\n", names[kernel], deviation);
  double tol = (prec == 2 ? 1e-10 : (prec == 1 ? 1e-5 : 1e-3));
  tol = (kernel < 2) ? 1e-4 : tol; // use different tolerance for copy
  EXPECT_LE(deviation, tol) << "CPU and CUDA implementations do not agree";
}

TEST_P(BlasTest, benchmark) {
  int prec = ::testing::get<0>(GetParam());
  int kernel = ::testing::get<1>(GetParam());
// do the initial tune
      benchmark(kernel, 1);

      // now rerun with more iterations to get accurate speed measurements
      quda::blas::flops = 0;
      quda::blas::bytes = 0;

      double secs = benchmark(kernel, niter);

      double gflops = (quda::blas::flops*1e-9)/(secs);
      double gbytes = quda::blas::bytes/(secs*1e9);
      RecordProperty("Gflops", std::to_string(gflops));
      RecordProperty("GBs", std::to_string(gbytes));
      printfQuda("%-31s: Gflop/s = %6.1f, GB/s = %6.1f\n", names[kernel], gflops, gbytes);  
}

// The optional last argument to INSTANTIATE_TEST_CASE_P allows the user
// to specify a function or functor that generates custom test name suffixes
// based on the test parameters. The function should accept one argument of
// type testing::TestParamInfo<class ParamType>, and return std::string.


std::string getblasname(testing::TestParamInfo<::testing::tuple<int, int>> param){
   int prec = ::testing::get<0>(param.param);
   int kernel = ::testing::get<1>(param.param);
   std::string str(names[kernel]);
   str += std::string("_");
   str += std::string(prec_str[prec]);
   return str;//names[kernel] + "_" + prec_str[prec];
}

// half precision
INSTANTIATE_TEST_CASE_P(QUDA, BlasTest, Combine( Range(0,2), Range(0, Nkernels) ), getblasname);
<|MERGE_RESOLUTION|>--- conflicted
+++ resolved
@@ -960,14 +960,9 @@
 
 int main(int argc, char** argv)
 {
-<<<<<<< HEAD
-  ::testing::InitGoogleTest(&argc, argv);
-  int result = 0;
-=======
   prec = QUDA_INVALID_PRECISION;
   test_type = -1;
 
->>>>>>> a04320ce
   for (int i = 1; i < argc; i++){
     if(process_command_line_option(argc, argv, &i) == 0){
       continue;
