#include <iostream>
#include <stdio.h>
#include <stdlib.h>
#include <string.h>

#include <quda.h>
#include <quda_internal.h>
#include <dirac_quda.h>
#include <dslash_quda.h>
#include <invert_quda.h>
#include <util_quda.h>
#include <blas_quda.h>

#include <test_util.h>
#include <dslash_util.h>
#include <wilson_dslash_reference.h>
#include <domain_wall_dslash_reference.h>
#include "misc.h"

#include <qio_field.h>
// google test frame work
#include <gtest/gtest.h>

#define MAX(a,b) ((a)>(b)?(a):(b))

using namespace quda;

const QudaParity parity = QUDA_EVEN_PARITY; // even or odd?
const int transfer = 0; // include transfer time in the benchmark?

double kappa5;

QudaPrecision cpu_prec = QUDA_DOUBLE_PRECISION;
QudaPrecision cuda_prec;

QudaGaugeParam gauge_param;
QudaInvertParam inv_param;

cpuColorSpinorField *spinor, *spinorOut, *spinorRef, *spinorTmp;
cudaColorSpinorField *cudaSpinor, *cudaSpinorOut, *tmp1=0, *tmp2=0;

void *hostGauge[4], *hostClover, *hostCloverInv;

Dirac *dirac = NULL;
DiracMobiusPC *dirac_mdwf = NULL; // create the MDWF Dirac operator
DiracDomainWall4DPC *dirac_4dpc = NULL; // create the 4d preconditioned DWF Dirac operator

// What test are we doing (0 = dslash, 1 = MatPC, 2 = Mat, 3 = MatPCDagMatPC, 4 = MatDagMat)
extern int test_type;

// Dirac operator type
extern QudaDslashType dslash_type;

// Twisted mass flavor type
extern QudaTwistFlavorType twist_flavor;
extern QudaMatPCType matpc_type;

extern int device;
extern int xdim;
extern int ydim;
extern int zdim;
extern int tdim;
extern int Lsdim;
extern int gridsize_from_cmdline[];
extern QudaDagType dagger;
QudaDagType not_dagger;

extern bool compute_clover;
extern double clover_coeff;

extern bool verify_results;
extern int niter;
extern char latfile[];

extern double mass; // mass of Dirac operator
extern double mu;
extern double epsilon;
extern void usage(char**);

extern QudaVerbosity verbosity;

const char *prec_str[] = {"quarter", "half", "single", "double"};
const char *recon_str[] = {"r18", "r12", "r8"};

// For googletest names must be non-empty, unique, and may only contain ASCII
// alphanumeric characters or underscore

double getTolerance(QudaPrecision prec)
{
  switch (prec) {
  case QUDA_QUARTER_PRECISION: return 5e-2;
  case QUDA_HALF_PRECISION: return 1e-3;
  case QUDA_SINGLE_PRECISION: return 1e-4;
  case QUDA_DOUBLE_PRECISION: return 1e-11;
  case QUDA_INVALID_PRECISION: return 1.0;
  }
  return 1.0;
}

void init(int precision, QudaReconstructType link_recon) {
<<<<<<< HEAD

  printfQuda("%s\n", __func__);
  cuda_prec = getPrecision(precision);
=======
	cuda_prec = precision == 2 ? QUDA_DOUBLE_PRECISION : precision  == 1 ? QUDA_SINGLE_PRECISION : QUDA_HALF_PRECISION;
>>>>>>> 2f0ce3ba

  gauge_param = newQudaGaugeParam();
  inv_param = newQudaInvertParam();

  gauge_param.X[0] = xdim;
  gauge_param.X[1] = ydim;
  gauge_param.X[2] = zdim;
  gauge_param.X[3] = tdim;

  if (dslash_type == QUDA_ASQTAD_DSLASH || dslash_type == QUDA_STAGGERED_DSLASH) {
    errorQuda("Asqtad not supported.  Please try staggered_dslash_test instead");
  } else if (dslash_type == QUDA_DOMAIN_WALL_DSLASH || dslash_type == QUDA_DOMAIN_WALL_4D_DSLASH
      || dslash_type == QUDA_MOBIUS_DWF_DSLASH) {
    dw_setDims(gauge_param.X, Lsdim);
  } else {
    setDims(gauge_param.X);
    Ls = 1;
  }

  setSpinorSiteSize(24);

  gauge_param.anisotropy = 1.0;

  gauge_param.type = QUDA_WILSON_LINKS;
  gauge_param.gauge_order = QUDA_QDP_GAUGE_ORDER;
  gauge_param.t_boundary = QUDA_ANTI_PERIODIC_T;

  gauge_param.cpu_prec = cpu_prec;
  gauge_param.cuda_prec = cuda_prec;
  gauge_param.reconstruct = link_recon;
  gauge_param.reconstruct_sloppy = link_recon;
  gauge_param.cuda_prec_sloppy = cuda_prec;
  gauge_param.gauge_fix = QUDA_GAUGE_FIXED_NO;

  inv_param.kappa = 0.1;

  if (dslash_type == QUDA_TWISTED_MASS_DSLASH || dslash_type == QUDA_TWISTED_CLOVER_DSLASH) {
    inv_param.epsilon = epsilon;
    inv_param.twist_flavor = twist_flavor;
  } else if (dslash_type == QUDA_DOMAIN_WALL_DSLASH || dslash_type == QUDA_DOMAIN_WALL_4D_DSLASH) {
    inv_param.m5 = -1.5;
    kappa5 = 0.5/(5 + inv_param.m5);
  } else if (dslash_type == QUDA_MOBIUS_DWF_DSLASH) {
    inv_param.m5 = -1.5;
    kappa5 = 0.5/(5 + inv_param.m5);
    for(int k = 0; k < Lsdim; k++)
    {
      // b5[k], c[k] values are chosen for arbitrary values,
      // but the difference of them are same as 1.0
      inv_param.b_5[k] = 1.50;
      inv_param.c_5[k] = 0.50;
    }
  }

  inv_param.mu = mu;
  inv_param.mass = mass;
  inv_param.Ls = (inv_param.twist_flavor != QUDA_TWIST_NONDEG_DOUBLET) ? Ls : 2;

  inv_param.solve_type = (test_type == 2 || test_type == 4) ? QUDA_DIRECT_SOLVE : QUDA_DIRECT_PC_SOLVE;
  inv_param.matpc_type = matpc_type;
  inv_param.dagger = dagger;
  not_dagger = (QudaDagType)((dagger + 1)%2);

  inv_param.cpu_prec = cpu_prec;
  if (inv_param.cpu_prec != gauge_param.cpu_prec) {
    errorQuda("Gauge and spinor CPU precisions must match");
  }
  inv_param.cuda_prec = cuda_prec;

  inv_param.input_location = QUDA_CPU_FIELD_LOCATION;
  inv_param.output_location = QUDA_CPU_FIELD_LOCATION;


#ifndef MULTI_GPU // free parameter for single GPU
  gauge_param.ga_pad = 0;
#else // must be this one c/b face for multi gpu
  int x_face_size = gauge_param.X[1]*gauge_param.X[2]*gauge_param.X[3]/2;
  int y_face_size = gauge_param.X[0]*gauge_param.X[2]*gauge_param.X[3]/2;
  int z_face_size = gauge_param.X[0]*gauge_param.X[1]*gauge_param.X[3]/2;
  int t_face_size = gauge_param.X[0]*gauge_param.X[1]*gauge_param.X[2]/2;
  int pad_size =MAX(x_face_size, y_face_size);
  pad_size = MAX(pad_size, z_face_size);
  pad_size = MAX(pad_size, t_face_size);
  gauge_param.ga_pad = pad_size;
#endif
  inv_param.sp_pad = 0;
  inv_param.cl_pad = 0;

  //inv_param.sp_pad = xdim*ydim*zdim/2;
  //inv_param.cl_pad = 24*24*24;

  inv_param.gamma_basis = QUDA_DEGRAND_ROSSI_GAMMA_BASIS; // test code only supports DeGrand-Rossi Basis
  inv_param.dirac_order = QUDA_DIRAC_ORDER;


  if(dslash_type == QUDA_DOMAIN_WALL_4D_DSLASH){
    switch(test_type) {
      case 0:
      case 1:
      case 2:
      case 3:
      inv_param.solution_type = QUDA_MATPC_SOLUTION;
      break;
      case 4:
      inv_param.solution_type = QUDA_MATPCDAG_MATPC_SOLUTION;
      break;
      default:
      errorQuda("Test type %d not defined QUDA_DOMAIN_WALL_4D_DSLASH\n", test_type);
    }
  } else if(dslash_type == QUDA_MOBIUS_DWF_DSLASH) {
    switch(test_type) {
      case 0:
      case 1:
      case 2:
      case 3:
      case 4:
      inv_param.solution_type = QUDA_MATPC_SOLUTION;
      break;
      case 5:
      inv_param.solution_type = QUDA_MATPCDAG_MATPC_SOLUTION;
      break;
      default:
      errorQuda("Test type %d not defined on QUDA_MOBIUS_DWF_DSLASH\n", test_type);
    }
  }
  else
  {
    switch(test_type) {
      case 0:
      case 1:
      inv_param.solution_type = QUDA_MATPC_SOLUTION;
      break;
      case 2:
      inv_param.solution_type = QUDA_MAT_SOLUTION;
      break;
      case 3:
      inv_param.solution_type = QUDA_MATPCDAG_MATPC_SOLUTION;
      break;
      case 4:
      inv_param.solution_type = QUDA_MATDAG_MAT_SOLUTION;
      break;
      default:
      errorQuda("Test type %d not defined\n", test_type);
    }
  }

  inv_param.dslash_type = dslash_type;

  if (dslash_type == QUDA_CLOVER_WILSON_DSLASH || dslash_type == QUDA_CLOVER_HASENBUSCH_TWIST_DSLASH || dslash_type == QUDA_TWISTED_CLOVER_DSLASH) {
    inv_param.clover_cpu_prec = cpu_prec;
    inv_param.clover_cuda_prec = cuda_prec;
    inv_param.clover_cuda_prec_sloppy = inv_param.clover_cuda_prec;
    inv_param.clover_cuda_prec_precondition = inv_param.clover_cuda_prec_sloppy;
    inv_param.clover_cuda_prec_refinement_sloppy = inv_param.clover_cuda_prec_precondition;
    inv_param.clover_order = QUDA_PACKED_CLOVER_ORDER;
    inv_param.clover_coeff = clover_coeff;
    hostClover = malloc((size_t)V*cloverSiteSize*inv_param.clover_cpu_prec);
    hostCloverInv = malloc((size_t)V*cloverSiteSize*inv_param.clover_cpu_prec);
  }

  // construct input fields
  for (int dir = 0; dir < 4; dir++) hostGauge[dir] = malloc((size_t)V*gaugeSiteSize*gauge_param.cpu_prec);

    ColorSpinorParam csParam;

  csParam.nColor = 3;
  csParam.nSpin = 4;
  csParam.nDim = 4;
  for (int d=0; d<4; d++) csParam.x[d] = gauge_param.X[d];
    if (dslash_type == QUDA_DOMAIN_WALL_DSLASH ||
      dslash_type == QUDA_DOMAIN_WALL_4D_DSLASH ||
      dslash_type == QUDA_MOBIUS_DWF_DSLASH ) {
      csParam.nDim = 5;
    csParam.x[4] = Ls;
  }
  if (dslash_type == QUDA_DOMAIN_WALL_DSLASH) {
    csParam.pc_type = QUDA_5D_PC;
  } else {
    csParam.pc_type = QUDA_4D_PC;
  }

  //ndeg_tm
  if (dslash_type == QUDA_TWISTED_MASS_DSLASH || dslash_type == QUDA_TWISTED_CLOVER_DSLASH) {
    csParam.twistFlavor = inv_param.twist_flavor;
    csParam.nDim = (inv_param.twist_flavor == QUDA_TWIST_SINGLET) ? 4 : 5;
    csParam.x[4] = inv_param.Ls;
  }


 csParam.setPrecision(inv_param.cpu_prec);
 csParam.pad = 0;

 if(dslash_type == QUDA_DOMAIN_WALL_4D_DSLASH || dslash_type == QUDA_MOBIUS_DWF_DSLASH) {
   csParam.siteSubset = QUDA_PARITY_SITE_SUBSET;
   csParam.x[0] /= 2;
 } else {
   if (test_type < 2 || test_type == 3) {
     csParam.siteSubset = QUDA_PARITY_SITE_SUBSET;
     csParam.x[0] /= 2;
   } else {
     csParam.siteSubset = QUDA_FULL_SITE_SUBSET;
   }
 }

 csParam.siteOrder = QUDA_EVEN_ODD_SITE_ORDER;
 csParam.fieldOrder = QUDA_SPACE_SPIN_COLOR_FIELD_ORDER;
 csParam.gammaBasis = inv_param.gamma_basis;
 csParam.create = QUDA_ZERO_FIELD_CREATE;

 spinor = new cpuColorSpinorField(csParam);
 spinorOut = new cpuColorSpinorField(csParam);
 spinorRef = new cpuColorSpinorField(csParam);
 spinorTmp = new cpuColorSpinorField(csParam);

 csParam.x[0] = gauge_param.X[0];

 // printfQuda("Randomizing fields... ");


 //FIXME
 // if (strcmp(latfile,"")) {  // load in the command line supplied gauge field
 //   read_gauge_field(latfile, hostGauge, gauge_param.cpu_prec, gauge_param.X, argc, argv);
 //   construct_gauge_field(hostGauge, 2, gauge_param.cpu_prec, &gauge_param);
 // } else { // else generate a random SU(3) field
 construct_gauge_field(hostGauge, 1, gauge_param.cpu_prec, &gauge_param);
 // }

 spinor->Source(QUDA_RANDOM_SOURCE, 0);

 if (dslash_type == QUDA_CLOVER_WILSON_DSLASH || dslash_type == QUDA_TWISTED_CLOVER_DSLASH || dslash_type == QUDA_CLOVER_HASENBUSCH_TWIST_DSLASH) {
    double norm = 0.1; // clover components are random numbers in the range (-norm, norm)
    double diag = 1.0; // constant added to the diagonal
    construct_clover_field(hostClover, norm, diag, inv_param.clover_cpu_prec);
    memcpy(hostCloverInv, hostClover, (size_t)V*cloverSiteSize*inv_param.clover_cpu_prec);
  }

  // printfQuda("done.\n"); fflush(stdout);

  // set verbosity prior to loadGaugeQuda
  setVerbosity(verbosity);
  inv_param.verbosity = verbosity;

  // printfQuda("Sending gauge field to GPU\n");
  loadGaugeQuda(hostGauge, &gauge_param);


  if (dslash_type == QUDA_CLOVER_WILSON_DSLASH || dslash_type == QUDA_TWISTED_CLOVER_DSLASH || dslash_type == QUDA_CLOVER_HASENBUSCH_TWIST_DSLASH) {
    if (compute_clover) printfQuda("Computing clover field on GPU\n");
    else printfQuda("Sending clover field to GPU\n");
    inv_param.compute_clover = compute_clover;
    inv_param.return_clover = compute_clover;
    inv_param.compute_clover_inverse = compute_clover;
    inv_param.return_clover_inverse = compute_clover;
    inv_param.return_clover_inverse = true;

    loadCloverQuda(hostClover, hostCloverInv, &inv_param);
  }

  if (!transfer) {
    csParam.gammaBasis = QUDA_UKQCD_GAMMA_BASIS;
    csParam.pad = inv_param.sp_pad;
    csParam.setPrecision(inv_param.cuda_prec);
    if (csParam.Precision() == QUDA_DOUBLE_PRECISION ) {
      csParam.fieldOrder = QUDA_FLOAT2_FIELD_ORDER;
    } else {
      /* Single and half */
      csParam.fieldOrder = QUDA_FLOAT4_FIELD_ORDER;
    }

    if (dslash_type == QUDA_DOMAIN_WALL_4D_DSLASH || dslash_type == QUDA_MOBIUS_DWF_DSLASH) {
      csParam.siteSubset = QUDA_PARITY_SITE_SUBSET;
      csParam.x[0] /= 2;
    } else {
      if (test_type < 2 || test_type == 3) {
        csParam.siteSubset = QUDA_PARITY_SITE_SUBSET;
        csParam.x[0] /= 2;
      }
    }

    // printfQuda("Creating cudaSpinor\n");
    cudaSpinor = new cudaColorSpinorField(csParam);
    // printfQuda("Creating cudaSpinorOut\n");
    cudaSpinorOut = new cudaColorSpinorField(csParam);

    tmp1 = new cudaColorSpinorField(csParam);

    if (dslash_type != QUDA_DOMAIN_WALL_4D_DSLASH && dslash_type != QUDA_MOBIUS_DWF_DSLASH)
      if (test_type == 2 || test_type == 4) csParam.x[0] /= 2;

    csParam.siteSubset = QUDA_PARITY_SITE_SUBSET;
    tmp2 = new cudaColorSpinorField(csParam);

    // printfQuda("Sending spinor field to GPU\n");
    *cudaSpinor = *spinor;

    // double cpu_norm = blas::norm2(*spinor);
    // double cuda_norm = blas::norm2(*cudaSpinor);
    // printfQuda("Source: CPU = %e, CUDA = %e\n", cpu_norm, cuda_norm);

    bool pc;
    if (dslash_type == QUDA_DOMAIN_WALL_4D_DSLASH || dslash_type == QUDA_MOBIUS_DWF_DSLASH)
      pc = true;
    else
      pc = (test_type != 2 && test_type != 4);
    DiracParam diracParam;
    setDiracParam(diracParam, &inv_param, pc);
    diracParam.tmp1 = tmp1;
    diracParam.tmp2 = tmp2;

    if (dslash_type == QUDA_DOMAIN_WALL_4D_DSLASH){
      dirac_4dpc = new DiracDomainWall4DPC(diracParam);
      dirac = (Dirac*)dirac_4dpc;
    }
    else if (dslash_type == QUDA_MOBIUS_DWF_DSLASH){
      dirac_mdwf = new DiracMobiusPC(diracParam);
      dirac = (Dirac*)dirac_mdwf;
    }
    else {
      dirac = Dirac::create(diracParam);
    }
  } else {
    // double cpu_norm = blas::norm2(*spinor);
    // printfQuda("Source: CPU = %e\n", cpu_norm);
  }

}

void end() {
  printfQuda("%s\n", __func__);
  if (!transfer) {
    if(dirac != NULL)
    {
      delete dirac;
      dirac = NULL;
    }
    delete cudaSpinor;
    delete cudaSpinorOut;
    delete tmp1;
    delete tmp2;
  }

  // release memory
  delete spinor;
  delete spinorOut;
  delete spinorRef;
  delete spinorTmp;

  freeGaugeQuda();

  for (int dir = 0; dir < 4; dir++) free(hostGauge[dir]);
    if (dslash_type == QUDA_CLOVER_WILSON_DSLASH || dslash_type == QUDA_TWISTED_CLOVER_DSLASH || dslash_type == QUDA_CLOVER_HASENBUSCH_TWIST_DSLASH) {
      free(hostClover);
      free(hostCloverInv);
    }
    commDimPartitionedReset();

  }

  struct DslashTime {
    double event_time;
    double cpu_time;
    double cpu_min;
    double cpu_max;

    DslashTime() : event_time(0.0), cpu_time(0.0), cpu_min(DBL_MAX), cpu_max(0.0) {}
  };

// execute kernel
  DslashTime dslashCUDA(int niter) {

    DslashTime dslash_time;
    timeval tstart, tstop;

    cudaEvent_t start, end;
    cudaEventCreate(&start);
    cudaEventCreate(&end);

    comm_barrier();
    cudaEventRecord(start, 0);

    for (int i = 0; i < niter; i++) {

      gettimeofday(&tstart, NULL);

      if (dslash_type == QUDA_DOMAIN_WALL_4D_DSLASH){
        switch (test_type) {
          case 0:
          if (transfer) {
            dslashQuda_4dpc(spinorOut->V(), spinor->V(), &inv_param, parity, test_type);
          } else {
            dirac_4dpc->Dslash4(*cudaSpinorOut, *cudaSpinor, parity);
          }
          break;
          case 1:
          if (transfer) {
            dslashQuda_4dpc(spinorOut->V(), spinor->V(), &inv_param, parity, test_type);
          } else {
            dirac_4dpc->Dslash5(*cudaSpinorOut, *cudaSpinor, parity);
          }
          break;
          case 2:
          if (transfer) {
            dslashQuda_4dpc(spinorOut->V(), spinor->V(), &inv_param, parity, test_type);
          } else {
            dirac_4dpc->Dslash5inv(*cudaSpinorOut, *cudaSpinor, parity, kappa5);
          }
          break;
          case 3:
          if (transfer) {
            MatQuda(spinorOut->V(), spinor->V(), &inv_param);
          } else {
            dirac_4dpc->M(*cudaSpinorOut, *cudaSpinor);
          }
          break;
          case 4:
          if (transfer) {
            MatDagMatQuda(spinorOut->V(), spinor->V(), &inv_param);
          } else {
            dirac_4dpc->MdagM(*cudaSpinorOut, *cudaSpinor);
          }
          break;
        }
      }
      else if (dslash_type == QUDA_MOBIUS_DWF_DSLASH){
        switch (test_type) {
          case 0:
          if (transfer) {
            dslashQuda_mdwf(spinorOut->V(), spinor->V(), &inv_param, parity, test_type);
          } else {
            dirac_mdwf->Dslash4(*cudaSpinorOut, *cudaSpinor, parity);
          }
          break;
          case 1:
          if (transfer) {
            dslashQuda_mdwf(spinorOut->V(), spinor->V(), &inv_param, parity, test_type);
          } else {
            dirac_mdwf->Dslash5(*cudaSpinorOut, *cudaSpinor, parity);
          }
          break;
          case 2:
          if (transfer) {
            dslashQuda_mdwf(spinorOut->V(), spinor->V(), &inv_param, parity, test_type);
          } else {
            dirac_mdwf->Dslash4pre(*cudaSpinorOut, *cudaSpinor, parity);
          }
          break;
          case 3:
          if (transfer) {
            dslashQuda_mdwf(spinorOut->V(), spinor->V(), &inv_param, parity, test_type);
          } else {
            dirac_mdwf->Dslash5inv(*cudaSpinorOut, *cudaSpinor, parity);
          }
          break;
          case 4:
          if (transfer) {
            MatQuda(spinorOut->V(), spinor->V(), &inv_param);
          } else {
            dirac_mdwf->M(*cudaSpinorOut, *cudaSpinor);
          }
          break;
          case 5:
          if (transfer) {
            MatDagMatQuda(spinorOut->V(), spinor->V(), &inv_param);
          } else {
            dirac_mdwf->MdagM(*cudaSpinorOut, *cudaSpinor);
          }
          break;
        }
      } else {
        switch (test_type) {
          case 0:
          if (dslash_type == QUDA_TWISTED_CLOVER_DSLASH) {
            if (transfer) {
              dslashQuda(spinorOut->V(), spinor->V(), &inv_param, parity);
            } else {
              dirac->Dslash(*cudaSpinorOut, *cudaSpinor, parity);
            }
        } else {
          if (transfer) {
            dslashQuda(spinorOut->V(), spinor->V(), &inv_param, parity);
          } else {
            dirac->Dslash(*cudaSpinorOut, *cudaSpinor, parity);
          }
        }
        break;
        case 1:
        if (transfer) {
          MatQuda(spinorOut->V(), spinor->V(), &inv_param);
        } else {
          dirac->M(*cudaSpinorOut, *cudaSpinor);
        }
        break;
        case 2:
        if (transfer) {
          MatQuda(spinorOut->V(), spinor->V(), &inv_param);
        } else {
          dirac->M(*cudaSpinorOut, *cudaSpinor);
        }
        break;
        case 3:
        if (transfer) {
          MatDagMatQuda(spinorOut->V(), spinor->V(), &inv_param);
        } else {
          dirac->MdagM(*cudaSpinorOut, *cudaSpinor);
        }
        break;
        case 4:
        if (transfer) {
          MatDagMatQuda(spinorOut->V(), spinor->V(), &inv_param);
        } else {
          dirac->MdagM(*cudaSpinorOut, *cudaSpinor);
        }
        break;
      }
    }

    gettimeofday(&tstop, NULL);
    long ds = tstop.tv_sec - tstart.tv_sec;
    long dus = tstop.tv_usec - tstart.tv_usec;
    double elapsed = ds + 0.000001*dus;

    dslash_time.cpu_time += elapsed;
    // skip first and last iterations since they may skew these metrics if comms are not synchronous
    if (i>0 && i<niter) {
      if (elapsed < dslash_time.cpu_min) dslash_time.cpu_min = elapsed;
      if (elapsed > dslash_time.cpu_max) dslash_time.cpu_max = elapsed;
    }
  }

  cudaEventRecord(end, 0);
  cudaEventSynchronize(end);
  float runTime;
  cudaEventElapsedTime(&runTime, start, end);
  cudaEventDestroy(start);
  cudaEventDestroy(end);

  dslash_time.event_time = runTime / 1000;

  // check for errors
  cudaError_t stat = cudaGetLastError();
  if (stat != cudaSuccess)
    printfQuda("with ERROR: %s\n", cudaGetErrorString(stat));

  return dslash_time;
}

void dslashRef() {

  // compare to dslash reference implementation
  // printfQuda("Calculating reference implementation...");
  fflush(stdout);

  if (dslash_type == QUDA_WILSON_DSLASH) {
    switch (test_type) {
      case 0:
      wil_dslash(spinorRef->V(), hostGauge, spinor->V(), parity, dagger, inv_param.cpu_prec, gauge_param);
      break;
      case 1:
        wil_matpc(spinorRef->V(), hostGauge, spinor->V(), inv_param.kappa, inv_param.matpc_type, dagger,
            inv_param.cpu_prec, gauge_param);
        break;
      case 2:
      wil_mat(spinorRef->V(), hostGauge, spinor->V(), inv_param.kappa, dagger, inv_param.cpu_prec, gauge_param);
      break;
      case 3:
        wil_matpc(spinorTmp->V(), hostGauge, spinor->V(), inv_param.kappa, inv_param.matpc_type, dagger,
            inv_param.cpu_prec, gauge_param);
        wil_matpc(spinorRef->V(), hostGauge, spinorTmp->V(), inv_param.kappa, inv_param.matpc_type, not_dagger,
            inv_param.cpu_prec, gauge_param);
        break;
      case 4:
      wil_mat(spinorTmp->V(), hostGauge, spinor->V(), inv_param.kappa, dagger, inv_param.cpu_prec, gauge_param);
      wil_mat(spinorRef->V(), hostGauge, spinorTmp->V(), inv_param.kappa, not_dagger, inv_param.cpu_prec, gauge_param);
      break;
      default:
      printfQuda("Test type not defined\n");
      exit(-1);
    }
  } else if (dslash_type == QUDA_CLOVER_WILSON_DSLASH) {
    switch (test_type) {
      case 0:
      clover_dslash(spinorRef->V(), hostGauge, hostCloverInv, spinor->V(), parity, dagger, inv_param.cpu_prec, gauge_param);
      break;
      case 1:
      clover_matpc(spinorRef->V(), hostGauge, hostClover, hostCloverInv, spinor->V(), inv_param.kappa, inv_param.matpc_type,
       dagger, inv_param.cpu_prec, gauge_param);
      break;
      case 2:
      clover_mat(spinorRef->V(), hostGauge, hostClover, spinor->V(), inv_param.kappa, dagger, inv_param.cpu_prec, gauge_param);
      break;
      case 3:
      clover_matpc(spinorTmp->V(), hostGauge, hostClover, hostCloverInv, spinor->V(), inv_param.kappa, inv_param.matpc_type,
       dagger, inv_param.cpu_prec, gauge_param);
      clover_matpc(spinorRef->V(), hostGauge, hostClover, hostCloverInv, spinorTmp->V(), inv_param.kappa, inv_param.matpc_type,
       not_dagger, inv_param.cpu_prec, gauge_param);
      break;
      case 4:
      clover_mat(spinorTmp->V(), hostGauge, hostClover, spinor->V(), inv_param.kappa, dagger, inv_param.cpu_prec, gauge_param);
      clover_mat(spinorRef->V(), hostGauge, hostClover, spinorTmp->V(), inv_param.kappa, not_dagger,
       inv_param.cpu_prec, gauge_param);
      break;
      default:
      printfQuda("Test type not defined\n");
      exit(-1);
    }
  } else if (dslash_type == QUDA_CLOVER_HASENBUSCH_TWIST_DSLASH) {
	  printfQuda("HASENBUCH_TWIST Test: kappa=%lf mu=%lf\n",
			  inv_param.kappa, inv_param.mu); fflush(stdout);
	  switch (test_type) {
	  case 0:
		  // My dslash should be the same as the clover dslash
		  clover_dslash(spinorRef->V(), hostGauge, hostCloverInv, spinor->V(), parity, dagger, inv_param.cpu_prec, gauge_param);
		  break;
	  case 1:
		  // my matpc op
		  cloverHasenbuschTwist_matpc(spinorRef->V(), hostGauge, spinor->V(), hostClover, hostCloverInv,
				  	  inv_param.kappa, inv_param.mu, inv_param.matpc_type, dagger,
					  inv_param.cpu_prec, gauge_param);

		  break;
	  case 2:
		  // my mat
		  cloverHasenbuchTwist_mat(spinorRef->V(),hostGauge, hostClover, spinor->V(),
				  inv_param.kappa, inv_param.mu, dagger, inv_param.cpu_prec, gauge_param,inv_param.matpc_type);
		  break;
	  case 3:
		  // matpc^\dagger matpc
		  // my matpc op
		  cloverHasenbuschTwist_matpc(spinorTmp->V(), hostGauge, spinor->V(), hostClover, hostCloverInv,
				  	  inv_param.kappa, inv_param.mu, inv_param.matpc_type, dagger,
					  inv_param.cpu_prec, gauge_param);

		  cloverHasenbuschTwist_matpc(spinorRef->V(), hostGauge, spinorTmp->V(), hostClover, hostCloverInv,
				  	  inv_param.kappa, inv_param.mu, inv_param.matpc_type, not_dagger,
					  inv_param.cpu_prec, gauge_param);

		  break;
	  case 4:
		  // my mat
		  cloverHasenbuchTwist_mat(spinorTmp->V(),hostGauge, hostClover, spinor->V(),
				  inv_param.kappa, inv_param.mu, dagger, inv_param.cpu_prec, gauge_param,inv_param.matpc_type);
		  cloverHasenbuchTwist_mat(spinorRef->V(),hostGauge, hostClover, spinorTmp->V(),
				  inv_param.kappa, inv_param.mu, not_dagger, inv_param.cpu_prec, gauge_param,inv_param.matpc_type);

		  break;
	  default:
		  printfQuda("Test type not defined\n");
		  exit(-1);
	  }
  } else if (dslash_type == QUDA_TWISTED_MASS_DSLASH) {
    switch (test_type) {
      case 0:
      if(inv_param.twist_flavor == QUDA_TWIST_SINGLET)
       tm_dslash(spinorRef->V(), hostGauge, spinor->V(), inv_param.kappa, inv_param.mu, inv_param.twist_flavor, parity, inv_param.matpc_type, dagger, inv_param.cpu_prec, gauge_param);
     else
     {
      int tm_offset = 12*spinorRef->Volume();

      void *ref1 = spinorRef->V();
      void *ref2 = (char*)ref1 + tm_offset*cpu_prec;

      void *flv1 = spinor->V();
      void *flv2 = (char*)flv1 + tm_offset*cpu_prec;

      tm_ndeg_dslash(ref1, ref2, hostGauge, flv1, flv2, inv_param.kappa, inv_param.mu, inv_param.epsilon, parity,
          dagger, inv_param.matpc_type, inv_param.cpu_prec, gauge_param);
    }
    break;
    case 1:
      if (inv_param.twist_flavor == QUDA_TWIST_SINGLET)
        tm_matpc(spinorRef->V(), hostGauge, spinor->V(), inv_param.kappa, inv_param.mu, inv_param.twist_flavor,
            inv_param.matpc_type, dagger, inv_param.cpu_prec, gauge_param);
      else {
        int tm_offset = 12 * spinorRef->Volume();

        void *ref1 = spinorRef->V();
        void *ref2 = (char *)ref1 + tm_offset * cpu_prec;

        void *flv1 = spinor->V();
        void *flv2 = (char *)flv1 + tm_offset * cpu_prec;

        tm_ndeg_matpc(ref1, ref2, hostGauge, flv1, flv2, inv_param.kappa, inv_param.mu, inv_param.epsilon,
            inv_param.matpc_type, dagger, inv_param.cpu_prec, gauge_param);
      }
  break;
  case 2:
    if (inv_param.twist_flavor == QUDA_TWIST_SINGLET)
      tm_mat(spinorRef->V(), hostGauge, spinor->V(), inv_param.kappa, inv_param.mu, inv_param.twist_flavor, dagger,
          inv_param.cpu_prec, gauge_param);
    else {
      int tm_offset = 12 * spinorRef->Volume();

      void *evenOut = spinorRef->V();
      void *oddOut = (char *)evenOut + tm_offset * cpu_prec;

      void *evenIn = spinor->V();
      void *oddIn = (char *)evenIn + tm_offset * cpu_prec;

      tm_ndeg_mat(evenOut, oddOut, hostGauge, evenIn, oddIn, inv_param.kappa, inv_param.mu, inv_param.epsilon, dagger,
          inv_param.cpu_prec, gauge_param);
}
break;
  case 3:
    if (inv_param.twist_flavor == QUDA_TWIST_SINGLET) {
      tm_matpc(spinorTmp->V(), hostGauge, spinor->V(), inv_param.kappa, inv_param.mu, inv_param.twist_flavor,
          inv_param.matpc_type, dagger, inv_param.cpu_prec, gauge_param);
      tm_matpc(spinorRef->V(), hostGauge, spinorTmp->V(), inv_param.kappa, inv_param.mu, inv_param.twist_flavor,
          inv_param.matpc_type, not_dagger, inv_param.cpu_prec, gauge_param);
    } else {
      int tm_offset = 12 * spinorRef->Volume();

      void *ref1 = spinorRef->V();
      void *ref2 = (char *)ref1 + tm_offset * cpu_prec;

      void *flv1 = spinor->V();
      void *flv2 = (char *)flv1 + tm_offset * cpu_prec;

      void *tmp1 = spinorTmp->V();
      void *tmp2 = (char *)tmp1 + tm_offset * cpu_prec;

      tm_ndeg_matpc(tmp1, tmp2, hostGauge, flv1, flv2, inv_param.kappa, inv_param.mu, inv_param.epsilon,
          inv_param.matpc_type, dagger, inv_param.cpu_prec, gauge_param);
      tm_ndeg_matpc(ref1, ref2, hostGauge, tmp1, tmp2, inv_param.kappa, inv_param.mu, inv_param.epsilon,
          inv_param.matpc_type, not_dagger, inv_param.cpu_prec, gauge_param);
    }
    break;
  case 4:
    if (inv_param.twist_flavor == QUDA_TWIST_SINGLET) {
      tm_mat(spinorTmp->V(), hostGauge, spinor->V(), inv_param.kappa, inv_param.mu, inv_param.twist_flavor, dagger,
          inv_param.cpu_prec, gauge_param);
      tm_mat(spinorRef->V(), hostGauge, spinorTmp->V(), inv_param.kappa, inv_param.mu, inv_param.twist_flavor,
          not_dagger, inv_param.cpu_prec, gauge_param);
    } else {
      int tm_offset = 12 * spinorRef->Volume();

      void *evenOut = spinorRef->V();
      void *oddOut = (char *)evenOut + tm_offset * cpu_prec;

      void *evenIn = spinor->V();
      void *oddIn = (char *)evenIn + tm_offset * cpu_prec;

      void *evenTmp = spinorTmp->V();
      void *oddTmp = (char *)evenTmp + tm_offset * cpu_prec;

      tm_ndeg_mat(evenTmp, oddTmp, hostGauge, evenIn, oddIn, inv_param.kappa, inv_param.mu, inv_param.epsilon, dagger,
          inv_param.cpu_prec, gauge_param);
      tm_ndeg_mat(evenOut, oddOut, hostGauge, evenTmp, oddTmp, inv_param.kappa, inv_param.mu, inv_param.epsilon,
          not_dagger, inv_param.cpu_prec, gauge_param);
    }
    break;
  default: printfQuda("Test type not defined\n"); exit(-1);
}
} else if (dslash_type == QUDA_TWISTED_CLOVER_DSLASH) {
  switch (test_type) {
    case 0:
    if(inv_param.twist_flavor == QUDA_TWIST_SINGLET)
     tmc_dslash(spinorRef->V(), hostGauge, spinor->V(), hostClover, hostCloverInv, inv_param.kappa, inv_param.mu, inv_param.twist_flavor, parity, inv_param.matpc_type, dagger, inv_param.cpu_prec, gauge_param);
   else
    errorQuda("Not supported\n");
  break;
  case 1:
    if (inv_param.twist_flavor == QUDA_TWIST_SINGLET)
      tmc_matpc(spinorRef->V(), hostGauge, spinor->V(), hostClover, hostCloverInv, inv_param.kappa, inv_param.mu,
          inv_param.twist_flavor, inv_param.matpc_type, dagger, inv_param.cpu_prec, gauge_param);
    else
      errorQuda("Not supported\n");
    break;
case 2:
  if (inv_param.twist_flavor == QUDA_TWIST_SINGLET)
    tmc_mat(spinorRef->V(), hostGauge, hostClover, spinor->V(), inv_param.kappa, inv_param.mu, inv_param.twist_flavor,
        dagger, inv_param.cpu_prec, gauge_param);
  else
    errorQuda("Not supported\n");
  break;
case 3:
  if (inv_param.twist_flavor == QUDA_TWIST_SINGLET) {
    tmc_matpc(spinorTmp->V(), hostGauge, spinor->V(), hostClover, hostCloverInv, inv_param.kappa, inv_param.mu,
        inv_param.twist_flavor, inv_param.matpc_type, dagger, inv_param.cpu_prec, gauge_param);
    tmc_matpc(spinorRef->V(), hostGauge, spinorTmp->V(), hostClover, hostCloverInv, inv_param.kappa, inv_param.mu,
        inv_param.twist_flavor, inv_param.matpc_type, not_dagger, inv_param.cpu_prec, gauge_param);
  } else
    errorQuda("Not supported\n");
  break;
case 4:
if(inv_param.twist_flavor == QUDA_TWIST_SINGLET) {
	tmc_mat(spinorTmp->V(), hostGauge, hostClover, spinor->V(), inv_param.kappa, inv_param.mu, inv_param.twist_flavor, dagger, inv_param.cpu_prec, gauge_param);
	tmc_mat(spinorRef->V(), hostGauge, hostClover, spinorTmp->V(), inv_param.kappa, inv_param.mu, inv_param.twist_flavor, not_dagger, inv_param.cpu_prec, gauge_param);
} else
errorQuda("Not supported\n");
break;
default:
printfQuda("Test type not defined\n");
exit(-1);
}
} else if (dslash_type == QUDA_DOMAIN_WALL_DSLASH ){
  switch (test_type) {
    case 0:
    dw_dslash(spinorRef->V(), hostGauge, spinor->V(), parity, dagger, gauge_param.cpu_prec, gauge_param, inv_param.mass);
    break;
    case 1:
      dw_matpc(spinorRef->V(), hostGauge, spinor->V(), kappa5, inv_param.matpc_type, dagger, gauge_param.cpu_prec,
          gauge_param, inv_param.mass);
      break;
    case 2:
    dw_mat(spinorRef->V(), hostGauge, spinor->V(), kappa5, dagger, gauge_param.cpu_prec, gauge_param, inv_param.mass);
    break;
    case 3:
      dw_matpc(spinorTmp->V(), hostGauge, spinor->V(), kappa5, inv_param.matpc_type, dagger, gauge_param.cpu_prec,
          gauge_param, inv_param.mass);
      dw_matpc(spinorRef->V(), hostGauge, spinorTmp->V(), kappa5, inv_param.matpc_type, not_dagger,
          gauge_param.cpu_prec, gauge_param, inv_param.mass);
      break;
    case 4:
    dw_matdagmat(spinorRef->V(), hostGauge, spinor->V(), kappa5, dagger, gauge_param.cpu_prec, gauge_param, inv_param.mass);
    break;
    default:
    printf("Test type not supported for domain wall\n");
    exit(-1);
  }
} else if (dslash_type == QUDA_DOMAIN_WALL_4D_DSLASH){
  double *kappa_5 = (double*)malloc(Ls*sizeof(double));
  for(int xs = 0; xs < Ls ; xs++)
    kappa_5[xs] = kappa5;
  switch (test_type) {
    case 0:
    dslash_4_4d(spinorRef->V(), hostGauge, spinor->V(), parity, dagger, gauge_param.cpu_prec, gauge_param, inv_param.mass);
    break;
    case 1:
      dw_dslash_5_4d(spinorRef->V(), hostGauge, spinor->V(), parity, dagger, gauge_param.cpu_prec, gauge_param,
          inv_param.mass, true);
      break;
    case 2:
      dslash_5_inv(spinorRef->V(), hostGauge, spinor->V(), parity, dagger, gauge_param.cpu_prec, gauge_param,
          inv_param.mass, kappa_5);
      break;
    case 3:
    dw_4d_matpc(spinorRef->V(), hostGauge, spinor->V(), kappa5, inv_param.matpc_type, dagger, gauge_param.cpu_prec, gauge_param, inv_param.mass);
    break;
    case 4:
      dw_4d_matpc(spinorTmp->V(), hostGauge, spinor->V(), kappa5, inv_param.matpc_type, dagger, gauge_param.cpu_prec,
          gauge_param, inv_param.mass);
      dw_4d_matpc(spinorRef->V(), hostGauge, spinorTmp->V(), kappa5, inv_param.matpc_type, not_dagger,
          gauge_param.cpu_prec, gauge_param, inv_param.mass);
      break;
      break;
    default:
    printf("Test type not supported for domain wall\n");
    exit(-1);
  }
  free(kappa_5);
} else if (dslash_type == QUDA_MOBIUS_DWF_DSLASH){
  double _Complex *kappa_b = (double _Complex *)malloc(Lsdim * sizeof(double _Complex));
  double _Complex *kappa_c = (double _Complex *)malloc(Lsdim * sizeof(double _Complex));
  double _Complex *kappa_5 = (double _Complex *)malloc(Lsdim * sizeof(double _Complex));
  double _Complex *kappa_mdwf = (double _Complex *)malloc(Lsdim * sizeof(double _Complex));
  for(int xs = 0 ; xs < Lsdim ; xs++)
  {
    kappa_b[xs] = 1.0/(2*(inv_param.b_5[xs]*(4.0 + inv_param.m5) + 1.0));
    kappa_c[xs] = 1.0/(2*(inv_param.c_5[xs]*(4.0 + inv_param.m5) - 1.0));
    kappa_5[xs] = 0.5*kappa_b[xs]/kappa_c[xs];
    kappa_mdwf[xs] = -kappa_5[xs];
  }
  switch (test_type) {
    case 0:
    dslash_4_4d(spinorRef->V(), hostGauge, spinor->V(), parity, dagger, gauge_param.cpu_prec, gauge_param, inv_param.mass);
    break;
    case 1:
    mdw_dslash_5(spinorRef->V(), hostGauge, spinor->V(), parity, dagger, gauge_param.cpu_prec, gauge_param, inv_param.mass, kappa_5, true);
    break;
    case 2:
    mdw_dslash_4_pre(spinorRef->V(), hostGauge, spinor->V(), parity, dagger, gauge_param.cpu_prec, gauge_param, inv_param.mass, inv_param.b_5, inv_param.c_5, true);
    break;
    case 3:
      mdw_dslash_5_inv(spinorRef->V(), hostGauge, spinor->V(), parity, dagger, gauge_param.cpu_prec, gauge_param,
          inv_param.mass, kappa_mdwf);
      break;
    case 4:
      mdw_matpc(spinorRef->V(), hostGauge, spinor->V(), kappa_b, kappa_c, inv_param.matpc_type, dagger,
          gauge_param.cpu_prec, gauge_param, inv_param.mass, inv_param.b_5, inv_param.c_5);
      break;
    case 5:
      mdw_matpc(spinorTmp->V(), hostGauge, spinor->V(), kappa_b, kappa_c, inv_param.matpc_type, dagger,
          gauge_param.cpu_prec, gauge_param, inv_param.mass, inv_param.b_5, inv_param.c_5);
      mdw_matpc(spinorRef->V(), hostGauge, spinorTmp->V(), kappa_b, kappa_c, inv_param.matpc_type, not_dagger,
          gauge_param.cpu_prec, gauge_param, inv_param.mass, inv_param.b_5, inv_param.c_5);
      break;
      break;
    default:
    printf("Test type not supported for domain wall\n");
    exit(-1);
  }
  free(kappa_b);
  free(kappa_c);
  free(kappa_5);
  free(kappa_mdwf);
} else {
  printfQuda("Unsupported dslash_type\n");
  exit(-1);
}

// printfQuda("done.\n");
}


void display_test_info(int precision, QudaReconstructType link_recon)
{
  auto prec = getPrecision(precision);
  // printfQuda("running the following test:\n");

  printfQuda("prec    recon   test_type     matpc_type   dagger   S_dim         T_dimension   Ls_dimension dslash_type    niter\n");
  printfQuda("%6s   %2s       %d           %12s    %d    %3d/%3d/%3d        %3d             %2d   %14s   %d\n",
      get_prec_str(prec), get_recon_str(link_recon), test_type, get_matpc_str(matpc_type), dagger, xdim, ydim, zdim,
      tdim, Lsdim, get_dslash_str(dslash_type), niter);
  // printfQuda("Grid partition info:     X  Y  Z  T\n");
  // printfQuda("                         %d  %d  %d  %d\n",
  //   dimPartitioned(0),
  //   dimPartitioned(1),
  //   dimPartitioned(2),
  //   dimPartitioned(3));

  return ;

}



using ::testing::TestWithParam;
using ::testing::Bool;
using ::testing::Values;
using ::testing::Range;
using ::testing::Combine;

class DslashTest : public ::testing::TestWithParam<::testing::tuple<int, int, int>> {
protected:
  ::testing::tuple<int, int, int> param;

  bool skip()
  {
    QudaReconstructType recon = static_cast<QudaReconstructType>(::testing::get<1>(GetParam()));
    if ((QUDA_PRECISION & getPrecision(::testing::get<0>(GetParam()))) == 0
        || (QUDA_RECONSTRUCT & getReconstructNibble(recon)) == 0) {
      return true;
    }
    return false;
  }

  public:
  virtual ~DslashTest() { }
  virtual void SetUp() {
    int prec = ::testing::get<0>(GetParam());
    QudaReconstructType recon = static_cast<QudaReconstructType>(::testing::get<1>(GetParam()));

    if (skip()) GTEST_SKIP();

    int value = ::testing::get<2>(GetParam());
    for(int j=0; j < 4;j++){
      if (value &  (1 << j)){
        commDimPartitionedSet(j);
      }

    }
    updateR();

    init(prec, recon);
    display_test_info(prec, recon);
  }

  virtual void TearDown()
  {
    if (skip()) GTEST_SKIP();
    end();
  }

  static void SetUpTestCase() {
    initQuda(device);
  }

  // Per-test-case tear-down.
  // Called after the last test in this test case.
  // Can be omitted if not needed.
  static void TearDownTestCase() {
    endQuda();
  }

};

TEST_P(DslashTest, verify)
{
  dslashRef();

  dslashCUDA(1); // warm-up run
  dslashCUDA(2);

  if (!transfer) *spinorOut = *cudaSpinorOut;

  double norm2_cpu = blas::norm2(*spinorRef);
  double norm2_cpu_cuda= blas::norm2(*spinorOut);
  if (!transfer) {
    double norm2_cuda= blas::norm2(*cudaSpinorOut);
    printfQuda("Results: CPU = %f, CUDA=%f, CPU-CUDA = %f\n", norm2_cpu, norm2_cuda, norm2_cpu_cuda);
  } else {
    printfQuda("Result: CPU = %f, CPU-QUDA = %f\n", norm2_cpu, norm2_cpu_cuda);
  }
  double deviation = pow(10, -(double)(cpuColorSpinorField::Compare(*spinorRef, *spinorOut)));
  double tol = getTolerance(inv_param.cuda_prec);
  if (gauge_param.reconstruct == QUDA_RECONSTRUCT_8 && inv_param.cuda_prec >= QUDA_HALF_PRECISION)
    tol *= 10; // if recon 8, we tolerate a greater deviation

  ASSERT_LE(deviation, tol) << "CPU and CUDA implementations do not agree";
}

TEST_P(DslashTest, benchmark)
{
  dslashCUDA(1); // warm-up run

  if (!transfer) dirac->Flops();
  auto dslash_time = dslashCUDA(niter);
  printfQuda("%fus per kernel call\n", 1e6 * dslash_time.event_time / niter);
  // FIXME No flops count for twisted-clover yet
  unsigned long long flops = 0;
  if (!transfer) flops = dirac->Flops();
  double gflops = 1.0e-9 * flops / dslash_time.event_time;
  printfQuda("GFLOPS = %f\n", gflops);
  RecordProperty("Gflops", std::to_string(gflops));
  RecordProperty("Halo_bidirectitonal_BW_GPU", 1.0e-9 * 2 * cudaSpinor->GhostBytes() * niter / dslash_time.event_time);
  RecordProperty("Halo_bidirectitonal_BW_CPU", 1.0e-9 * 2 * cudaSpinor->GhostBytes() * niter / dslash_time.cpu_time);
  RecordProperty("Halo_bidirectitonal_BW_CPU_min", 1.0e-9 * 2 * cudaSpinor->GhostBytes() / dslash_time.cpu_max);
  RecordProperty("Halo_bidirectitonal_BW_CPU_max", 1.0e-9 * 2 * cudaSpinor->GhostBytes() / dslash_time.cpu_min);
  RecordProperty("Halo_message_size_bytes", 2 * cudaSpinor->GhostBytes());

  printfQuda("Effective halo bi-directional bandwidth (GB/s) GPU = %f ( CPU = %f, min = %f , max = %f ) for aggregate "
             "message size %lu bytes\n",
      1.0e-9 * 2 * cudaSpinor->GhostBytes() * niter / dslash_time.event_time,
      1.0e-9 * 2 * cudaSpinor->GhostBytes() * niter / dslash_time.cpu_time,
      1.0e-9 * 2 * cudaSpinor->GhostBytes() / dslash_time.cpu_max,
      1.0e-9 * 2 * cudaSpinor->GhostBytes() / dslash_time.cpu_min, 2 * cudaSpinor->GhostBytes());
}

int main(int argc, char **argv)
{
  // initalize google test, includes command line options
  ::testing::InitGoogleTest(&argc, argv);
  // return code for google test
  int test_rc = 0;
  for (int i = 1; i < argc; i++) {
    if (process_command_line_option(argc, argv, &i) == 0) { continue; }

    fprintf(stderr, "ERROR: Invalid option:%s\n", argv[i]);
    usage(argv);
  }

  initComms(argc, argv, gridsize_from_cmdline);

  ::testing::TestEventListeners &listeners = ::testing::UnitTest::GetInstance()->listeners();
  if (comm_rank() != 0) { delete listeners.Release(listeners.default_result_printer()); }
  test_rc = RUN_ALL_TESTS();

  finalizeComms();
  return test_rc;
}

std::string getdslashtestname(testing::TestParamInfo<::testing::tuple<int, int, int>> param)
{
  const int prec = ::testing::get<0>(param.param);
  const int recon = ::testing::get<1>(param.param);
  const int part = ::testing::get<2>(param.param);
  std::stringstream ss;
  // std::cout << "getdslashtestname" << get_dslash_str(dslash_type) << "_" << prec_str[prec] << "_r" << recon <<
  // "_partition" << part << std::endl; ss << get_dslash_str(dslash_type) << "_";
  ss << prec_str[prec];
  ss << "_r" << recon;
  ss << "_partition" << part;
  return ss.str();
}

#ifndef USE_LEGACY_DSLASH
#ifdef MULTI_GPU
INSTANTIATE_TEST_SUITE_P(QUDA, DslashTest,
    Combine(Range(0, 4), ::testing::Values(QUDA_RECONSTRUCT_NO, QUDA_RECONSTRUCT_12, QUDA_RECONSTRUCT_8), Range(0, 16)),
    getdslashtestname);
#else
INSTANTIATE_TEST_SUITE_P(QUDA, DslashTest,
    Combine(Range(0, 4), ::testing::Values(QUDA_RECONSTRUCT_NO, QUDA_RECONSTRUCT_12, QUDA_RECONSTRUCT_8),
        ::testing::Values(0)),
    getdslashtestname);
#endif

#else

#ifdef MULTI_GPU
INSTANTIATE_TEST_SUITE_P(QUDA, DslashTest,
    Combine(Range(1, 4), ::testing::Values(QUDA_RECONSTRUCT_NO, QUDA_RECONSTRUCT_12, QUDA_RECONSTRUCT_8), Range(0, 16)),
    getdslashtestname);
#else
INSTANTIATE_TEST_SUITE_P(QUDA, DslashTest,
    Combine(Range(1, 4), ::testing::Values(QUDA_RECONSTRUCT_NO, QUDA_RECONSTRUCT_12, QUDA_RECONSTRUCT_8),
        ::testing::Values(0)),
    getdslashtestname);
#endif
#endif<|MERGE_RESOLUTION|>--- conflicted
+++ resolved
@@ -98,13 +98,8 @@
 }
 
 void init(int precision, QudaReconstructType link_recon) {
-<<<<<<< HEAD
-
   printfQuda("%s\n", __func__);
   cuda_prec = getPrecision(precision);
-=======
-	cuda_prec = precision == 2 ? QUDA_DOUBLE_PRECISION : precision  == 1 ? QUDA_SINGLE_PRECISION : QUDA_HALF_PRECISION;
->>>>>>> 2f0ce3ba
 
   gauge_param = newQudaGaugeParam();
   inv_param = newQudaInvertParam();
