#include <iostream>
#include <stdio.h>
#include <stdlib.h>
#include <string.h>

#include <quda.h>
#include <quda_internal.h>
#include <dirac_quda.h>
#include <dslash_quda.h>
#include <invert_quda.h>
#include <util_quda.h>
#include <blas_quda.h>

#include <misc.h>
#include <host_utils.h>
#include <command_line_params.h>
#include <dslash_reference.h>
#include <covdev_reference.h>
#include <gauge_field.h>

#include <assert.h>
#include <gtest/gtest.h>

using namespace quda;

QudaGaugeParam gauge_param;
QudaInvertParam inv_param;

cpuGaugeField *cpuLink = nullptr;

cpuColorSpinorField *spinor, *spinorOut, *spinorRef;
cudaColorSpinorField *cudaSpinor, *cudaSpinorOut;

cudaColorSpinorField* tmp;

void *links[4];

#ifdef MULTI_GPU
void **ghostLink;
#endif

QudaParity parity = QUDA_EVEN_PARITY;

GaugeCovDev* dirac;

const int nColor = 3;

void init(int argc, char **argv)
{
  initQuda(device);

  setVerbosity(QUDA_VERBOSE);

  gauge_param = newQudaGaugeParam();
  setWilsonGaugeParam(gauge_param);

  setDims(gauge_param.X);
  Ls = 1;

  if (Nsrc != 1) warningQuda("The covariant derivative doesn't support 5-d indexing, only source 0 will be tested");

  setSpinorSiteSize(24);

  inv_param = newQudaInvertParam();
  setInvertParam(inv_param);
  inv_param.dslash_type = QUDA_COVDEV_DSLASH; // ensure we use the correct dslash

  ColorSpinorParam csParam;
  csParam.nColor=nColor;
  csParam.nSpin=4;
  csParam.nDim=4;
  for (int d = 0; d < 4; d++) { csParam.x[d] = gauge_param.X[d]; }
  //  csParam.x[4] = Nsrc; // number of sources becomes the fifth dimension

  csParam.setPrecision(inv_param.cpu_prec);
  csParam.pad = 0;
  inv_param.solution_type = QUDA_MAT_SOLUTION;
  csParam.siteSubset = QUDA_FULL_SITE_SUBSET;
  csParam.pc_type = QUDA_4D_PC;
  csParam.siteOrder = QUDA_EVEN_ODD_SITE_ORDER;
  csParam.fieldOrder  = QUDA_SPACE_SPIN_COLOR_FIELD_ORDER;
  csParam.gammaBasis = inv_param.gamma_basis; // this parameter is meaningless for staggered
  csParam.create = QUDA_ZERO_FIELD_CREATE;    

  spinor = new cpuColorSpinorField(csParam);
  spinorOut = new cpuColorSpinorField(csParam);
  spinorRef = new cpuColorSpinorField(csParam);

  csParam.siteSubset = QUDA_FULL_SITE_SUBSET;
  csParam.x[0] = gauge_param.X[0];

  printfQuda("Randomizing fields ...\n");
  spinor->Source(QUDA_RANDOM_SOURCE);

  // Allocate host side memory for the gauge field.
  //----------------------------------------------------------------------------
  for (int dir = 0; dir < 4; dir++) {
    links[dir] = malloc(V * gauge_site_size * host_gauge_data_type_size);
    if (links[dir] == NULL) {
      errorQuda("ERROR: malloc failed for gauge links");
    }  
  }
  constructHostGaugeField(links, gauge_param, argc, argv);

  // cpuLink is only used for ghost allocation
  GaugeFieldParam cpuParam(links, gauge_param);
  cpuParam.ghostExchange = QUDA_GHOST_EXCHANGE_PAD;
  cpuLink   = new cpuGaugeField(cpuParam);
  ghostLink = cpuLink->Ghost();

  printfQuda("Links sending...");
  loadGaugeQuda(links, &gauge_param);
  printfQuda("Links sent\n");

  printfQuda("Sending fields to GPU...");

  csParam.gammaBasis = QUDA_UKQCD_GAMMA_BASIS;
  csParam.pad = inv_param.sp_pad;
  csParam.setPrecision(inv_param.cuda_prec, inv_param.cuda_prec, true);

  printfQuda("Creating cudaSpinor\n");
  cudaSpinor = new cudaColorSpinorField(csParam);

  printfQuda("Creating cudaSpinorOut\n");
  cudaSpinorOut = new cudaColorSpinorField(csParam);

  printfQuda("Sending spinor field to GPU\n");
  *cudaSpinor = *spinor;

<<<<<<< HEAD
    qudaDeviceSynchronize();
    checkCudaError();
	
    double spinor_norm2 = blas::norm2(*spinor);
    double cuda_spinor_norm2=  blas::norm2(*cudaSpinor);
    printfQuda("Source CPU = %f, CUDA=%f\n", spinor_norm2, cuda_spinor_norm2);
=======
  cudaDeviceSynchronize();
  checkCudaError();
>>>>>>> 155a184f

  double spinor_norm2 = blas::norm2(*spinor);
  double cuda_spinor_norm2 = blas::norm2(*cudaSpinor);
  printfQuda("Source CPU = %f, CUDA=%f\n", spinor_norm2, cuda_spinor_norm2);

  csParam.siteSubset = QUDA_FULL_SITE_SUBSET;
  tmp = new cudaColorSpinorField(csParam);

  DiracParam diracParam;
  setDiracParam(diracParam, &inv_param, false);

  diracParam.tmp1 = tmp;

  dirac = new GaugeCovDev(diracParam);
}

void end(void) 
{
  for (int dir = 0; dir < 4; dir++) {
    free(links[dir]);
  }

  delete dirac;
  delete cudaSpinor;
  delete cudaSpinorOut;
  delete tmp;
  delete spinor;
  delete spinorOut;
  delete spinorRef;

  if (cpuLink) delete cpuLink;

  endQuda();
}

<<<<<<< HEAD
double dslashCUDA(int niter, int mu) {

  qudaEvent_t start, end;
  qudaEventCreate(&start);
  qudaEventRecord(start, 0);
  qudaEventSynchronize(start);
=======
double dslashCUDA(int niter, int mu)
{
  cudaEvent_t start, end;
  cudaEventCreate(&start);
  cudaEventRecord(start, 0);
  cudaEventSynchronize(start);
>>>>>>> 155a184f

  for (int i = 0; i < niter; i++) dirac->MCD(*cudaSpinorOut, *cudaSpinor, mu);

  qudaEventCreate(&end);
  qudaEventRecord(end, 0);
  qudaEventSynchronize(end);
  float runTime;
  qudaEventElapsedTime(&runTime, start, end);
  qudaEventDestroy(start);
  qudaEventDestroy(end);

  double secs = runTime / 1000; //stopwatchReadSeconds();

  // check for errors
  qudaError_t stat = cudaGetLastError();
  if (stat != qudaSuccess) errorQuda("with ERROR: %s\n", cudaGetErrorString(stat));

  return secs;
}

void covdevRef(int mu)
{
  // compare to dslash reference implementation
  printfQuda("Calculating reference implementation...");
#ifdef MULTI_GPU
  mat_mg4dir(spinorRef, links, ghostLink, spinor, dagger, mu, inv_param.cpu_prec, gauge_param.cpu_prec);
#else
  mat(spinorRef->V(), links, spinor->V(), dagger, mu, inv_param.cpu_prec, gauge_param.cpu_prec);
#endif    
  printfQuda("done.\n");
}

TEST(dslash, verify)
{
  double deviation = pow(10, -(double)(cpuColorSpinorField::Compare(*spinorRef, *spinorOut)));
  double tol = (inv_param.cuda_prec == QUDA_DOUBLE_PRECISION ? 1e-12 :
		(inv_param.cuda_prec == QUDA_SINGLE_PRECISION ? 1e-3 : 1e-1));
  ASSERT_LE(deviation, tol) << "CPU and CUDA implementations do not agree";
}

void display_test_info()
{
  printfQuda("running the following test:\n");

  printfQuda("prec recon   test_type     dagger   S_dim         T_dimension\n");
  printfQuda("%s   %s       %d           %d       %d/%d/%d        %d \n", 
      get_prec_str(prec), get_recon_str(link_recon), 
      test_type, dagger, xdim, ydim, zdim, tdim);
  printfQuda("Grid partition info:     X  Y  Z  T\n"); 
  printfQuda("                         %d  %d  %d  %d\n", 
      dimPartitioned(0),
      dimPartitioned(1),
      dimPartitioned(2),
      dimPartitioned(3));
}

int main(int argc, char **argv) 
{
  // initalize google test
  ::testing::InitGoogleTest(&argc, argv);
  // return code for google test
  int test_rc = 0;
  // command line options
  auto app = make_app();
  try {
    app->parse(argc, argv);
  } catch (const CLI::ParseError &e) {
    return app->exit(e);
  }

  initComms(argc, argv, gridsize_from_cmdline);

  // Ensure gtest prints only from rank 0
  ::testing::TestEventListeners &listeners = ::testing::UnitTest::GetInstance()->listeners();
  if (comm_rank() != 0) { delete listeners.Release(listeners.default_result_printer()); }

  display_test_info();

  init(argc, argv);

  int attempts = 1;
  for (int i = 0; i < attempts; i++) {

    // Test forward directions, then backward
    for (int dag = 0; dag < 2; dag++) {
      dag == 0 ? dagger = QUDA_DAG_NO : dagger = QUDA_DAG_YES;

      for (int mu = 0; mu < 4; mu++) { // We test all directions in one go
        int muCuda = mu + (dagger ? 4 : 0);
        int muCpu = mu * 2 + (dagger ? 1 : 0);

        // Reference computation
        covdevRef(muCpu);
        printfQuda("\n\nChecking muQuda = %d\n", muCuda);

        { // warm-up run
          printfQuda("Tuning...\n");
          dslashCUDA(1, muCuda);
        }

        printfQuda("Executing %d kernel loop(s)...", niter);

        double secs = dslashCUDA(niter, muCuda);
        *spinorOut = *cudaSpinorOut;
        printfQuda("\n%fms per loop\n", 1000 * secs);

        unsigned long long flops
          = niter * cudaSpinor->Nspin() * (8 * nColor - 2) * nColor * (long long)cudaSpinor->Volume();
        printfQuda("GFLOPS = %f\n", 1.0e-9 * flops / secs);

        double spinor_ref_norm2 = blas::norm2(*spinorRef);
        double spinor_out_norm2 = blas::norm2(*spinorOut);

        double cuda_spinor_out_norm2 = blas::norm2(*cudaSpinorOut);
        printfQuda("Results mu = %d: CPU=%f, CUDA=%f, CPU-CUDA=%f\n", muCuda, spinor_ref_norm2, cuda_spinor_out_norm2,
                   spinor_out_norm2);

        if (verify_results) {
          ::testing::TestEventListeners &listeners = ::testing::UnitTest::GetInstance()->listeners();
          if (comm_rank() != 0) { delete listeners.Release(listeners.default_result_printer()); }

          test_rc = RUN_ALL_TESTS();
          if (test_rc != 0) warningQuda("Tests failed");
        }
      } // Directions
    }   // Dagger
  }

  end();

  finalizeComms();
  return test_rc;
}
<|MERGE_RESOLUTION|>--- conflicted
+++ resolved
@@ -127,18 +127,8 @@
   printfQuda("Sending spinor field to GPU\n");
   *cudaSpinor = *spinor;
 
-<<<<<<< HEAD
-    qudaDeviceSynchronize();
-    checkCudaError();
-	
-    double spinor_norm2 = blas::norm2(*spinor);
-    double cuda_spinor_norm2=  blas::norm2(*cudaSpinor);
-    printfQuda("Source CPU = %f, CUDA=%f\n", spinor_norm2, cuda_spinor_norm2);
-=======
-  cudaDeviceSynchronize();
-  checkCudaError();
->>>>>>> 155a184f
-
+  qudaDeviceSynchronize();
+  
   double spinor_norm2 = blas::norm2(*spinor);
   double cuda_spinor_norm2 = blas::norm2(*cudaSpinor);
   printfQuda("Source CPU = %f, CUDA=%f\n", spinor_norm2, cuda_spinor_norm2);
@@ -173,22 +163,13 @@
   endQuda();
 }
 
-<<<<<<< HEAD
 double dslashCUDA(int niter, int mu) {
 
   qudaEvent_t start, end;
   qudaEventCreate(&start);
   qudaEventRecord(start, 0);
   qudaEventSynchronize(start);
-=======
-double dslashCUDA(int niter, int mu)
-{
-  cudaEvent_t start, end;
-  cudaEventCreate(&start);
-  cudaEventRecord(start, 0);
-  cudaEventSynchronize(start);
->>>>>>> 155a184f
-
+  
   for (int i = 0; i < niter; i++) dirac->MCD(*cudaSpinorOut, *cudaSpinor, mu);
 
   qudaEventCreate(&end);
