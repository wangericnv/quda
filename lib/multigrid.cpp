--- conflicted
+++ resolved
@@ -88,9 +88,8 @@
               param.evals.push_back(0.0);
             }
           }
-<<<<<<< HEAD
           if (param.mg_global.num_setup_iter[param.level] > 0) {
-            if (strcmp(param.mg_global.vec_infile, "") != 0) { // only load if infile is defined and not computing
+            if (strcmp(param.mg_global.vec_infile[param.level], "") != 0) { // only load if infile is defined and not computing
               loadVectors(param.B);
             } else if (param.mg_global.use_eig_solver[param.level]) {
               generateEigenVectors(); // Run the eigensolver
@@ -98,27 +97,9 @@
               generateNullVectors(param.B);
             }
           }
-        } else if (strcmp(param.mg_global.vec_infile, "") != 0) { // only load if infile is defined and not computing
+        } else if (strcmp(param.mg_global.vec_infile[param.level], "") != 0) { // only load if infile is defined and not computing
           if ( param.mg_global.num_setup_iter[param.level] > 0 ) generateNullVectors(param.B);
-        } else if (param.mg_global.vec_load == QUDA_BOOLEAN_YES) { // only conditional load of null vectors
-=======
-        }
-        if (param.mg_global.num_setup_iter[param.level] > 0) {
-          if (strcmp(param.mg_global.vec_infile[param.level], "")
-              != 0) { // only load if infile is defined and not computing
-            loadVectors(param.B);
-          } else if (param.mg_global.use_eig_solver[param.level]) {
-            generateEigenVectors(); // Run the eigensolver
-          } else {
-            generateNullVectors(param.B);
-          }
-        }
-      } else if (strcmp(param.mg_global.vec_infile[param.level], "")
-                 != 0) { // only load if infile is defined and not computing
-        if ( param.mg_global.num_setup_iter[param.level] > 0 ) generateNullVectors(param.B);
-      } else if (param.mg_global.vec_load[param.level] == QUDA_BOOLEAN_YES) { // only conditional load of null vectors
->>>>>>> d4450cc3
-
+        } else if (param.mg_global.vec_load[param.level] == QUDA_BOOLEAN_YES) { // only conditional load of null vectors
           loadVectors(param.B);
         } else { // generate free field vectors
           buildFreeVectors(param.B);
@@ -502,14 +483,9 @@
         }
 
         if (strcmp(param_coarse_solver->eig_param.vec_outfile, "") == 0 && // check that output file not already set
-<<<<<<< HEAD
-            param.mg_global.vec_store == QUDA_BOOLEAN_YES && (strcmp(param.mg_global.vec_outfile, "") != 0)) {
-          std::string vec_outfile(param.mg_global.vec_outfile);
-=======
             param.mg_global.vec_store[param.level + 1] == QUDA_BOOLEAN_YES
             && (strcmp(param.mg_global.vec_outfile[param.level + 1], "") != 0)) {
           std::string vec_outfile(param.mg_global.vec_outfile[param.level + 1]);
->>>>>>> d4450cc3
           vec_outfile += "_level_";
           vec_outfile += std::to_string(param.level + 1);
           vec_outfile += "_defl_";
