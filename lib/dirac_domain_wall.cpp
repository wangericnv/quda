#include <iostream>
#include <dirac_quda.h>
#include <blas_quda.h>

namespace quda {

  //!NEW
  DiracDomainWall::DiracDomainWall(const DiracParam &param) : 
    DiracWilson(param, 5), m5(param.m5), kappa5(0.5/(5.0 + m5)) { }

  DiracDomainWall::DiracDomainWall(const DiracDomainWall &dirac) : 
    DiracWilson(dirac), m5(dirac.m5), kappa5(0.5/(5.0 + m5)) { }

  DiracDomainWall::~DiracDomainWall() { }

  DiracDomainWall& DiracDomainWall::operator=(const DiracDomainWall &dirac)
  {
    if (&dirac != this) {
      DiracWilson::operator=(dirac);
      m5 = dirac.m5;
      kappa5 = dirac.kappa5;
    }
    return *this;
  }

  //!NEW : added setFace(),   domainWallDslashCuda() got an extra argument  
  void DiracDomainWall::Dslash(cudaColorSpinorField &out, const cudaColorSpinorField &in, 
			       const QudaParity parity) const
  {
    if ( in.Ndim() != 5 || out.Ndim() != 5) errorQuda("Wrong number of dimensions\n");
    checkParitySpinor(in, out);
    checkSpinorAlias(in, out);
 
    initSpinorConstants(in, profile);
<<<<<<< HEAD
    setFace(face); // FIXME: temporary hack maintain C linkage for dslashCuda  
=======
    setFace(face1,face2); // FIXME: temporary hack maintain C linkage for dslashCuda  
>>>>>>> 1584726e
    domainWallDslashCuda(&out, gauge, &in, parity, dagger, 0, mass, 0, commDim, profile);   

    long long Ls = in.X(4);
    long long bulk = (Ls-2)*(in.Volume()/Ls);
    long long wall = 2*in.Volume()/Ls;
    flops += 1320LL*(long long)in.Volume() + 96LL*bulk + 120LL*wall;
  }

// Modification for the 4D preconditioned domain wall operator
  void DiracDomainWall4DPC::Dslash4(cudaColorSpinorField &out, const cudaColorSpinorField &in, 
                            const QudaParity parity) const
  {
    if ( in.Ndim() != 5 || out.Ndim() != 5) errorQuda("Wrong number of dimensions\n");
    checkParitySpinor(in, out);
    checkSpinorAlias(in, out);
 
    initSpinorConstants(in, profile);

    setFace(face); // FIXME: temporary hack maintain C linkage for dslashCuda  
    domainWallDslashCuda(&out, gauge, &in, parity, dagger, 0, mass, 0, commDim, 0, profile);   

    flops += 1320LL*(long long)in.Volume();
  }

  void DiracDomainWall4DPC::Dslash5(cudaColorSpinorField &out, const cudaColorSpinorField &in, 
                            const QudaParity parity) const
  {
    if ( in.Ndim() != 5 || out.Ndim() != 5) errorQuda("Wrong number of dimensions\n");
    checkParitySpinor(in, out);
    checkSpinorAlias(in, out);
 
    initSpinorConstants(in, profile);

    setFace(face); // FIXME: temporary hack maintain C linkage for dslashCuda  
    domainWallDslashCuda(&out, gauge, &in, parity, dagger, 0, mass, 0, commDim, 1, profile);   

    long long Ls = in.X(4);
    long long bulk = (Ls-2)*(in.Volume()/Ls);
    long long wall = 2*in.Volume()/Ls;
    flops += 96LL*bulk + 120LL*wall;
  }

  void DiracDomainWall4DPC::Dslash5inv(cudaColorSpinorField &out, const cudaColorSpinorField &in, \
                            const QudaParity parity, const double &k) const
  {
    if ( in.Ndim() != 5 || out.Ndim() != 5) errorQuda("Wrong number of dimensions\n");

    checkParitySpinor(in, out);
    checkSpinorAlias(in, out);
 
    initSpinorConstants(in, profile);

    setFace(face); // FIXME: temporary hack maintain C linkage for dslashCuda  
    domainWallDslashCuda(&out, gauge, &in, parity, dagger, 0, mass, k, commDim, 2, profile);   

    long long Ls = in.X(4);
    flops +=  144LL*(long long)in.Volume()*Ls + 3LL*Ls*(Ls-1LL);
  }

// Modification for the 4D preconditioned Mobius domain wall operator
  void DiracMobiusDomainWallPC::Dslash4(cudaColorSpinorField &out, const cudaColorSpinorField &in,
                                const QudaParity parity) const
  {
    if ( in.Ndim() != 5 || out.Ndim() != 5) errorQuda("Wrong number of dimensions\n");
    checkParitySpinor(in, out);
    checkSpinorAlias(in, out);
 
    initSpinorConstants(in, profile);

    setFace(face); // FIXME: temporary hack maintain C linkage for dslashCuda  
    MDWFDslashCuda(&out, gauge, &in, parity, dagger, 0, mass, 0, commDim, 0, profile);   

    flops += 1320LL*(long long)in.Volume();
  }
  
  void DiracMobiusDomainWallPC::Dslash4pre(cudaColorSpinorField &out, const cudaColorSpinorField &in, const QudaParity parity) const
  {
    if ( in.Ndim() != 5 || out.Ndim() != 5) errorQuda("Wrong number of dimensions\n");
    checkParitySpinor(in, out);
    checkSpinorAlias(in, out);
 
    initSpinorConstants(in, profile);
    initMDWFConstants(b_5, c_5, in.X(4), m5);

    setFace(face); // FIXME: temporary hack maintain C linkage for dslashCuda  
    MDWFDslashCuda(&out, gauge, &in, parity, dagger, 0, mass, 0, commDim, 1, profile);   

    long long Ls = in.X(4);
    long long bulk = (Ls-2)*(in.Volume()/Ls);
    long long wall = 2*in.Volume()/Ls;
    flops += 72LL*(long long)in.Volume() + 96LL*bulk + 120LL*wall;
    
    deleteMDWFConstants();
  }

  void DiracMobiusDomainWallPC::Dslash5(cudaColorSpinorField &out, const cudaColorSpinorField &in, const QudaParity parity) const
  {
    if ( in.Ndim() != 5 || out.Ndim() != 5) errorQuda("Wrong number of dimensions\n");
    checkParitySpinor(in, out);
    checkSpinorAlias(in, out);
 
    initSpinorConstants(in, profile);
    initMDWFConstants(b_5, c_5, in.X(4), m5);

    setFace(face); // FIXME: temporary hack maintain C linkage for dslashCuda  
    MDWFDslashCuda(&out, gauge, &in, parity, dagger, 0, mass, 0, commDim, 2, profile);   

    long long Ls = in.X(4);
    long long bulk = (Ls-2)*(in.Volume()/Ls);
    long long wall = 2*in.Volume()/Ls;
    flops += 72LL*(long long)in.Volume() + 96LL*bulk + 120LL*wall;
    
    deleteMDWFConstants();
  }

  void DiracMobiusDomainWallPC::Dslash5inv(cudaColorSpinorField &out, const cudaColorSpinorField &in, const QudaParity parity, const double &k) const
  {
    if ( in.Ndim() != 5 || out.Ndim() != 5) errorQuda("Wrong number of dimensions\n");

    checkParitySpinor(in, out);
    checkSpinorAlias(in, out);
 
    initSpinorConstants(in, profile);
    initMDWFConstants(b_5, c_5, in.X(4), m5);
    
    setFace(face); // FIXME: temporary hack maintain C linkage for dslashCuda  
    MDWFDslashCuda(&out, gauge, &in, parity, dagger, 0, mass, k, commDim, 3, profile);   

    long long Ls = in.X(4);
    flops += 144LL*(long long)in.Volume()*Ls + 3LL*Ls*(Ls-1LL);
    
    deleteMDWFConstants();
  }

  //!NEW : added setFace(), domainWallDslashCuda() got an extra argument 
  void DiracDomainWall::DslashXpay(cudaColorSpinorField &out, const cudaColorSpinorField &in, 
				   const QudaParity parity, const cudaColorSpinorField &x,
				   const double &k) const
  {
    if ( in.Ndim() != 5 || out.Ndim() != 5) errorQuda("Wrong number of dimensions\n");
    checkParitySpinor(in, out);
    checkSpinorAlias(in, out);

    initSpinorConstants(in, profile);
<<<<<<< HEAD
    setFace(face); // FIXME: temporary hack maintain C linkage for dslashCuda  
=======
    setFace(face1,face2); // FIXME: temporary hack maintain C linkage for dslashCuda  
>>>>>>> 1584726e
    domainWallDslashCuda(&out, gauge, &in, parity, dagger, &x, mass, k, commDim, profile);

    long long Ls = in.X(4);
    long long bulk = (Ls-2)*(in.Volume()/Ls);
    long long wall = 2*in.Volume()/Ls;
    flops += (1320LL+48LL)*(long long)in.Volume() + 96LL*bulk + 120LL*wall;
  }

  // Modification for the 4D preconditioned domain wall operator
  void DiracDomainWall4DPC::Dslash4Xpay(cudaColorSpinorField &out, const cudaColorSpinorField &in, 
				   const QudaParity parity, const cudaColorSpinorField &x,
				   const double &k) const
  {
    if ( in.Ndim() != 5 || out.Ndim() != 5) errorQuda("Wrong number of dimensions\n");

    checkParitySpinor(in, out);
    checkSpinorAlias(in, out);

    initSpinorConstants(in, profile);
    setFace(face); // FIXME: temporary hack maintain C linkage for dslashCuda  
    domainWallDslashCuda(&out, gauge, &in, parity, dagger, &x, mass, k, commDim, 0, profile);

    flops += (1320LL+48LL)*(long long)in.Volume();
  }
  
  void DiracDomainWall4DPC::Dslash5Xpay(cudaColorSpinorField &out, const cudaColorSpinorField &in, 
				   const QudaParity parity, const cudaColorSpinorField &x,
				   const double &k) const
  {
    if ( in.Ndim() != 5 || out.Ndim() != 5) errorQuda("Wrong number of dimensions\n");
    checkParitySpinor(in, out);
    checkSpinorAlias(in, out);

    initSpinorConstants(in, profile);
    setFace(face); // FIXME: temporary hack maintain C linkage for dslashCuda  
    domainWallDslashCuda(&out, gauge, &in, parity, dagger, &x, mass, k, commDim, 1, profile);

    long long Ls = in.X(4);
    long long bulk = (Ls-2)*(in.Volume()/Ls);
    long long wall = 2*in.Volume()/Ls;
    flops += (48LL)*(long long)in.Volume() + 96LL*bulk + 72LL*wall;
  }

  // Modification for the 4D preconditioned Mobius domain wall operator
  void DiracMobiusDomainWallPC::Dslash4Xpay(cudaColorSpinorField &out, const cudaColorSpinorField &in, 
				   const QudaParity parity, const cudaColorSpinorField &x, const double &k) const
  {
    if ( in.Ndim() != 5 || out.Ndim() != 5) errorQuda("Wrong number of dimensions\n");

    checkParitySpinor(in, out);
    checkSpinorAlias(in, out);

    initSpinorConstants(in, profile);
    setFace(face); // FIXME: temporary hack maintain C linkage for dslashCuda  
    MDWFDslashCuda(&out, gauge, &in, parity, dagger, &x, mass, k, commDim, 0, profile);
    
    flops += (1320LL+48LL)*(long long)in.Volume();
  }
  
  void DiracMobiusDomainWallPC::Dslash5Xpay(cudaColorSpinorField &out, const cudaColorSpinorField &in, 
				   const QudaParity parity, const cudaColorSpinorField &x, const double &k) const
  {
    if ( in.Ndim() != 5 || out.Ndim() != 5) errorQuda("Wrong number of dimensions\n");
    checkParitySpinor(in, out);
    checkSpinorAlias(in, out);

    initSpinorConstants(in, profile);
    initMDWFConstants(b_5, c_5, in.X(4), m5);
    setFace(face); // FIXME: temporary hack maintain C linkage for dslashCuda  
    MDWFDslashCuda(&out, gauge, &in, parity, dagger, &x, mass, k, commDim, 2, profile);

    long long Ls = in.X(4);
    long long bulk = (Ls-2)*(in.Volume()/Ls);
    long long wall = 2*in.Volume()/Ls;
    flops += (48LL)*(long long)in.Volume() + 144LL*bulk + 72LL*wall;
    
    deleteMDWFConstants();
  }

  void DiracDomainWall::M(cudaColorSpinorField &out, const cudaColorSpinorField &in) const
  {
    checkFullSpinor(out, in);
    DslashXpay(out.Odd(), in.Even(), QUDA_ODD_PARITY, in.Odd(), -kappa5);
    DslashXpay(out.Even(), in.Odd(), QUDA_EVEN_PARITY, in.Even(), -kappa5);
  }

  void DiracDomainWall::MdagM(cudaColorSpinorField &out, const cudaColorSpinorField &in) const
  {
    checkFullSpinor(out, in);

    bool reset = newTmp(&tmp1, in);

    M(*tmp1, in);
    Mdag(out, *tmp1);

    deleteTmp(&tmp1, reset);
  }

  void DiracDomainWall::prepare(cudaColorSpinorField* &src, cudaColorSpinorField* &sol,
				cudaColorSpinorField &x, cudaColorSpinorField &b, 
				const QudaSolutionType solType) const
  {
    if (solType == QUDA_MATPC_SOLUTION || solType == QUDA_MATPCDAG_MATPC_SOLUTION) {
      errorQuda("Preconditioned solution requires a preconditioned solve_type");
    }

    src = &b;
    sol = &x;
  }

  void DiracDomainWall::reconstruct(cudaColorSpinorField &x, const cudaColorSpinorField &b,
				    const QudaSolutionType solType) const
  {
    // do nothing
  }

  DiracDomainWallPC::DiracDomainWallPC(const DiracParam &param)
    : DiracDomainWall(param)
  {

  }

  DiracDomainWallPC::DiracDomainWallPC(const DiracDomainWallPC &dirac) 
    : DiracDomainWall(dirac)
  {

  }

  DiracDomainWallPC::~DiracDomainWallPC()
  {

  }

  DiracDomainWallPC& DiracDomainWallPC::operator=(const DiracDomainWallPC &dirac)
  {
    if (&dirac != this) {
      DiracDomainWall::operator=(dirac);
    }

    return *this;
  }

  // Apply the even-odd preconditioned clover-improved Dirac operator
  void DiracDomainWallPC::M(cudaColorSpinorField &out, const cudaColorSpinorField &in) const
  {
    if ( in.Ndim() != 5 || out.Ndim() != 5) errorQuda("Wrong number of dimensions\n");
    double kappa2 = -kappa5*kappa5;

    bool reset = newTmp(&tmp1, in);

    if (matpcType == QUDA_MATPC_EVEN_EVEN) {
      Dslash(*tmp1, in, QUDA_ODD_PARITY);
      DslashXpay(out, *tmp1, QUDA_EVEN_PARITY, in, kappa2); 
    } else if (matpcType == QUDA_MATPC_ODD_ODD) {
      Dslash(*tmp1, in, QUDA_EVEN_PARITY);
      DslashXpay(out, *tmp1, QUDA_ODD_PARITY, in, kappa2); 
    } else {
      errorQuda("MatPCType %d not valid for DiracDomainWallPC", matpcType);
    }

    deleteTmp(&tmp1, reset);
  }

  void DiracDomainWallPC::MdagM(cudaColorSpinorField &out, const cudaColorSpinorField &in) const
  {
    M(out, in);
    Mdag(out, out);
  }

  void DiracDomainWallPC::prepare(cudaColorSpinorField* &src, cudaColorSpinorField* &sol,
				  cudaColorSpinorField &x, cudaColorSpinorField &b, 
				  const QudaSolutionType solType) const
  {
    // we desire solution to preconditioned system
    if (solType == QUDA_MATPC_SOLUTION || solType == QUDA_MATPCDAG_MATPC_SOLUTION) {
      src = &b;
      sol = &x;
    } else {  
      // we desire solution to full system
      if (matpcType == QUDA_MATPC_EVEN_EVEN) {
        // src = b_e + k D_eo b_o
        DslashXpay(x.Odd(), b.Odd(), QUDA_EVEN_PARITY, b.Even(), kappa5);
        src = &(x.Odd());
        sol = &(x.Even());
      } else if (matpcType == QUDA_MATPC_ODD_ODD) {
        // src = b_o + k D_oe b_e
        DslashXpay(x.Even(), b.Even(), QUDA_ODD_PARITY, b.Odd(), kappa5);
        src = &(x.Even());
        sol = &(x.Odd());
      } else {
        errorQuda("MatPCType %d not valid for DiracDomainWallPC", matpcType);
      }
      // here we use final solution to store parity solution and parity source
      // b is now up for grabs if we want
    }

  }

  void DiracDomainWallPC::reconstruct(cudaColorSpinorField &x, const cudaColorSpinorField &b,
				      const QudaSolutionType solType) const
  {
    if (solType == QUDA_MATPC_SOLUTION || solType == QUDA_MATPCDAG_MATPC_SOLUTION) {
      return;
    }				

    // create full solution

    checkFullSpinor(x, b);
    if (matpcType == QUDA_MATPC_EVEN_EVEN) {
      // x_o = b_o + k D_oe x_e
      DslashXpay(x.Odd(), x.Even(), QUDA_ODD_PARITY, b.Odd(), kappa5);
    } else if (matpcType == QUDA_MATPC_ODD_ODD) {
      // x_e = b_e + k D_eo x_o
      DslashXpay(x.Even(), x.Odd(), QUDA_EVEN_PARITY, b.Even(), kappa5);
    } else {
      errorQuda("MatPCType %d not valid for DiracDomainWallPC", matpcType);
    }
  }

// Modification for the 4D preconditioned domain wall operator
  DiracDomainWall4DPC::DiracDomainWall4DPC(const DiracParam &param)
    : DiracDomainWallPC(param)
  {

  }

  DiracDomainWall4DPC::DiracDomainWall4DPC(const DiracDomainWall4DPC &dirac) 
    : DiracDomainWallPC(dirac)
  {

  }

  DiracDomainWall4DPC::~DiracDomainWall4DPC()
  {

  }

  DiracDomainWall4DPC& DiracDomainWall4DPC::operator=(const DiracDomainWall4DPC &dirac)
  {
    if (&dirac != this) {
      DiracDomainWallPC::operator=(dirac);
    }

    return *this;
  }

  // Apply the 4D even-odd preconditioned domain-wall Dirac operator
  void DiracDomainWall4DPC::M(cudaColorSpinorField &out, const cudaColorSpinorField &in) const
  {
    if ( in.Ndim() != 5 || out.Ndim() != 5) errorQuda("Wrong number of dimensions\n");
    double kappa2 = -kappa5*kappa5;

    bool reset1 = newTmp(&tmp1, in);

    //QUDA_MATPC_EVEN_EVEN : 1 - k D5 - k^2 D4_eo D5inv D4_oe
    //QUDA_MATPC_ODD_ODD : 1 - k D5 - k^2 D4_oe D5inv D4_eo
    if (matpcType == QUDA_MATPC_EVEN_EVEN) {
      Dslash4(*tmp1, in, QUDA_EVEN_PARITY);
      Dslash5inv(out, *tmp1, QUDA_ODD_PARITY, kappa5);
      Dslash4Xpay(*tmp1, out, QUDA_ODD_PARITY, in, kappa2); 
      Dslash5Xpay(out, in, QUDA_EVEN_PARITY,*tmp1, -kappa5); 
    } else if (matpcType == QUDA_MATPC_ODD_ODD) {
      Dslash4(*tmp1, in, QUDA_ODD_PARITY);
      Dslash5inv(out, *tmp1, QUDA_EVEN_PARITY, kappa5);
      Dslash4Xpay(*tmp1, out, QUDA_EVEN_PARITY, in, kappa2); 
      Dslash5Xpay(out, in, QUDA_ODD_PARITY, *tmp1, -kappa5); 
    } else {
      errorQuda("MatPCType %d not valid for DiracDomainWall4DPC", matpcType);
    }

    deleteTmp(&tmp1, reset1);
  }

  void DiracDomainWall4DPC::MdagM(cudaColorSpinorField &out, const cudaColorSpinorField &in) const
  {
#ifdef MULTI_GPU
    bool reset = newTmp(&tmp2, in);
    M(*tmp2, in);
    Mdag(out, *tmp2);
    deleteTmp(&tmp2, reset);
#else
    M(out, in);
    Mdag(out, out);
#endif
  }

  void DiracDomainWall4DPC::prepare(cudaColorSpinorField* &src, cudaColorSpinorField* &sol,
      cudaColorSpinorField &x, cudaColorSpinorField &b, 
      const QudaSolutionType solType) const
  {
    bool reset = newTmp(&tmp1, b);
    // we desire solution to preconditioned system
    if (solType == QUDA_MATPC_SOLUTION || solType == QUDA_MATPCDAG_MATPC_SOLUTION) {
      src = &b;
      sol = &x;
    } else {  
      // we desire solution to full system
      if (matpcType == QUDA_MATPC_EVEN_EVEN) {
        // src = b_e + k D4_eo*D5inv b_o
        Dslash5inv(*tmp1, b.Odd(), QUDA_ODD_PARITY, kappa5);
        Dslash4Xpay(x.Odd(), *tmp1, QUDA_ODD_PARITY, b.Even(), kappa5);
        src = &(x.Odd());
        sol = &(x.Even());
      } else if (matpcType == QUDA_MATPC_ODD_ODD) {
        // src = b_o + k D4_oe*D5inv b_e
        Dslash5inv(*tmp1, b.Even(), QUDA_EVEN_PARITY, kappa5);
        Dslash4Xpay(x.Even(), *tmp1, QUDA_EVEN_PARITY, b.Odd(), kappa5);
        src = &(x.Even());
        sol = &(x.Odd());
      } else {
        errorQuda("MatPCType %d not valid for DiracDomainWall4DPC", matpcType);
      }
      // here we use final solution to store parity solution and parity source
      // b is now up for grabs if we want
    }
    deleteTmp(&tmp1, reset);
  }

  void DiracDomainWall4DPC::reconstruct(cudaColorSpinorField &x, const cudaColorSpinorField &b,
      const QudaSolutionType solType) const
  {
    if (solType == QUDA_MATPC_SOLUTION || solType == QUDA_MATPCDAG_MATPC_SOLUTION) {
      return;
    }				

    bool reset1 = newTmp(&tmp1, x);

    // create full solution

    checkFullSpinor(x, b);
    if (matpcType == QUDA_MATPC_EVEN_EVEN) {
      // x_o = D5inv b_o - k D5inv D4_oe x_e
      Dslash4Xpay(*tmp1, x.Even(), QUDA_EVEN_PARITY, b.Odd(), -kappa5);
      Dslash5inv(x.Odd(), *tmp1, QUDA_EVEN_PARITY, kappa5);
    } else if (matpcType == QUDA_MATPC_ODD_ODD) {
      // x_e = D5inv b_e - k D5inv D4_eo x_o
      Dslash4Xpay(*tmp1, x.Odd(), QUDA_ODD_PARITY, b.Even(), -kappa5);
      Dslash5inv(x.Even(), *tmp1, QUDA_ODD_PARITY, kappa5);
    } else {
      errorQuda("MatPCType %d not valid for DiracDomainWall4DPC", matpcType);
    }
    deleteTmp(&tmp1, reset1);
  }

// Modification for the 4D preconditioned Mobius domain wall operator
  DiracMobiusDomainWallPC::DiracMobiusDomainWallPC(const DiracParam &param)
    : DiracDomainWallPC(param), b_5(param.b_5), c_5(param.c_5) { }

  DiracMobiusDomainWallPC::DiracMobiusDomainWallPC(const DiracMobiusDomainWallPC &dirac) 
    : DiracDomainWallPC(dirac), b_5(dirac.b_5), c_5(dirac.c_5) { }

  DiracMobiusDomainWallPC::~DiracMobiusDomainWallPC()
  { }

  DiracMobiusDomainWallPC& DiracMobiusDomainWallPC::operator=(const DiracMobiusDomainWallPC &dirac)
  {
    if (&dirac != this) {
      DiracDomainWallPC::operator=(dirac);
    }

    return *this;
  }

  // Apply the even-odd preconditioned mobius DWF operator
  void DiracMobiusDomainWallPC::M(cudaColorSpinorField &out, const cudaColorSpinorField &in) const
  {
    if ( in.Ndim() != 5 || out.Ndim() != 5) errorQuda("Wrong number of dimensions\n");

    bool reset1 = newTmp(&tmp1, in);

    //QUDA_MATPC_EVEN_EVEN : M5 - kappa_b^2 * D4_{eo}D4pre_{oe}D5inv_{ee}D4_{eo}D4pre_{oe}
    //QUDA_MATPC_ODD_ODD : M5 - kappa_b^2 * D4_{oe}D4pre_{eo}D5inv_{oo}D4_{oe}D4pre_{eo}
    //Actually, Dslash5 will return M5 operation and M5 = 1 + 0.5*kappa_b/kappa_c * D5
    if (matpcType == QUDA_MATPC_EVEN_EVEN) {
      Dslash4pre(*tmp1, in, QUDA_ODD_PARITY);
      Dslash4(out, *tmp1, QUDA_EVEN_PARITY);
      Dslash5inv(*tmp1, out, QUDA_ODD_PARITY, kappa5); //kappa5 is dummy value
      Dslash4pre(out, *tmp1, QUDA_EVEN_PARITY);
      Dslash4(*tmp1, out, QUDA_ODD_PARITY);
      Dslash5Xpay(out, in, QUDA_EVEN_PARITY, *tmp1, 1.0);
    } else if (matpcType == QUDA_MATPC_ODD_ODD) {
      Dslash4pre(*tmp1, in, QUDA_EVEN_PARITY);
      Dslash4(out, *tmp1, QUDA_ODD_PARITY);
      Dslash5inv(*tmp1, out, QUDA_EVEN_PARITY, kappa5); //kappa5 is dummy value
      Dslash4pre(out, *tmp1, QUDA_ODD_PARITY);
      Dslash4(*tmp1, out, QUDA_EVEN_PARITY);
      Dslash5Xpay(out, in, QUDA_ODD_PARITY, *tmp1, 1.0);
    } else {
      errorQuda("MatPCType %d not valid for DiracMobiusDomainWallPC", matpcType);
    }

    deleteTmp(&tmp1, reset1);
  }

#define flip(x) (x) = ((x) == QUDA_DAG_YES ? QUDA_DAG_NO : QUDA_DAG_YES)
  void DiracMobiusDomainWallPC::Mdag(cudaColorSpinorField &out, const cudaColorSpinorField &in) const
  {
    flip(dagger);
    if ( in.Ndim() != 5 || out.Ndim() != 5) errorQuda("Wrong number of dimensions\n");

    bool reset1 = newTmp(&tmp1, in);

    //QUDA_MATPC_EVEN_EVEN : M5 - kappa_b^2 * D4_{eo}D4pre_{oe}D5inv_{ee}D4_{eo}D4pre_{oe}
    //QUDA_MATPC_ODD_ODD : M5 - kappa_b^2 * D4_{oe}D4pre_{eo}D5inv_{oo}D4_{oe}D4pre_{eo}
    //Actually, Dslash5 will return M5 operation and M5 = 1 + 0.5*kappa_b/kappa_c * D5
    if (matpcType == QUDA_MATPC_EVEN_EVEN) {
      Dslash4(*tmp1, in, QUDA_EVEN_PARITY);
      Dslash4pre(out, *tmp1, QUDA_ODD_PARITY);
      Dslash5inv(*tmp1, out, QUDA_EVEN_PARITY, kappa5);
      Dslash4(out, *tmp1, QUDA_ODD_PARITY);
      Dslash4pre(*tmp1, out, QUDA_EVEN_PARITY);
      Dslash5Xpay(out, in, QUDA_EVEN_PARITY, *tmp1, 1.0);
    } else if (matpcType == QUDA_MATPC_ODD_ODD) {
      Dslash4(*tmp1, in, QUDA_ODD_PARITY);
      Dslash4pre(out, *tmp1, QUDA_EVEN_PARITY);
      Dslash5inv(*tmp1, out, QUDA_ODD_PARITY, kappa5);
      Dslash4(out, *tmp1, QUDA_EVEN_PARITY);
      Dslash4pre(*tmp1, out, QUDA_ODD_PARITY);
      Dslash5Xpay(out, in, QUDA_ODD_PARITY, *tmp1, 1.0);
    } else {
      errorQuda("MatPCType %d not valid for DiracMobiusDomainWallPC", matpcType);
    }

//    printf( "MDag is done\n" );
    deleteTmp(&tmp1, reset1);
    flip(dagger);
  }

  void DiracMobiusDomainWallPC::MdagM(cudaColorSpinorField &out, const cudaColorSpinorField &in) const
  {
#ifdef MULTI_GPU
    bool reset = newTmp(&tmp2, in);
    M(*tmp2, in);
    Mdag(out, *tmp2);
    deleteTmp(&tmp2, reset);
#else
    M(out, in);
    Mdag(out, out);
#endif
  }

  void DiracMobiusDomainWallPC::prepare(cudaColorSpinorField* &src, cudaColorSpinorField* &sol,
      cudaColorSpinorField &x, cudaColorSpinorField &b, 
      const QudaSolutionType solType) const
  {
    // prepare function in MDWF is not tested yet.
    bool reset = newTmp(&tmp1, b);
    // we desire solution to preconditioned system
    if (solType == QUDA_MATPC_SOLUTION || solType == QUDA_MATPCDAG_MATPC_SOLUTION) {
      src = &b;
      sol = &x;
    } else {  
      // we desire solution to full system
      if (matpcType == QUDA_MATPC_EVEN_EVEN) {
        // src = b_e + k D4_eo*D5inv b_o
        Dslash5inv(x.Odd(), b.Odd(), QUDA_ODD_PARITY, kappa5);//kappa5 is dummy
        Dslash4pre(*tmp1, x.Odd(), QUDA_ODD_PARITY);
        Dslash4Xpay(x.Odd(), *tmp1, QUDA_ODD_PARITY, b.Even(), 1.0);
        src = &(x.Odd());
        sol = &(x.Even());
      } else if (matpcType == QUDA_MATPC_ODD_ODD) {
        // src = b_o + k D4_oe*D5inv b_e
        Dslash5inv(x.Even(), b.Even(), QUDA_EVEN_PARITY, kappa5);//kappa5 is dummy
        Dslash4pre(*tmp1, x.Even(), QUDA_EVEN_PARITY);
        Dslash4Xpay(x.Even(), *tmp1, QUDA_EVEN_PARITY, b.Odd(), 1.0);
        src = &(x.Even());
        sol = &(x.Odd());
      } else {
        errorQuda("MatPCType %d not valid for DiracMobiusDomainWallPC", matpcType);
      }
      // here we use final solution to store parity solution and parity source
      // b is now up for grabs if we want
    }
    deleteTmp(&tmp1, reset);
  }

  void DiracMobiusDomainWallPC::reconstruct(cudaColorSpinorField &x, const cudaColorSpinorField &b,
      const QudaSolutionType solType) const
  {
    // reconstruct function in MDWF is not tested yet.
    if (solType == QUDA_MATPC_SOLUTION || solType == QUDA_MATPCDAG_MATPC_SOLUTION) {
      return;
    }				

    bool reset1 = newTmp(&tmp1, x);

    // create full solution
    checkFullSpinor(x, b);
    if (matpcType == QUDA_MATPC_EVEN_EVEN) {
      // psi_e = M5inv in_e - k_b M5inv D4_eo psi_o
      Dslash4pre(x.Even(), x.Odd(), QUDA_ODD_PARITY);
      Dslash4Xpay(*tmp1, x.Even(), QUDA_ODD_PARITY, b.Even(), -1.0); 
      Dslash5inv(x.Even(), *tmp1, QUDA_ODD_PARITY, kappa5); //kappa5 is dummy
    } else if (matpcType == QUDA_MATPC_ODD_ODD) {
      // psi_o = M5inv in_o - k_b M5inv D4_oe psi_e
      Dslash4pre(x.Odd(), x.Even(), QUDA_EVEN_PARITY);
      Dslash4Xpay(*tmp1, x.Odd(), QUDA_EVEN_PARITY, b.Odd(), -1.0); 
      Dslash5inv(x.Odd(), *tmp1, QUDA_EVEN_PARITY, kappa5); //kappa5 is dummy
    } else {
      errorQuda("MatPCType %d not valid for DiracMobiusDomainWallPC", matpcType);
    }
    deleteTmp(&tmp1, reset1);
  }
} // namespace quda<|MERGE_RESOLUTION|>--- conflicted
+++ resolved
@@ -32,11 +32,7 @@
     checkSpinorAlias(in, out);
  
     initSpinorConstants(in, profile);
-<<<<<<< HEAD
-    setFace(face); // FIXME: temporary hack maintain C linkage for dslashCuda  
-=======
-    setFace(face1,face2); // FIXME: temporary hack maintain C linkage for dslashCuda  
->>>>>>> 1584726e
+    setFace(face1,face2); // FIXME: temporary hack maintain C linkage for dslashCuda  
     domainWallDslashCuda(&out, gauge, &in, parity, dagger, 0, mass, 0, commDim, profile);   
 
     long long Ls = in.X(4);
@@ -55,7 +51,7 @@
  
     initSpinorConstants(in, profile);
 
-    setFace(face); // FIXME: temporary hack maintain C linkage for dslashCuda  
+    setFace(face1,face2); // FIXME: temporary hack maintain C linkage for dslashCuda  
     domainWallDslashCuda(&out, gauge, &in, parity, dagger, 0, mass, 0, commDim, 0, profile);   
 
     flops += 1320LL*(long long)in.Volume();
@@ -70,7 +66,7 @@
  
     initSpinorConstants(in, profile);
 
-    setFace(face); // FIXME: temporary hack maintain C linkage for dslashCuda  
+    setFace(face1,face2); // FIXME: temporary hack maintain C linkage for dslashCuda  
     domainWallDslashCuda(&out, gauge, &in, parity, dagger, 0, mass, 0, commDim, 1, profile);   
 
     long long Ls = in.X(4);
@@ -89,7 +85,7 @@
  
     initSpinorConstants(in, profile);
 
-    setFace(face); // FIXME: temporary hack maintain C linkage for dslashCuda  
+    setFace(face1,face2); // FIXME: temporary hack maintain C linkage for dslashCuda  
     domainWallDslashCuda(&out, gauge, &in, parity, dagger, 0, mass, k, commDim, 2, profile);   
 
     long long Ls = in.X(4);
@@ -106,7 +102,7 @@
  
     initSpinorConstants(in, profile);
 
-    setFace(face); // FIXME: temporary hack maintain C linkage for dslashCuda  
+    setFace(face1,face2); // FIXME: temporary hack maintain C linkage for dslashCuda  
     MDWFDslashCuda(&out, gauge, &in, parity, dagger, 0, mass, 0, commDim, 0, profile);   
 
     flops += 1320LL*(long long)in.Volume();
@@ -121,7 +117,7 @@
     initSpinorConstants(in, profile);
     initMDWFConstants(b_5, c_5, in.X(4), m5);
 
-    setFace(face); // FIXME: temporary hack maintain C linkage for dslashCuda  
+    setFace(face1,face2); // FIXME: temporary hack maintain C linkage for dslashCuda  
     MDWFDslashCuda(&out, gauge, &in, parity, dagger, 0, mass, 0, commDim, 1, profile);   
 
     long long Ls = in.X(4);
@@ -141,7 +137,7 @@
     initSpinorConstants(in, profile);
     initMDWFConstants(b_5, c_5, in.X(4), m5);
 
-    setFace(face); // FIXME: temporary hack maintain C linkage for dslashCuda  
+    setFace(face1,face2); // FIXME: temporary hack maintain C linkage for dslashCuda  
     MDWFDslashCuda(&out, gauge, &in, parity, dagger, 0, mass, 0, commDim, 2, profile);   
 
     long long Ls = in.X(4);
@@ -162,7 +158,7 @@
     initSpinorConstants(in, profile);
     initMDWFConstants(b_5, c_5, in.X(4), m5);
     
-    setFace(face); // FIXME: temporary hack maintain C linkage for dslashCuda  
+    setFace(face1,face2); // FIXME: temporary hack maintain C linkage for dslashCuda  
     MDWFDslashCuda(&out, gauge, &in, parity, dagger, 0, mass, k, commDim, 3, profile);   
 
     long long Ls = in.X(4);
@@ -181,11 +177,7 @@
     checkSpinorAlias(in, out);
 
     initSpinorConstants(in, profile);
-<<<<<<< HEAD
-    setFace(face); // FIXME: temporary hack maintain C linkage for dslashCuda  
-=======
-    setFace(face1,face2); // FIXME: temporary hack maintain C linkage for dslashCuda  
->>>>>>> 1584726e
+    setFace(face1,face2); // FIXME: temporary hack maintain C linkage for dslashCuda  
     domainWallDslashCuda(&out, gauge, &in, parity, dagger, &x, mass, k, commDim, profile);
 
     long long Ls = in.X(4);
@@ -205,7 +197,7 @@
     checkSpinorAlias(in, out);
 
     initSpinorConstants(in, profile);
-    setFace(face); // FIXME: temporary hack maintain C linkage for dslashCuda  
+    setFace(face1,face2); // FIXME: temporary hack maintain C linkage for dslashCuda  
     domainWallDslashCuda(&out, gauge, &in, parity, dagger, &x, mass, k, commDim, 0, profile);
 
     flops += (1320LL+48LL)*(long long)in.Volume();
@@ -220,7 +212,7 @@
     checkSpinorAlias(in, out);
 
     initSpinorConstants(in, profile);
-    setFace(face); // FIXME: temporary hack maintain C linkage for dslashCuda  
+    setFace(face1,face2); // FIXME: temporary hack maintain C linkage for dslashCuda  
     domainWallDslashCuda(&out, gauge, &in, parity, dagger, &x, mass, k, commDim, 1, profile);
 
     long long Ls = in.X(4);
@@ -239,7 +231,7 @@
     checkSpinorAlias(in, out);
 
     initSpinorConstants(in, profile);
-    setFace(face); // FIXME: temporary hack maintain C linkage for dslashCuda  
+    setFace(face1,face2); // FIXME: temporary hack maintain C linkage for dslashCuda  
     MDWFDslashCuda(&out, gauge, &in, parity, dagger, &x, mass, k, commDim, 0, profile);
     
     flops += (1320LL+48LL)*(long long)in.Volume();
@@ -254,7 +246,7 @@
 
     initSpinorConstants(in, profile);
     initMDWFConstants(b_5, c_5, in.X(4), m5);
-    setFace(face); // FIXME: temporary hack maintain C linkage for dslashCuda  
+    setFace(face1,face2); // FIXME: temporary hack maintain C linkage for dslashCuda  
     MDWFDslashCuda(&out, gauge, &in, parity, dagger, &x, mass, k, commDim, 2, profile);
 
     long long Ls = in.X(4);
