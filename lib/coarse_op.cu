--- conflicted
+++ resolved
@@ -244,7 +244,6 @@
 
   }  //UV
 
-<<<<<<< HEAD
   template<typename Float, typename F, typename coarseGauge, typename fineGauge>
   void computeVUVcoarse(int dir, coarseGauge &Y, coarseGauge &X, const F &UV, const F &V, int ndim, const fineGauge &G, const int *x_size, const int *xc_size, const int *geo_bs, int spin_bs) {
 
@@ -299,61 +298,11 @@
 
   }
 
-  template<typename Float, typename F, typename coarseGauge, typename fineGauge>
-  void computeVUV(int dir, coarseGauge &Y, coarseGauge &X, const F &UV, const F &V, const Gamma<Float> &gamma, int ndim, const fineGauge &G, const int *x_size, const int *xc_size, const int *geo_bs, int spin_bs) {
-
-    for(int i = 0; i < V.Volume(); i++) {  //Loop over entire fine lattice volume i.e. both parities
-
-      Float half = 1.0/2.0;
-      int coord[QUDA_MAX_DIM];
-      int coord_coarse[QUDA_MAX_DIM];
-      int coarse_size = 1;
-      int coarse_parity = 0;
-      V.LatticeIndex(coord, i);
-      for(int d = ndim-1; d >= 0; d--) {
-	coord_coarse[d] = coord[d]/geo_bs[d];
-	coarse_size *= xc_size[d];
-      }
-      int coarse_index_cb = gauge_offset_index(coord_coarse, xc_size, ndim, coarse_parity) / 2;
-
-      //int coarse_site_offset = coarse_parity*coarse_size/2 + coarse_index/2;
-      //coarse_site_offset *= Nc_c*Nc_c*Ns_c*Ns_c;
-
-      //Check to see if we are on the edge of a block, i.e.
-      //if this color matrix connects adjacent blocks.
-      coarseGauge *M;
-      //int dim_index = 2*dir+1;
-      int dim_index = dir;
-      //If adjacent site is in same block, M = X
-      if(((coord[dir]+1)%x_size[dir])/geo_bs[dir] == coord_coarse[dir]) {
-	M = &X;
-	dim_index = 0;
-      }
-      //If adjacent site is in different block, M = Y
-      else {
-     	M = &Y;
-      }
-
-      for(int s = 0; s < V.Nspin(); s++) { //Loop over fine spin
-
-	//Spin part of the color matrix.  Will always
-	//consist of two terms - diagonal and off-diagonal part
-	//of P_mu = (1+\gamma_mu)
-
-	//Coarse spin row index
-	int s_c_row = s/spin_bs;
-
-	//Use Gamma to calculate off-diagonal coupling and
-	//column index.  Diagonal coupling is always 1.
-	int s_col;
-	complex<Float> coupling = gamma.getrowelem(s, s_col);
-	int s_c_col = s_col/spin_bs;
-=======
+
   template<typename Float, int dir, typename F, typename coarseGauge, typename fineGauge, typename Gamma>
   void computeVUV(coarseGauge &Y, coarseGauge &X, const F &UV, const F &V, 
 		  const Gamma &gamma, const fineGauge &G, const int *x_size, 
 		  const int *xc_size, const int *geo_bs, int spin_bs) {
->>>>>>> b3276f2c
 
     const int nDim = 4;
     const Float half = 0.5;
@@ -727,21 +676,6 @@
     calculateY(Y, X, uv, T, g);
   }  
 
- //Apply the coarse Dslash to a vector:
-  //out(x) = M*in = \sum_mu Y_{-\mu}(x)in(x+mu) + Y^\dagger_mu(x-mu)in(x-mu)
-  template<typename Float, int nDim, typename F, typename Gauge>
-  void coarseDslash(F &out, F &in, Gauge &Y, Gauge &X, Float kappa) {
-    int Nc = in.Ncolor();
-    int Ns = in.Nspin();
-    int x_size[QUDA_MAX_DIM];
-    for(int d = 0; d < nDim; d++) x_size[d] = in.X(d);
-
-<<<<<<< HEAD
-      } //Ndim
-
-    }//Volume
-
-  }
 
   //out(x) = (1-2*kappa*X)*in(x), where X is the local color-spin matrix on the coarse grid.
   template<typename Float, typename F, typename G>
@@ -788,7 +722,17 @@
         }
       }
     }
-=======
+  }
+
+ //Apply the coarse Dslash to a vector:
+  //out(x) = M*in = \sum_mu Y_{-\mu}(x)in(x+mu) + Y^\dagger_mu(x-mu)in(x-mu)
+  template<typename Float, int nDim, typename F, typename Gauge>
+  void coarseDslash(F &out, F &in, Gauge &Y, Gauge &X, Float kappa) {
+    int Nc = in.Ncolor();
+    int Ns = in.Nspin();
+    int x_size[QUDA_MAX_DIM];
+    for(int d = 0; d < nDim; d++) x_size[d] = in.X(d);
+
     for (int parity=0; parity<2; parity++) {
       for(int x_cb = 0; x_cb < in.Volume()/2; x_cb++) { //Volume
 	int coord[QUDA_MAX_DIM];
@@ -852,7 +796,6 @@
       }//VolumeCB
     } // parity
     
->>>>>>> b3276f2c
   }
 
   template <typename Float, QudaFieldOrder csOrder, QudaGaugeFieldOrder gOrder, int coarseColor, int coarseSpin>
