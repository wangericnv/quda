#include <unistd.h> // for gethostname()
#include <assert.h>

#include <quda_internal.h>
#include <comm_quda.h>
#include <csignal>

#ifdef QUDA_BACKWARDSCPP
#include "backward.hpp"
namespace backward {
  static backward::SignalHandling sh;
} // namespace backward
#endif 

struct Topology_s {
  int ndim;
  int dims[QUDA_MAX_DIM];
  int *ranks;
  int (*coords)[QUDA_MAX_DIM];
  int my_rank;
  int my_coords[QUDA_MAX_DIM];
  // It might be worth adding communicators to allow for efficient reductions:
  //   #if defined(MPI_COMMS)
  //     MPI_Comm comm;
  //   #elif defined(QMP_COMMS)
  //     QMP_communicator_t comm; // currently only supported by qmp-2.4.0-alpha
  //   #endif
};


/**
 * Utility function for indexing into Topology::ranks[]
 *
 * @param ndim  Number of grid dimensions in the network topology
 * @param dims  Array of grid dimensions
 * @param x     Node coordinates
 * @return      Linearized index cooresponding to the node coordinates
 */
static inline int index(int ndim, const int *dims, const int *x)
{
  int idx = x[0];
  for (int i = 1; i < ndim; i++) {
    idx = dims[i]*idx + x[i];
  }
  return idx;
}


static inline bool advance_coords(int ndim, const int *dims, int *x)
{
  bool valid = false;
  for (int i = ndim-1; i >= 0; i--) {
    if (x[i] < dims[i]-1) {
      x[i]++;
      valid = true;
      break;
    } else {
      x[i] = 0;
    }
  }
  return valid;
}


char *comm_hostname(void)
{
  static bool cached = false;
  static char hostname[128];

  if (!cached) {
    gethostname(hostname, 128);
    hostname[127] = '\0';
    cached = true;
  }

  return hostname;
}


static unsigned long int rand_seed = 137;

/**
 * We provide our own random number generator to avoid re-seeding
 * rand(), which might also be used by the calling application.  This
 * is a clone of rand48(), provided by stdlib.h on UNIX.
 *
 * @return a random double in the interval [0,1)
 */
double comm_drand(void)
{
  const double twoneg48 = 0.35527136788005009e-14;
  const unsigned long int m = 25214903917, a = 11, mask = 281474976710655;
  rand_seed = (m * rand_seed + a) & mask;
  return (twoneg48 * rand_seed);
}


// QudaCommsMap is declared in quda.h:
//   typedef int (*QudaCommsMap)(const int *coords, void *fdata);

Topology *comm_create_topology(int ndim, const int *dims, QudaCommsMap rank_from_coords, void *map_data)
{
  if (ndim > QUDA_MAX_DIM) {
    errorQuda("ndim exceeds QUDA_MAX_DIM");
  }

  Topology *topo = (Topology *) safe_malloc(sizeof(Topology));

  topo->ndim = ndim;

  int nodes = 1;
  for (int i=0; i<ndim; i++) {
    topo->dims[i] = dims[i];
    nodes *= dims[i];
  }

  topo->ranks = (int *) safe_malloc(nodes*sizeof(int));
  topo->coords = (int (*)[QUDA_MAX_DIM]) safe_malloc(nodes*sizeof(int[QUDA_MAX_DIM]));

  int x[QUDA_MAX_DIM];
  for (int i = 0; i < QUDA_MAX_DIM; i++) x[i] = 0;

  do {
    int rank = rank_from_coords(x, map_data);
    topo->ranks[index(ndim, dims, x)] = rank;
    for (int i=0; i<ndim; i++) {
      topo->coords[rank][i] = x[i];
    }
  } while (advance_coords(ndim, dims, x));

  int my_rank = comm_rank();
  topo->my_rank = my_rank;
  for (int i = 0; i < ndim; i++) {
    topo->my_coords[i] = topo->coords[my_rank][i];
  }

  // initialize the random number generator with a rank-dependent seed
  rand_seed = 17*my_rank + 137;

  return topo;
}


void comm_destroy_topology(Topology *topo)
{
  host_free(topo->ranks);
  host_free(topo->coords);
  host_free(topo);
}

static int gpuid = -1;

int comm_gpuid(void) { return gpuid; }

static bool peer2peer_enabled[2][4] = { {false,false,false,false},
                                        {false,false,false,false} };
static bool peer2peer_init = false;

static bool intranode_enabled[2][4] = { {false,false,false,false},
					{false,false,false,false} };

/** this records whether there is any peer-2-peer capability
    (regardless whether it is enabled or not) */
static bool peer2peer_present = false;

/** by default enable both copy engines and load/store access */
static int enable_peer_to_peer = 3; 


void comm_peer2peer_init(const char* hostname_recv_buf)
{
  if (peer2peer_init) return;

  // set gdr enablement
  if (comm_gdr_enabled()) {
    if (getVerbosity() > QUDA_SILENT) printfQuda("Enabling GPU-Direct RDMA access\n");
    comm_gdr_blacklist(); // set GDR blacklist
    // by default, if GDR is enabled we disable non-p2p policies to
    // prevent possible conflict between MPI and QUDA opening the same
    // IPC memory handles when using CUDA-aware MPI
    enable_peer_to_peer += 4;
  } else {
    if (getVerbosity() > QUDA_SILENT) printfQuda("Disabling GPU-Direct RDMA access\n");
  }

  char *enable_peer_to_peer_env = getenv("QUDA_ENABLE_P2P");

  // disable peer-to-peer comms in one direction if QUDA_ENABLE_P2P=-1
  // and comm_dim(dim) == 2 (used for perf benchmarking)
  bool disable_peer_to_peer_bidir = false;

  if (enable_peer_to_peer_env) {
    enable_peer_to_peer = atoi(enable_peer_to_peer_env);

    switch ( std::abs(enable_peer_to_peer) ) {
    case 0: if (getVerbosity() > QUDA_SILENT) printfQuda("Disabling peer-to-peer access\n"); break;
    case 1: if (getVerbosity() > QUDA_SILENT) printfQuda("Enabling peer-to-peer copy engine access (disabling direct load/store)\n"); break;
    case 2: if (getVerbosity() > QUDA_SILENT) printfQuda("Enabling peer-to-peer direct load/store access (disabling copy engines)\n"); break;
    case 3: if (getVerbosity() > QUDA_SILENT) printfQuda("Enabling peer-to-peer copy engine and direct load/store access\n"); break;
    case 5: if (getVerbosity() > QUDA_SILENT) printfQuda("Enabling peer-to-peer copy engine access (disabling direct load/store and non-p2p policies)\n"); break;
    case 6: if (getVerbosity() > QUDA_SILENT) printfQuda("Enabling peer-to-peer direct load/store access (disabling copy engines and non-p2p policies)\n"); break;
    case 7: if (getVerbosity() > QUDA_SILENT) printfQuda("Enabling peer-to-peer copy engine and direct load/store access (disabling non-p2p policies)\n"); break;
    default: errorQuda("Unexpected value QUDA_ENABLE_P2P=%d\n", enable_peer_to_peer);
    }

    if (enable_peer_to_peer < 0) { // only values -1, -2, -3 can make it here
      if (getVerbosity() > QUDA_SILENT) printfQuda("Disabling bi-directional peer-to-peer access\n");
      disable_peer_to_peer_bidir = true;
    }

    enable_peer_to_peer = abs(enable_peer_to_peer);

  } else { // !enable_peer_to_peer_env
    if (getVerbosity() > QUDA_SILENT) printfQuda("Enabling peer-to-peer copy engine and direct load/store access\n");
  }

  if (!peer2peer_init && enable_peer_to_peer) {

    // first check that the local GPU supports UVA
    const int gpuid = comm_gpuid();
    qudaDeviceProp prop;
    qudaGetDeviceProperties(&prop, gpuid);
    if(!prop.unifiedAddressing) return;

    comm_set_neighbor_ranks();

    char *hostname = comm_hostname();
    int *gpuid_recv_buf = (int *)safe_malloc(sizeof(int)*comm_size());

    comm_gather_gpuid(gpuid_recv_buf);

    for(int dir=0; dir<2; ++dir){ // forward/backward directions
      for(int dim=0; dim<4; ++dim){
	int neighbor_rank = comm_neighbor_rank(dir,dim);
	if(neighbor_rank == comm_rank()) continue;

	// disable peer-to-peer comms in one direction
	if ( ((comm_rank() > neighbor_rank && dir == 0) || (comm_rank() < neighbor_rank && dir == 1)) &&
	     disable_peer_to_peer_bidir && comm_dim(dim) == 2 ) continue;

	// if the neighbors are on the same
	if (!strncmp(hostname, &hostname_recv_buf[128*neighbor_rank], 128)) {
	  int neighbor_gpuid = gpuid_recv_buf[neighbor_rank];
	  int canAccessPeer[2];
          qudaDeviceCanAccessPeer(&canAccessPeer[0], gpuid, neighbor_gpuid);
          qudaDeviceCanAccessPeer(&canAccessPeer[1], neighbor_gpuid, gpuid);

          int accessRank[2] = {};
#if CUDA_VERSION >= 8000  // this was introduced with CUDA 8
	  if (canAccessPeer[0]*canAccessPeer[1] != 0) {
	    cudaDeviceGetP2PAttribute(&accessRank[0], cudaDevP2PAttrPerformanceRank, gpuid, neighbor_gpuid);
	    cudaDeviceGetP2PAttribute(&accessRank[1], cudaDevP2PAttrPerformanceRank, neighbor_gpuid, gpuid);
	  }
#endif

	  // enable P2P if we can access the peer or if peer is self
	  if (canAccessPeer[0]*canAccessPeer[1] != 0 || gpuid == neighbor_gpuid) {
	    peer2peer_enabled[dir][dim] = true;
	    if (getVerbosity() > QUDA_SILENT) {
	      printf("Peer-to-peer enabled for rank %d (gpu=%d) with neighbor %d (gpu=%d) dir=%d, dim=%d, performance rank = (%d, %d)\n",
		     comm_rank(), gpuid, neighbor_rank, neighbor_gpuid, dir, dim, accessRank[0], accessRank[1]);
	    }
	  } else {
	    intranode_enabled[dir][dim] = true;
	    if (getVerbosity() > QUDA_SILENT) {
	      printf("Intra-node (non peer-to-peer) enabled for rank %d (gpu=%d) with neighbor %d (gpu=%d) dir=%d, dim=%d\n",
		     comm_rank(), gpuid, neighbor_rank, neighbor_gpuid, dir, dim);
	    }
	  }

	} // on the same node
      } // different dimensions - x, y, z, t
    } // different directions - forward/backward

    host_free(gpuid_recv_buf);
  }

  peer2peer_init = true;

  comm_barrier();

  peer2peer_present = comm_peer2peer_enabled_global();

  checkCudaErrorNoSync();
  return;
}

bool comm_peer2peer_present() { return peer2peer_present; }

static bool enable_p2p = true;

bool comm_peer2peer_enabled(int dir, int dim){
  return enable_p2p ? peer2peer_enabled[dir][dim] : false;
}

int comm_peer2peer_enabled_global() {
  if (!enable_p2p) return false;

  static bool init = false;
  static bool p2p_global = false;

  if (!init) {
    int p2p = 0;
    for (int dim=0; dim<4; dim++)
      for (int dir=0; dir<2; dir++)
	p2p += (int)comm_peer2peer_enabled(dir,dim);

    comm_allreduce_int(&p2p);
    init = true;
    p2p_global = p2p > 0 ? true : false;
  }
  return p2p_global * enable_peer_to_peer;
}

void comm_enable_peer2peer(bool enable) {
  enable_p2p = enable;
}

static bool enable_intranode = true;

bool comm_intranode_enabled(int dir, int dim){
  return enable_intranode ? intranode_enabled[dir][dim] : false;
}

void comm_enable_intranode(bool enable) {
  enable_intranode = enable;
}

int comm_ndim(const Topology *topo)
{
  return topo->ndim;
}


const int *comm_dims(const Topology *topo)
{
  return topo->dims;
}


const int *comm_coords(const Topology *topo)
{
  return topo->my_coords;
}


const int *comm_coords_from_rank(const Topology *topo, int rank)
{
  return topo->coords[rank];
}


int comm_rank_from_coords(const Topology *topo, const int *coords)
{
  return topo->ranks[index(topo->ndim, topo->dims, coords)];
}


static inline int mod(int a, int b)
{
  return ((a % b) + b) % b;
}

int comm_rank_displaced(const Topology *topo, const int displacement[])
{
  int coords[QUDA_MAX_DIM];

  for (int i = 0; i < QUDA_MAX_DIM; i++) {
    coords[i] = (i < topo->ndim) ? 
      mod(comm_coords(topo)[i] + displacement[i], comm_dims(topo)[i]) : 0;
  }

  return comm_rank_from_coords(topo, coords);
}


// FIXME: The following routines rely on a "default" topology.
// They should probably be reworked or eliminated eventually.

Topology *default_topo = NULL;

void comm_set_default_topology(Topology *topo)
{
  default_topo = topo;
}


Topology *comm_default_topology(void)
{
  if (!default_topo) {
    errorQuda("Default topology has not been declared");
  }
  return default_topo;
}

static int neighbor_rank[2][4] = { {-1,-1,-1,-1},
                                          {-1,-1,-1,-1} };

static bool neighbors_cached = false;

void comm_set_neighbor_ranks(Topology *topo){

  if(neighbors_cached) return;

  Topology *topology = topo ? topo : default_topo; // use default topology if topo is NULL
  if(!topology){
    errorQuda("Topology not specified");
    return;
  }
     
  for(int d=0; d<4; ++d){
    int pos_displacement[QUDA_MAX_DIM] = { };
    int neg_displacement[QUDA_MAX_DIM] = { };
    pos_displacement[d] = +1;
    neg_displacement[d] = -1;
    neighbor_rank[0][d] = comm_rank_displaced(topology, neg_displacement);
    neighbor_rank[1][d] = comm_rank_displaced(topology, pos_displacement);
  }
  neighbors_cached = true;
  return;
}

int comm_neighbor_rank(int dir, int dim){
  if(!neighbors_cached){
    comm_set_neighbor_ranks();
  }
  return neighbor_rank[dir][dim];
}


int comm_dim(int dim)
{
  Topology *topo = comm_default_topology();
  return comm_dims(topo)[dim];
}


int comm_coord(int dim)
{
  Topology *topo = comm_default_topology();
  return comm_coords(topo)[dim];
}

inline bool isHost(const void *buffer)
{
  CUmemorytype memType;
  void *attrdata[] = {(void *)&memType};
  CUpointer_attribute attributes[2] = {CU_POINTER_ATTRIBUTE_MEMORY_TYPE};
  QUresult err = cuPointerGetAttributes(1, attributes, attrdata, (QUdeviceptr)buffer);
  if (err != QUDA_SUCCESS) {
    const char *str;
    cuGetErrorName(err, &str);
    errorQuda("cuPointerGetAttributes returned error %s", str);
  }

  switch (memType) {
  case CU_MEMORYTYPE_DEVICE: return false;
  case CU_MEMORYTYPE_ARRAY: errorQuda("Using array memory for communications buffer is not supported");
  case CU_MEMORYTYPE_UNIFIED: errorQuda("Using unified memory for communications buffer is not supported");
  case CU_MEMORYTYPE_HOST:
  default: // memory not allocated by CUDA allocaters will default to being host memory
    return true;
  }
}

/**
 * Send to the "dir" direction in the "dim" dimension
 */
MsgHandle *comm_declare_send_relative_(const char *func, const char *file, int line,
				       void *buffer, int dim, int dir, size_t nbytes)
{
#ifdef HOST_DEBUG
  checkCudaError(); // check and clear error state first

  if (isHost(buffer)) {
    // test this memory allocation is ok by doing a memcpy from it
    void *tmp = safe_malloc(nbytes);
    try {
      std::copy(static_cast<char*>(buffer), static_cast<char*>(buffer)+nbytes, static_cast<char*>(tmp));
    } catch(std::exception &e) {
      printfQuda("ERROR: buffer failed (%s:%d in %s(), dim=%d, dir=%d, nbytes=%zu)\n", file, line, func, dim, dir, nbytes);
      errorQuda("aborting");
    }
    host_free(tmp);
  } else {
    // test this memory allocation is ok by doing a memcpy from it
    void *tmp = device_malloc(nbytes);
<<<<<<< HEAD
    qudaError_t err = cudaMemcpy(tmp, buffer, nbytes, qudaMemcpyDeviceToDevice);
    if (err != qudaSuccess) {
      printfQuda("ERROR: buffer failed (%s:%d in %s(), dim=%d, dir=%d, nbytes=%zu)\n", file, line, func, dim, dir, nbytes);
      errorQuda("aborting with error %s", cudaGetErrorString(err));
    }
=======
    qudaMemcpy(tmp, buffer, nbytes, qudaMemcpyDeviceToDevice);
    //if (err != qudaSuccess) {
      //printfQuda("ERROR: buffer failed (%s:%d in %s(), dim=%d, dir=%d, nbytes=%zu)\n", file, line, func, dim, dir, nbytes);
      //errorQuda("aborting with error %s", cudaGetErrorString(err));
    //}
>>>>>>> 773719ba
    device_free(tmp);
  }
#endif

  int disp[QUDA_MAX_DIM] = {0};
  disp[dim] = dir;

  return comm_declare_send_displaced(buffer, disp, nbytes);
}

/**
 * Receive from the "dir" direction in the "dim" dimension
 */
MsgHandle *comm_declare_receive_relative_(const char *func, const char *file, int line,
					  void *buffer, int dim, int dir, size_t nbytes)
{
#ifdef HOST_DEBUG
  checkCudaError(); // check and clear error state first

  if (isHost(buffer)) {
    // test this memory allocation is ok by filling it
    try {
      std::fill(static_cast<char*>(buffer), static_cast<char*>(buffer)+nbytes, 0);
    } catch(std::exception &e) {
      printfQuda("ERROR: buffer failed (%s:%d in %s(), dim=%d, dir=%d, nbytes=%zu)\n", file, line, func, dim, dir, nbytes);
      errorQuda("aborting");
    }
  } else {
    // test this memory allocation is ok by doing a memset
    qudaMemset(buffer, 0, nbytes);
    //if (err != qudaSuccess) {
      //printfQuda("ERROR: buffer failed (%s:%d in %s(), dim=%d, dir=%d, nbytes=%zu)\n", file, line, func, dim, dir, nbytes);
      //errorQuda("aborting with error %s", cudaGetErrorString(err));
    //}
  }
#endif

  int disp[QUDA_MAX_DIM] = {0};
  disp[dim] = dir;

  return comm_declare_receive_displaced(buffer, disp, nbytes);
}

/**
 * Strided send to the "dir" direction in the "dim" dimension
 */
MsgHandle *comm_declare_strided_send_relative_(const char *func, const char *file, int line,
					       void *buffer, int dim, int dir, size_t blksize, int nblocks, size_t stride)
{
#ifdef HOST_DEBUG
  checkCudaError(); // check and clear error state first

  if (isHost(buffer)) {
    // test this memory allocation is ok by doing a memcpy from it
    void *tmp = safe_malloc(blksize*nblocks);
    try {
      for (int i=0; i<nblocks; i++)
	std::copy(static_cast<char*>(buffer)+i*stride, static_cast<char*>(buffer)+i*stride+blksize, static_cast<char*>(tmp));
    } catch(std::exception &e) {
      printfQuda("ERROR: buffer failed (%s:%d in %s(), dim=%d, dir=%d, blksize=%zu nblocks=%d stride=%zu)\n",
		 file, line, func, dim, dir, blksize, nblocks, stride);
      errorQuda("aborting");
    }
    host_free(tmp);
  } else {
    // test this memory allocation is ok by doing a memcpy from it
    void *tmp = device_malloc(blksize*nblocks);
    qudaError_t err = cudaMemcpy2D(tmp, blksize, buffer, stride, blksize, nblocks, cudaMemcpyDeviceToDevice);
    printfQuda("Testing buffer (%s:%d in %s(), dim=%d, dir=%d, blksize=%zu nblocks=%d stride=%zu)\n", file, line, func,
               dim, dir, blksize, nblocks, stride);
    qudaMemcpy2D(tmp, blksize, buffer, stride, blksize, nblocks, qudaMemcpyDeviceToDevice);
    device_free(tmp);
  }
#endif

  int disp[QUDA_MAX_DIM] = {0};
  disp[dim] = dir;

  return comm_declare_strided_send_displaced(buffer, disp, blksize, nblocks, stride);
}


/**
 * Strided receive from the "dir" direction in the "dim" dimension
 */
MsgHandle *comm_declare_strided_receive_relative_(const char *func, const char *file, int line,
						  void *buffer, int dim, int dir, size_t blksize, int nblocks, size_t stride)
{
#ifdef HOST_DEBUG
  checkCudaError(); // check and clear error state first

  if (isHost(buffer)) {
    // test this memory allocation is ok by filling it
    try {
      for (int i=0; i<nblocks; i++)
	std::fill(static_cast<char*>(buffer)+i*stride, static_cast<char*>(buffer)+i*stride+blksize, 0);
    } catch(std::exception &e) {
      printfQuda("ERROR: buffer failed (%s:%d in %s(), dim=%d, dir=%d, blksize=%zu nblocks=%d stride=%zu)\n",
		 file, line, func, dim, dir, blksize, nblocks, stride);
      errorQuda("aborting");
    }
  } else {
    // test this memory allocation is ok by doing a memset
    qudaError_t err = cudaMemset2D(buffer, stride, 0, blksize, nblocks);
    if (err != qudaSuccess) {
      printfQuda("ERROR: buffer failed (%s:%d in %s(), dim=%d, dir=%d, blksize=%zu nblocks=%d stride=%zu)\n",
		 file, line, func, dim, dir, blksize, nblocks, stride);
      errorQuda("aborting with error %s", qudaGetErrorString(err));
    }
  }
#endif

  int disp[QUDA_MAX_DIM] = {0};
  disp[dim] = dir;

  return comm_declare_strided_receive_displaced(buffer, disp, blksize, nblocks, stride);
}

void comm_finalize(void)
{
  Topology *topo = comm_default_topology();
  comm_destroy_topology(topo);
  comm_set_default_topology(NULL);
}

static char partition_string[16];          /** string that contains the job partitioning */
static char topology_string[128];          /** string that contains the job topology */
static char partition_override_string[16]; /** string that contains any overridden partitioning */

static int manual_set_partition[QUDA_MAX_DIM] = {0};

void comm_dim_partitioned_set(int dim)
{ 
#ifdef MULTI_GPU
  manual_set_partition[dim] = 1;
#endif

  snprintf(partition_string, 16, ",comm=%d%d%d%d", comm_dim_partitioned(0),
           comm_dim_partitioned(1), comm_dim_partitioned(2), comm_dim_partitioned(3));
}

void comm_dim_partitioned_reset(){
  for (int i = 0; i < QUDA_MAX_DIM; i++) manual_set_partition[i] = 0;

  snprintf(partition_string, 16, ",comm=%d%d%d%d", comm_dim_partitioned(0),
           comm_dim_partitioned(1), comm_dim_partitioned(2), comm_dim_partitioned(3));
}

int comm_dim_partitioned(int dim)
{
  return (manual_set_partition[dim] || (default_topo && comm_dim(dim) > 1));
}

int comm_partitioned()
{
  int partitioned = 0;
  for (int i=0; i<4; i++) {
    partitioned = partitioned || comm_dim_partitioned(i);
  }
  return partitioned;
}

bool comm_gdr_enabled() {
  static bool gdr_enabled = false;
#ifdef MULTI_GPU
  static bool gdr_init = false;

  if (!gdr_init) {
    char *enable_gdr_env = getenv("QUDA_ENABLE_GDR");
    if (enable_gdr_env && strcmp(enable_gdr_env, "1") == 0) {
      gdr_enabled = true;
    }
    gdr_init = true;
  }
#endif
  return gdr_enabled;
}

bool comm_gdr_blacklist() {
  static bool blacklist = false;
  static bool blacklist_init = false;

  if (!blacklist_init) {
    char *blacklist_env = getenv("QUDA_ENABLE_GDR_BLACKLIST");

    if (blacklist_env) { // set the policies to tune for explicitly
      std::stringstream blacklist_list(blacklist_env);

      int device_count;
      qudaGetDeviceCount(&device_count);

      int excluded_device;
      while (blacklist_list >> excluded_device) {
	// check this is a valid device
	if ( excluded_device < 0 || excluded_device >= device_count ) {
	  errorQuda("Cannot blacklist invalid GPU device ordinal %d", excluded_device);
	}

	if (blacklist_list.peek() == ',') blacklist_list.ignore();
	if (excluded_device == comm_gpuid()) blacklist = true;
      }
      comm_barrier();
      if (getVerbosity() > QUDA_SILENT && blacklist) printf("Blacklisting GPU-Direct RDMA for rank %d (GPU %d)\n", comm_rank(), comm_gpuid());
    }
    blacklist_init = true;

  }

  return blacklist;
}

static bool deterministic_reduce = false;

void comm_init_common(int ndim, const int *dims, QudaCommsMap rank_from_coords, void *map_data)
{
  Topology *topo = comm_create_topology(ndim, dims, rank_from_coords, map_data);
  comm_set_default_topology(topo);

  // determine which GPU this rank will use
  char *hostname_recv_buf = (char *)safe_malloc(128 * comm_size());
  comm_gather_hostname(hostname_recv_buf);

  gpuid = 0;
  for (int i = 0; i < comm_rank(); i++) {
    if (!strncmp(comm_hostname(), &hostname_recv_buf[128 * i], 128)) { gpuid++; }
  }

  int device_count;
  qudaGetDeviceCount(&device_count);
  if (device_count == 0) { errorQuda("No CUDA devices found"); }
  if (gpuid >= device_count) {
    char *enable_mps_env = getenv("QUDA_ENABLE_MPS");
    if (enable_mps_env && strcmp(enable_mps_env, "1") == 0) {
      gpuid = gpuid % device_count;
      printf("MPS enabled, rank=%d -> gpu=%d\n", comm_rank(), gpuid);
    } else {
      errorQuda("Too few GPUs available on %s", comm_hostname());
    }
  }

  comm_peer2peer_init(hostname_recv_buf);

  host_free(hostname_recv_buf);

  char *enable_reduce_env = getenv("QUDA_DETERMINISTIC_REDUCE");
  if (enable_reduce_env && strcmp(enable_reduce_env, "1") == 0) { deterministic_reduce = true; }

  snprintf(partition_string, 16, ",comm=%d%d%d%d", comm_dim_partitioned(0), comm_dim_partitioned(1),
           comm_dim_partitioned(2), comm_dim_partitioned(3));

  // if CUDA_VISIBLE_DEVICES is set, we include this information in the topology_string
  char *device_order_env = getenv("CUDA_VISIBLE_DEVICES");
  if (device_order_env) {

    // to ensure we have process consistency define using rank 0
    if (comm_rank() == 0) {
      std::stringstream device_list_raw(device_order_env); // raw input
      std::stringstream device_list;                       // formatted (no commas)

      int device;
      int deviceCount;
      qudaGetDeviceCount(&deviceCount);
      while (device_list_raw >> device) {
        // check this is a valid policy choice
        if (device < 0) { errorQuda("Invalid CUDA_VISIBLE_DEVICE ordinal %d", device); }

        device_list << device;
        if (device_list_raw.peek() == ',') device_list_raw.ignore();
      }
      snprintf(topology_string, 128, ",topo=%d%d%d%d,order=%s", comm_dim(0), comm_dim(1), comm_dim(2), comm_dim(3),
               device_list.str().c_str());
    }

    comm_broadcast(topology_string, 128);
  } else {
    snprintf(topology_string, 128, ",topo=%d%d%d%d", comm_dim(0), comm_dim(1), comm_dim(2), comm_dim(3));
  }
}

const char *comm_config_string()
{
  static char config_string[16];
  static bool config_init = false;

  if (!config_init) {
    strcpy(config_string, ",p2p=");
    strcat(config_string, std::to_string(comm_peer2peer_enabled_global()).c_str());
    strcat(config_string, ",gdr=");
    strcat(config_string, std::to_string(comm_gdr_enabled()).c_str());
    config_init = true;
  }

  return config_string;
}

const char *comm_dim_partitioned_string(const int *comm_dim_override)
{
  if (comm_dim_override) {
    char comm[5] = {(!comm_dim_partitioned(0) ? '0' : comm_dim_override[0] ? '1' : '0'),
                    (!comm_dim_partitioned(1) ? '0' : comm_dim_override[1] ? '1' : '0'),
                    (!comm_dim_partitioned(2) ? '0' : comm_dim_override[2] ? '1' : '0'),
                    (!comm_dim_partitioned(3) ? '0' : comm_dim_override[3] ? '1' : '0'), '\0'};
    strcpy(partition_override_string, ",comm=");
    strcat(partition_override_string, comm);
    return partition_override_string;
  } else {
    return partition_string;
  }
}

const char *comm_dim_topology_string() { return topology_string; }

bool comm_deterministic_reduce() { return deterministic_reduce; }

static bool globalReduce = true;
static bool asyncReduce = false;

void reduceMaxDouble(double &max) { comm_allreduce_max(&max); }

void reduceDouble(double &sum) { if (globalReduce) comm_allreduce(&sum); }

void reduceDoubleArray(double *sum, const int len)
{ if (globalReduce) comm_allreduce_array(sum, len); }

int commDim(int dir) { return comm_dim(dir); }

int commCoords(int dir) { return comm_coord(dir); }

int commDimPartitioned(int dir){ return comm_dim_partitioned(dir);}

void commDimPartitionedSet(int dir) { comm_dim_partitioned_set(dir);}

void commDimPartitionedReset(){ comm_dim_partitioned_reset();}

bool commGlobalReduction() { return globalReduce; }

void commGlobalReductionSet(bool global_reduction) { globalReduce = global_reduction; }

bool commAsyncReduction() { return asyncReduce; }

void commAsyncReductionSet(bool async_reduction) { asyncReduce = async_reduction; }

void comm_abort(int status)
{
#ifdef HOST_DEBUG
  raise(SIGABRT);
#endif
#ifdef QUDA_BACKWARDSCPP
  backward::StackTrace st; 
  st.load_here(32);
  backward::Printer p; 
  p.print(st, getOutputFile());
#endif
  comm_abort_(status);
}<|MERGE_RESOLUTION|>--- conflicted
+++ resolved
@@ -485,19 +485,7 @@
   } else {
     // test this memory allocation is ok by doing a memcpy from it
     void *tmp = device_malloc(nbytes);
-<<<<<<< HEAD
-    qudaError_t err = cudaMemcpy(tmp, buffer, nbytes, qudaMemcpyDeviceToDevice);
-    if (err != qudaSuccess) {
-      printfQuda("ERROR: buffer failed (%s:%d in %s(), dim=%d, dir=%d, nbytes=%zu)\n", file, line, func, dim, dir, nbytes);
-      errorQuda("aborting with error %s", cudaGetErrorString(err));
-    }
-=======
-    qudaMemcpy(tmp, buffer, nbytes, qudaMemcpyDeviceToDevice);
-    //if (err != qudaSuccess) {
-      //printfQuda("ERROR: buffer failed (%s:%d in %s(), dim=%d, dir=%d, nbytes=%zu)\n", file, line, func, dim, dir, nbytes);
-      //errorQuda("aborting with error %s", cudaGetErrorString(err));
-    //}
->>>>>>> 773719ba
+    qudaMemcpyNoTune(tmp, buffer, nbytes, qudaMemcpyDeviceToDevice);
     device_free(tmp);
   }
 #endif
@@ -527,11 +515,7 @@
     }
   } else {
     // test this memory allocation is ok by doing a memset
-    qudaMemset(buffer, 0, nbytes);
-    //if (err != qudaSuccess) {
-      //printfQuda("ERROR: buffer failed (%s:%d in %s(), dim=%d, dir=%d, nbytes=%zu)\n", file, line, func, dim, dir, nbytes);
-      //errorQuda("aborting with error %s", cudaGetErrorString(err));
-    //}
+    qudaMemsetNoTune(buffer, 0, nbytes);
   }
 #endif
 
