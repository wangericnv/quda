#include <gauge_field.h>
#include <typeinfo>
#include <blas_quda.h>

namespace quda {

  GaugeFieldParam::GaugeFieldParam(const GaugeField &u) :
    LatticeFieldParam(u),
    location(u.Location()),
    nColor(u.Ncolor()),
    nFace(u.Nface()),
    reconstruct(u.Reconstruct()),
    order(u.Order()),
    fixed(u.GaugeFixed()),
    link_type(u.LinkType()),
    t_boundary(u.TBoundary()),
    anisotropy(u.Anisotropy()),
    tadpole(u.Tadpole()),
    gauge(NULL),
    create(QUDA_NULL_FIELD_CREATE),
    geometry(u.Geometry()),
    compute_fat_link_max(false),
    staggeredPhaseType(u.StaggeredPhase()),
    staggeredPhaseApplied(u.StaggeredPhaseApplied()),
    i_mu(u.iMu()),
    site_offset(u.SiteOffset()),
    site_size(u.SiteSize())
  { }


  GaugeField::GaugeField(const GaugeFieldParam &param) :
    LatticeField(param), bytes(0), phase_offset(0), phase_bytes(0), nColor(param.nColor), nFace(param.nFace),
    geometry(param.geometry), reconstruct(param.reconstruct), 
    nInternal(reconstruct != QUDA_RECONSTRUCT_NO ? reconstruct : nColor * nColor * 2),
    order(param.order), fixed(param.fixed), link_type(param.link_type), t_boundary(param.t_boundary), 
    anisotropy(param.anisotropy), tadpole(param.tadpole), fat_link_max(0.0),
    create(param.create),
    staggeredPhaseType(param.staggeredPhaseType), staggeredPhaseApplied(param.staggeredPhaseApplied), i_mu(param.i_mu),
    site_offset(param.site_offset), site_size(param.site_size)
  {
    if (ghost_precision != precision) ghost_precision = precision; // gauge fields require matching precision

    if (link_type != QUDA_COARSE_LINKS && nColor != 3)
      errorQuda("nColor must be 3, not %d for this link type", nColor);
    if (nDim != 4)
      errorQuda("Number of dimensions must be 4 not %d", nDim);
    if (link_type != QUDA_WILSON_LINKS && anisotropy != 1.0)
      errorQuda("Anisotropy only supported for Wilson links");
    if (link_type != QUDA_WILSON_LINKS && fixed == QUDA_GAUGE_FIXED_YES)
      errorQuda("Temporal gauge fixing only supported for Wilson links");

<<<<<<< HEAD
    // if(link_type != QUDA_ASQTAD_LONG_LINKS && (reconstruct ==  QUDA_RECONSTRUCT_13 || reconstruct == QUDA_RECONSTRUCT_9))
    //   errorQuda("reconstruct %d only supported for staggered long links\n", reconstruct);
       
    if (link_type == QUDA_ASQTAD_MOM_LINKS) scale = 1.0;
=======
    if(link_type != QUDA_ASQTAD_LONG_LINKS && (reconstruct ==  QUDA_RECONSTRUCT_13 || reconstruct == QUDA_RECONSTRUCT_9))
      errorQuda("reconstruct %d only supported for staggered long links\n", reconstruct);
>>>>>>> 39a2e6ab

    if(geometry == QUDA_SCALAR_GEOMETRY) {
      real_length = volume*nInternal;
      length = 2*stride*nInternal; // two comes from being full lattice
    } else if (geometry == QUDA_VECTOR_GEOMETRY) {
      real_length = nDim*volume*nInternal;
      length = 2*nDim*stride*nInternal; // two comes from being full lattice
    } else if(geometry == QUDA_TENSOR_GEOMETRY){
      real_length = (nDim*(nDim-1)/2)*volume*nInternal;
      length = 2*(nDim*(nDim-1)/2)*stride*nInternal; // two comes from being full lattice
    } else if(geometry == QUDA_COARSE_GEOMETRY){
      real_length = 2*nDim*volume*nInternal;
      length = 2*2*nDim*stride*nInternal;  //two comes from being full lattice
    }

    if (reconstruct == QUDA_RECONSTRUCT_9 || reconstruct == QUDA_RECONSTRUCT_13) {
      // Need to adjust the phase alignment as well.  
      int half_phase_bytes = ((size_t)length/(2*reconstruct))*precision; // number of bytes needed to store phases for a single parity
      int half_gauge_bytes = ((size_t)length/2)*precision - half_phase_bytes; // number of bytes needed to store the gauge field for a single parity excluding the phases
      // Adjust the alignments for the gauge and phase separately
      half_phase_bytes = ((half_phase_bytes + (512-1))/512)*512;
      half_gauge_bytes = ((half_gauge_bytes + (512-1))/512)*512;
    
      phase_offset = half_gauge_bytes;
      phase_bytes = half_phase_bytes*2;
      bytes = (half_gauge_bytes + half_phase_bytes)*2;      
    } else {
      bytes = (size_t)length*precision;
      if (isNative()) bytes = 2*ALIGNMENT_ADJUST(bytes/2);
    }
    total_bytes = bytes;

    setTuningString();
  }

  GaugeField::~GaugeField() {

  }

  void GaugeField::setTuningString() {
    LatticeField::setTuningString();
    int aux_string_n = TuneKey::aux_n / 2;
    int check = snprintf(aux_string, aux_string_n, "vol=%d,stride=%d,precision=%d,geometry=%d,Nc=%d",
                         volume, stride, precision, geometry, nColor);
    if (check < 0 || check >= aux_string_n) errorQuda("Error writing aux string");
  }

  void GaugeField::createGhostZone(const int *R, bool no_comms_fill, bool bidir) const
  {
    if (typeid(*this) == typeid(cpuGaugeField)) return;

    // if this is not a bidirectional exchange then we are doing a
    // scalar exchange, e.g., only the link matrix in the direcion we
    // are exchanging is exchanged, and none of the orthogonal links
    QudaFieldGeometry geometry_comms = bidir ? (geometry == QUDA_COARSE_GEOMETRY ? QUDA_VECTOR_GEOMETRY : geometry) : QUDA_SCALAR_GEOMETRY;

    // calculate size of ghost zone required
    ghost_bytes_old = ghost_bytes; // save for subsequent resize checking
    ghost_bytes = 0;
    for (int i=0; i<nDim; i++) {
      ghost_face_bytes[i] = 0;
      if ( !(comm_dim_partitioned(i) || (no_comms_fill && R[i])) ) ghostFace[i] = 0;
      else ghostFace[i] = surface[i] * R[i]; // includes the radius (unlike ColorSpinorField)

      ghostOffset[i][0] = (i == 0) ? 0 : ghostOffset[i-1][1] + ghostFace[i-1]*geometry_comms*nInternal;
      ghostOffset[i][1] = (bidir ? ghostOffset[i][0] + ghostFace[i]*geometry_comms*nInternal : ghostOffset[i][0]);

      ghost_face_bytes[i] = ghostFace[i] * geometry_comms * nInternal * ghost_precision;
      ghost_bytes += (bidir ? 2 : 1 ) * ghost_face_bytes[i]; // factor of two from direction
    }

    if (isNative()) ghost_bytes = ALIGNMENT_ADJUST(ghost_bytes);
  } // createGhostZone

  void GaugeField::applyStaggeredPhase(QudaStaggeredPhase phase) {
    if (staggeredPhaseApplied) errorQuda("Staggered phases already applied");

    if (phase != QUDA_STAGGERED_PHASE_INVALID) staggeredPhaseType = phase;
    applyGaugePhase(*this);
    if (ghostExchange==QUDA_GHOST_EXCHANGE_PAD) {
      if (typeid(*this)==typeid(cudaGaugeField)) {
	static_cast<cudaGaugeField&>(*this).exchangeGhost();
      } else {
	static_cast<cpuGaugeField&>(*this).exchangeGhost();
      }
    }
    staggeredPhaseApplied = true;
  }

  void GaugeField::removeStaggeredPhase() {
    if (!staggeredPhaseApplied) errorQuda("No staggered phases to remove");
    applyGaugePhase(*this);
    if (ghostExchange==QUDA_GHOST_EXCHANGE_PAD) {
      if (typeid(*this)==typeid(cudaGaugeField)) {
	static_cast<cudaGaugeField&>(*this).exchangeGhost();
      } else {
	static_cast<cpuGaugeField&>(*this).exchangeGhost();
      }
    }
    staggeredPhaseApplied = false;
  }

  bool GaugeField::isNative() const {
    if (precision == QUDA_DOUBLE_PRECISION) {
      if (order  == QUDA_FLOAT2_GAUGE_ORDER) return true;
    } else if (precision == QUDA_SINGLE_PRECISION || 
	       precision == QUDA_HALF_PRECISION ||
	       precision == QUDA_QUARTER_PRECISION) {
      if (reconstruct == QUDA_RECONSTRUCT_NO) {
	if (order == QUDA_FLOAT2_GAUGE_ORDER) return true;
      } else if (reconstruct == QUDA_RECONSTRUCT_12 || reconstruct == QUDA_RECONSTRUCT_13) {
	if (order == QUDA_FLOAT4_GAUGE_ORDER) return true;
      } else if (reconstruct == QUDA_RECONSTRUCT_8 || reconstruct == QUDA_RECONSTRUCT_9) {
	if (order == QUDA_FLOAT4_GAUGE_ORDER) return true;
      } else if (reconstruct == QUDA_RECONSTRUCT_10) {
	if (order == QUDA_FLOAT2_GAUGE_ORDER) return true;
      }
    }
    return false;
  }

  void GaugeField::exchange(void **ghost_link, void **link_sendbuf, QudaDirection dir) const {
    MsgHandle *mh_send[4];
    MsgHandle *mh_recv[4];
    size_t bytes[4];

    for (int i=0; i<nDimComms; i++) bytes[i] = 2*nFace*surfaceCB[i]*nInternal*precision;

    // in general (standard ghost exchange) we always do the exchange
    // even if a dimension isn't partitioned.  However, this breaks
    // GaugeField::injectGhost(), so when transferring backwards we
    // only exchange if a dimension is partitioned.  FIXME: this
    // should probably be cleaned up.
    bool no_comms_fill = (dir == QUDA_BACKWARDS) ? false : true;

    void *send[4];
    void *receive[4];
    if (Location() == QUDA_CPU_FIELD_LOCATION) {
      for (int i=0; i<nDimComms; i++) {
	if (comm_dim_partitioned(i)) {
	  send[i] = link_sendbuf[i];
	  receive[i] = ghost_link[i];
	} else {
	  if (no_comms_fill) memcpy(ghost_link[i], link_sendbuf[i], bytes[i]);
	}
      }
    } else { // FIXME for CUDA field copy back to the CPU
      for (int i=0; i<nDimComms; i++) {
	if (comm_dim_partitioned(i)) {
	  send[i] = pool_pinned_malloc(bytes[i]);
	  receive[i] = pool_pinned_malloc(bytes[i]);
	  qudaMemcpy(send[i], link_sendbuf[i], bytes[i], cudaMemcpyDeviceToHost);
	} else {
	  if (no_comms_fill) qudaMemcpy(ghost_link[i], link_sendbuf[i], bytes[i], cudaMemcpyDeviceToDevice);
	}
      }
    }

    for (int i=0; i<nDimComms; i++) {
      if (!comm_dim_partitioned(i)) continue;
      if (dir == QUDA_FORWARDS) {
	mh_send[i] = comm_declare_send_relative(send[i], i, +1, bytes[i]);
	mh_recv[i] = comm_declare_receive_relative(receive[i], i, -1, bytes[i]);
      } else if (dir == QUDA_BACKWARDS) {
	mh_send[i] = comm_declare_send_relative(send[i], i, -1, bytes[i]);
	mh_recv[i] = comm_declare_receive_relative(receive[i], i, +1, bytes[i]);
      } else {
	errorQuda("Unsuported dir=%d", dir);
      }

    }

    for (int i=0; i<nDimComms; i++) {
      if (!comm_dim_partitioned(i)) continue;
      comm_start(mh_send[i]);
      comm_start(mh_recv[i]);
    }

    for (int i=0; i<nDimComms; i++) {
      if (!comm_dim_partitioned(i)) continue;
      comm_wait(mh_send[i]);
      comm_wait(mh_recv[i]);
    }

    if (Location() == QUDA_CUDA_FIELD_LOCATION) {
      for (int i=0; i<nDimComms; i++) {
	if (!comm_dim_partitioned(i)) continue;
	qudaMemcpy(ghost_link[i], receive[i], bytes[i], cudaMemcpyHostToDevice);
	pool_pinned_free(send[i]);
	pool_pinned_free(receive[i]);
      }
    }

    for (int i=0; i<nDimComms; i++) {
      if (!comm_dim_partitioned(i)) continue;
      comm_free(mh_send[i]);
      comm_free(mh_recv[i]);
    }

  }

  void GaugeField::checkField(const LatticeField &l) const {
    LatticeField::checkField(l);
    try {
      const GaugeField &g = dynamic_cast<const GaugeField&>(l);
      if (g.link_type != link_type) errorQuda("link_type does not match %d %d", link_type, g.link_type);
      if (g.nColor != nColor) errorQuda("nColor does not match %d %d", nColor, g.nColor);
      if (g.nFace != nFace) errorQuda("nFace does not match %d %d", nFace, g.nFace);
      if (g.fixed != fixed) errorQuda("fixed does not match %d %d", fixed, g.fixed);
      if (g.t_boundary != t_boundary) errorQuda("t_boundary does not match %d %d", t_boundary, g.t_boundary);
      if (g.anisotropy != anisotropy) errorQuda("anisotropy does not match %e %e", anisotropy, g.anisotropy);
      if (g.tadpole != tadpole) errorQuda("tadpole does not match %e %e", tadpole, g.tadpole);
    }
    catch(std::bad_cast &e) {
      errorQuda("Failed to cast reference to GaugeField");
    }
  }

  std::ostream& operator<<(std::ostream& output, const GaugeFieldParam& param) {
    output << static_cast<const LatticeFieldParam &>(param);
    output << "nColor = " << param.nColor << std::endl;
    output << "nFace = " << param.nFace << std::endl;
    output << "reconstruct = " << param.reconstruct << std::endl;
    int nInternal = (param.reconstruct != QUDA_RECONSTRUCT_NO ? 
		     param.reconstruct : param.nColor * param.nColor * 2);
    output << "nInternal = " << nInternal << std::endl;
    output << "order = " << param.order << std::endl;
    output << "fixed = " << param.fixed << std::endl;
    output << "link_type = " << param.link_type << std::endl;
    output << "t_boundary = " << param.t_boundary << std::endl;
    output << "anisotropy = " << param.anisotropy << std::endl;
    output << "tadpole = " << param.tadpole << std::endl;
    output << "create = " << param.create << std::endl;
    output << "geometry = " << param.geometry << std::endl;
    output << "staggeredPhaseType = " << param.staggeredPhaseType << std::endl;
    output << "staggeredPhaseApplied = " << param.staggeredPhaseApplied << std::endl;

    return output;  // for multiple << operators.
  }

  ColorSpinorParam colorSpinorParam(const GaugeField &a) {
   if (a.FieldOrder() == QUDA_QDP_GAUGE_ORDER || a.FieldOrder() == QUDA_QDPJIT_GAUGE_ORDER)
     errorQuda("Not implemented for this order %d", a.FieldOrder());

    if (a.LinkType() == QUDA_COARSE_LINKS) errorQuda("Not implemented for coarse-link type");
    if (a.Ncolor() != 3) errorQuda("Not implemented for Ncolor = %d", a.Ncolor());

    if (a.Precision() == QUDA_HALF_PRECISION || a.Precision() == QUDA_QUARTER_PRECISION)
      errorQuda("Casting a GaugeField into ColorSpinorField not possible in half or quarter precision");

    ColorSpinorParam spinor_param;
    spinor_param.nColor = (a.Geometry()*a.Reconstruct())/2;
    spinor_param.nSpin = 1;
    spinor_param.nDim = a.Ndim();
    for (int d=0; d<a.Ndim(); d++) spinor_param.x[d] = a.X()[d];
    spinor_param.setPrecision(a.Precision());
    spinor_param.pad = a.Pad();
    spinor_param.siteSubset = QUDA_FULL_SITE_SUBSET;
    spinor_param.siteOrder = QUDA_EVEN_ODD_SITE_ORDER;
    spinor_param.fieldOrder = (a.Precision() == QUDA_DOUBLE_PRECISION || spinor_param.nSpin == 1) ?
      QUDA_FLOAT2_FIELD_ORDER : QUDA_FLOAT4_FIELD_ORDER;
    spinor_param.gammaBasis = QUDA_UKQCD_GAMMA_BASIS;
    spinor_param.create = QUDA_REFERENCE_FIELD_CREATE;
    spinor_param.v = (void*)a.Gauge_p();
    spinor_param.location = a.Location();
    return spinor_param;
  }

  // Return the L2 norm squared of the gauge field
  double norm2(const GaugeField &a) {
    ColorSpinorField *b = ColorSpinorField::Create(colorSpinorParam(a));
    double nrm2 = blas::norm2(*b);
    delete b;
    return nrm2;
  }

  // Return the L1 norm of the gauge field
  double norm1(const GaugeField &a) {
    ColorSpinorField *b = ColorSpinorField::Create(colorSpinorParam(a));
    double nrm1 = blas::norm1(*b);
    delete b;
    return nrm1;
  }

  // Scale the gauge field by the constant a
  void ax(const double &a, GaugeField &u) {
    ColorSpinorField *b = ColorSpinorField::Create(colorSpinorParam(u));
    blas::ax(a, *b);
    delete b;
  }

  uint64_t GaugeField::checksum(bool mini) const {
    return Checksum(*this, mini);
  }

  GaugeField* GaugeField::Create(const GaugeFieldParam &param) {

    GaugeField *field = nullptr;
    if (param.location == QUDA_CPU_FIELD_LOCATION) {
      field = new cpuGaugeField(param);
    } else if (param.location== QUDA_CUDA_FIELD_LOCATION) {
      field = new cudaGaugeField(param);
    } else {
      errorQuda("Invalid field location %d", param.location);
    }

    return field;
  }

} // namespace quda<|MERGE_RESOLUTION|>--- conflicted
+++ resolved
@@ -49,15 +49,10 @@
     if (link_type != QUDA_WILSON_LINKS && fixed == QUDA_GAUGE_FIXED_YES)
       errorQuda("Temporal gauge fixing only supported for Wilson links");
 
-<<<<<<< HEAD
     // if(link_type != QUDA_ASQTAD_LONG_LINKS && (reconstruct ==  QUDA_RECONSTRUCT_13 || reconstruct == QUDA_RECONSTRUCT_9))
     //   errorQuda("reconstruct %d only supported for staggered long links\n", reconstruct);
        
     if (link_type == QUDA_ASQTAD_MOM_LINKS) scale = 1.0;
-=======
-    if(link_type != QUDA_ASQTAD_LONG_LINKS && (reconstruct ==  QUDA_RECONSTRUCT_13 || reconstruct == QUDA_RECONSTRUCT_9))
-      errorQuda("reconstruct %d only supported for staggered long links\n", reconstruct);
->>>>>>> 39a2e6ab
 
     if(geometry == QUDA_SCALAR_GEOMETRY) {
       real_length = volume*nInternal;
