--- conflicted
+++ resolved
@@ -201,17 +201,10 @@
 	if (comm_dim_partitioned(i)) {
 	  send[i] = pool_pinned_malloc(bytes[i]);
 	  receive[i] = pool_pinned_malloc(bytes[i]);
-<<<<<<< HEAD
-	  qudaMemcpy(send[i], link_sendbuf[i], bytes[i], qudaMemcpyDeviceToHost);
-	} else {
-	  if (no_comms_fill) qudaMemcpy(ghost_link[i], link_sendbuf[i], bytes[i], qudaMemcpyDeviceToDevice);
-	}
-=======
           qudaMemcpy(send[i], link_sendbuf[i], bytes[i], qudaMemcpyDeviceToHost);
         } else {
           if (no_comms_fill) qudaMemcpy(ghost_link[i], link_sendbuf[i], bytes[i], qudaMemcpyDeviceToDevice);
         }
->>>>>>> a2543a25
       }
     }
 
@@ -244,15 +237,9 @@
     if (Location() == QUDA_CUDA_FIELD_LOCATION) {
       for (int i=0; i<nDimComms; i++) {
 	if (!comm_dim_partitioned(i)) continue;
-<<<<<<< HEAD
-	qudaMemcpy(ghost_link[i], receive[i], bytes[i], qudaMemcpyHostToDevice);
-	pool_pinned_free(send[i]);
-	pool_pinned_free(receive[i]);
-=======
         qudaMemcpy(ghost_link[i], receive[i], bytes[i], qudaMemcpyHostToDevice);
         pool_pinned_free(send[i]);
         pool_pinned_free(receive[i]);
->>>>>>> a2543a25
       }
     }
 
