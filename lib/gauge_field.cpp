#include <gauge_field.h>
#include <typeinfo>
#include <blas_quda.h>

namespace quda {

  GaugeFieldParam::GaugeFieldParam(const GaugeField &u) :
    LatticeFieldParam(u),
    location(u.Location()),
    nColor(u.Ncolor()),
    nFace(u.Nface()),
    reconstruct(u.Reconstruct()),
    order(u.Order()),
    fixed(u.GaugeFixed()),
    link_type(u.LinkType()),
    t_boundary(u.TBoundary()),
    anisotropy(u.Anisotropy()),
    tadpole(u.Tadpole()),
    gauge(NULL),
    create(QUDA_NULL_FIELD_CREATE),
    geometry(u.Geometry()),
    compute_fat_link_max(false),
    staggeredPhaseType(u.StaggeredPhase()),
    staggeredPhaseApplied(u.StaggeredPhaseApplied()),
    i_mu(u.iMu()),
    site_offset(u.SiteOffset()),
    site_size(u.SiteSize())
  { }

  GaugeField::GaugeField(const GaugeFieldParam &param) :
    LatticeField(param),
    bytes(0),
    phase_offset(0),
    phase_bytes(0),
    nColor(param.nColor),
    nFace(param.nFace),
    geometry(param.geometry),
    reconstruct(param.reconstruct),
    nInternal(reconstruct != QUDA_RECONSTRUCT_NO ? reconstruct : nColor * nColor * 2),
<<<<<<< HEAD
    order(param.order), fixed(param.fixed), link_type(param.link_type), t_boundary(param.t_boundary), 
    anisotropy(param.anisotropy), tadpole(param.tadpole), fat_link_max(link_type == QUDA_ASQTAD_FAT_LINKS ? 0.0 : 1.0),
=======
    order(param.order),
    fixed(param.fixed),
    link_type(param.link_type),
    t_boundary(param.t_boundary),
    anisotropy(param.anisotropy),
    tadpole(param.tadpole),
    fat_link_max(link_type == QUDA_ASQTAD_FAT_LINKS ? 0.0 : 1.0),
>>>>>>> 3bd6a2ab
    create(param.create),
    staggeredPhaseType(param.staggeredPhaseType),
    staggeredPhaseApplied(param.staggeredPhaseApplied),
    i_mu(param.i_mu),
    site_offset(param.site_offset),
    site_size(param.site_size)
  {
    if (ghost_precision != precision) ghost_precision = precision; // gauge fields require matching precision

    if (link_type != QUDA_COARSE_LINKS && nColor != 3)
      errorQuda("nColor must be 3, not %d for this link type", nColor);
    if (nDim != 4)
      errorQuda("Number of dimensions must be 4 not %d", nDim);
    if (link_type != QUDA_WILSON_LINKS && anisotropy != 1.0)
      errorQuda("Anisotropy only supported for Wilson links");
    if (link_type != QUDA_WILSON_LINKS && fixed == QUDA_GAUGE_FIXED_YES)
      errorQuda("Temporal gauge fixing only supported for Wilson links");
#ifdef USE_LEGACY_DSLASH
    if(link_type != QUDA_ASQTAD_LONG_LINKS && (reconstruct ==  QUDA_RECONSTRUCT_13 || reconstruct == QUDA_RECONSTRUCT_9))
      errorQuda("reconstruct %d only supported for staggered long links\n", reconstruct);
    if (link_type == QUDA_ASQTAD_LONG_LINKS && reconstruct == QUDA_RECONSTRUCT_9)
      errorQuda("reconstruct %d not supported for staggered long links with QUDA_LEGACY_DSLASH\n", reconstruct);
#endif
    if(geometry == QUDA_SCALAR_GEOMETRY) {
      real_length = volume*nInternal;
      length = 2*stride*nInternal; // two comes from being full lattice
    } else if (geometry == QUDA_VECTOR_GEOMETRY) {
      real_length = nDim*volume*nInternal;
      length = 2*nDim*stride*nInternal; // two comes from being full lattice
    } else if(geometry == QUDA_TENSOR_GEOMETRY){
      real_length = (nDim*(nDim-1)/2)*volume*nInternal;
      length = 2*(nDim*(nDim-1)/2)*stride*nInternal; // two comes from being full lattice
    } else if(geometry == QUDA_COARSE_GEOMETRY){
      real_length = 2*nDim*volume*nInternal;
      length = 2*2*nDim*stride*nInternal;  //two comes from being full lattice
    }

    if (reconstruct == QUDA_RECONSTRUCT_9 || reconstruct == QUDA_RECONSTRUCT_13) {
      // Need to adjust the phase alignment as well.  
      int half_phase_bytes = ((size_t)length/(2*reconstruct))*precision; // number of bytes needed to store phases for a single parity
      int half_gauge_bytes = ((size_t)length/2)*precision - half_phase_bytes; // number of bytes needed to store the gauge field for a single parity excluding the phases
      // Adjust the alignments for the gauge and phase separately
      half_phase_bytes = ((half_phase_bytes + (512-1))/512)*512;
      half_gauge_bytes = ((half_gauge_bytes + (512-1))/512)*512;
    
      phase_offset = half_gauge_bytes;
      phase_bytes = half_phase_bytes*2;
      bytes = (half_gauge_bytes + half_phase_bytes)*2;      
    } else {
      bytes = (size_t)length*precision;
      if (isNative()) bytes = 2*ALIGNMENT_ADJUST(bytes/2);
    }
    total_bytes = bytes;

    setTuningString();
  }

  GaugeField::~GaugeField() {

  }

  void GaugeField::setTuningString() {
    LatticeField::setTuningString();
    int aux_string_n = TuneKey::aux_n / 2;
    int check = snprintf(aux_string, aux_string_n, "vol=%d,stride=%d,precision=%d,geometry=%d,Nc=%d",
                         volume, stride, precision, geometry, nColor);
    if (check < 0 || check >= aux_string_n) errorQuda("Error writing aux string");
  }

  void GaugeField::createGhostZone(const int *R, bool no_comms_fill, bool bidir) const
  {
    if (typeid(*this) == typeid(cpuGaugeField)) return;

    // if this is not a bidirectional exchange then we are doing a
    // scalar exchange, e.g., only the link matrix in the direcion we
    // are exchanging is exchanged, and none of the orthogonal links
    QudaFieldGeometry geometry_comms = bidir ? (geometry == QUDA_COARSE_GEOMETRY ? QUDA_VECTOR_GEOMETRY : geometry) : QUDA_SCALAR_GEOMETRY;

    // calculate size of ghost zone required
    ghost_bytes_old = ghost_bytes; // save for subsequent resize checking
    ghost_bytes = 0;
    for (int i=0; i<nDim; i++) {
      ghost_face_bytes[i] = 0;
      if ( !(comm_dim_partitioned(i) || (no_comms_fill && R[i])) ) ghostFace[i] = 0;
      else ghostFace[i] = surface[i] * R[i]; // includes the radius (unlike ColorSpinorField)

      ghostOffset[i][0] = (i == 0) ? 0 : ghostOffset[i-1][1] + ghostFace[i-1]*geometry_comms*nInternal;
      ghostOffset[i][1] = (bidir ? ghostOffset[i][0] + ghostFace[i]*geometry_comms*nInternal : ghostOffset[i][0]);

      ghost_face_bytes[i] = ghostFace[i] * geometry_comms * nInternal * ghost_precision;
      ghost_bytes += (bidir ? 2 : 1 ) * ghost_face_bytes[i]; // factor of two from direction
    }

    if (isNative()) ghost_bytes = ALIGNMENT_ADJUST(ghost_bytes);
  } // createGhostZone

  void GaugeField::applyStaggeredPhase(QudaStaggeredPhase phase) {
    if (staggeredPhaseApplied) errorQuda("Staggered phases already applied");

    if (phase != QUDA_STAGGERED_PHASE_INVALID) staggeredPhaseType = phase;
    applyGaugePhase(*this);
    if (ghostExchange==QUDA_GHOST_EXCHANGE_PAD) {
      if (typeid(*this)==typeid(cudaGaugeField)) {
	static_cast<cudaGaugeField&>(*this).exchangeGhost();
      } else {
	static_cast<cpuGaugeField&>(*this).exchangeGhost();
      }
    }
    staggeredPhaseApplied = true;
  }

  void GaugeField::removeStaggeredPhase() {
    if (!staggeredPhaseApplied) errorQuda("No staggered phases to remove");
    applyGaugePhase(*this);
    if (ghostExchange==QUDA_GHOST_EXCHANGE_PAD) {
      if (typeid(*this)==typeid(cudaGaugeField)) {
	static_cast<cudaGaugeField&>(*this).exchangeGhost();
      } else {
	static_cast<cpuGaugeField&>(*this).exchangeGhost();
      }
    }
    staggeredPhaseApplied = false;
  }

  bool GaugeField::isNative() const {
    if (precision == QUDA_DOUBLE_PRECISION) {
      if (order  == QUDA_FLOAT2_GAUGE_ORDER) return true;
    } else if (precision == QUDA_SINGLE_PRECISION || precision == QUDA_HALF_PRECISION
        || precision == QUDA_QUARTER_PRECISION) {
      if (reconstruct == QUDA_RECONSTRUCT_NO) {
	if (order == QUDA_FLOAT2_GAUGE_ORDER) return true;
      } else if (reconstruct == QUDA_RECONSTRUCT_12 || reconstruct == QUDA_RECONSTRUCT_13) {
	if (order == QUDA_FLOAT4_GAUGE_ORDER) return true;
      } else if (reconstruct == QUDA_RECONSTRUCT_8 || reconstruct == QUDA_RECONSTRUCT_9) {
	if (order == QUDA_FLOAT4_GAUGE_ORDER) return true;
      } else if (reconstruct == QUDA_RECONSTRUCT_10) {
	if (order == QUDA_FLOAT2_GAUGE_ORDER) return true;
      }
    }
    return false;
  }

  void GaugeField::exchange(void **ghost_link, void **link_sendbuf, QudaDirection dir) const {
    MsgHandle *mh_send[4];
    MsgHandle *mh_recv[4];
    size_t bytes[4];

    for (int i=0; i<nDimComms; i++) bytes[i] = 2*nFace*surfaceCB[i]*nInternal*precision;

    // in general (standard ghost exchange) we always do the exchange
    // even if a dimension isn't partitioned.  However, this breaks
    // GaugeField::injectGhost(), so when transferring backwards we
    // only exchange if a dimension is partitioned.  FIXME: this
    // should probably be cleaned up.
    bool no_comms_fill = (dir == QUDA_BACKWARDS) ? false : true;

    void *send[4];
    void *receive[4];
    if (Location() == QUDA_CPU_FIELD_LOCATION) {
      for (int i=0; i<nDimComms; i++) {
	if (comm_dim_partitioned(i)) {
	  send[i] = link_sendbuf[i];
	  receive[i] = ghost_link[i];
	} else {
	  if (no_comms_fill) memcpy(ghost_link[i], link_sendbuf[i], bytes[i]);
	}
      }
    } else { // FIXME for CUDA field copy back to the CPU
      for (int i=0; i<nDimComms; i++) {
	if (comm_dim_partitioned(i)) {
	  send[i] = pool_pinned_malloc(bytes[i]);
	  receive[i] = pool_pinned_malloc(bytes[i]);
	  qudaMemcpy(send[i], link_sendbuf[i], bytes[i], cudaMemcpyDeviceToHost);
	} else {
	  if (no_comms_fill) qudaMemcpy(ghost_link[i], link_sendbuf[i], bytes[i], cudaMemcpyDeviceToDevice);
	}
      }
    }

    for (int i=0; i<nDimComms; i++) {
      if (!comm_dim_partitioned(i)) continue;
      if (dir == QUDA_FORWARDS) {
	mh_send[i] = comm_declare_send_relative(send[i], i, +1, bytes[i]);
	mh_recv[i] = comm_declare_receive_relative(receive[i], i, -1, bytes[i]);
      } else if (dir == QUDA_BACKWARDS) {
	mh_send[i] = comm_declare_send_relative(send[i], i, -1, bytes[i]);
	mh_recv[i] = comm_declare_receive_relative(receive[i], i, +1, bytes[i]);
      } else {
	errorQuda("Unsuported dir=%d", dir);
      }

    }

    for (int i=0; i<nDimComms; i++) {
      if (!comm_dim_partitioned(i)) continue;
      comm_start(mh_send[i]);
      comm_start(mh_recv[i]);
    }

    for (int i=0; i<nDimComms; i++) {
      if (!comm_dim_partitioned(i)) continue;
      comm_wait(mh_send[i]);
      comm_wait(mh_recv[i]);
    }

    if (Location() == QUDA_CUDA_FIELD_LOCATION) {
      for (int i=0; i<nDimComms; i++) {
	if (!comm_dim_partitioned(i)) continue;
	qudaMemcpy(ghost_link[i], receive[i], bytes[i], cudaMemcpyHostToDevice);
	pool_pinned_free(send[i]);
	pool_pinned_free(receive[i]);
      }
    }

    for (int i=0; i<nDimComms; i++) {
      if (!comm_dim_partitioned(i)) continue;
      comm_free(mh_send[i]);
      comm_free(mh_recv[i]);
    }

  }

  void GaugeField::checkField(const LatticeField &l) const {
    LatticeField::checkField(l);
    try {
      const GaugeField &g = dynamic_cast<const GaugeField&>(l);
      if (g.link_type != link_type) errorQuda("link_type does not match %d %d", link_type, g.link_type);
      if (g.nColor != nColor) errorQuda("nColor does not match %d %d", nColor, g.nColor);
      if (g.nFace != nFace) errorQuda("nFace does not match %d %d", nFace, g.nFace);
      if (g.fixed != fixed) errorQuda("fixed does not match %d %d", fixed, g.fixed);
      if (g.t_boundary != t_boundary) errorQuda("t_boundary does not match %d %d", t_boundary, g.t_boundary);
      if (g.anisotropy != anisotropy) errorQuda("anisotropy does not match %e %e", anisotropy, g.anisotropy);
      if (g.tadpole != tadpole) errorQuda("tadpole does not match %e %e", tadpole, g.tadpole);
    }
    catch(std::bad_cast &e) {
      errorQuda("Failed to cast reference to GaugeField");
    }
  }

  std::ostream& operator<<(std::ostream& output, const GaugeFieldParam& param) {
    output << static_cast<const LatticeFieldParam &>(param);
    output << "nColor = " << param.nColor << std::endl;
    output << "nFace = " << param.nFace << std::endl;
    output << "reconstruct = " << param.reconstruct << std::endl;
    int nInternal = (param.reconstruct != QUDA_RECONSTRUCT_NO ? 
		     param.reconstruct : param.nColor * param.nColor * 2);
    output << "nInternal = " << nInternal << std::endl;
    output << "order = " << param.order << std::endl;
    output << "fixed = " << param.fixed << std::endl;
    output << "link_type = " << param.link_type << std::endl;
    output << "t_boundary = " << param.t_boundary << std::endl;
    output << "anisotropy = " << param.anisotropy << std::endl;
    output << "tadpole = " << param.tadpole << std::endl;
    output << "create = " << param.create << std::endl;
    output << "geometry = " << param.geometry << std::endl;
    output << "staggeredPhaseType = " << param.staggeredPhaseType << std::endl;
    output << "staggeredPhaseApplied = " << param.staggeredPhaseApplied << std::endl;

    return output;  // for multiple << operators.
  }

  ColorSpinorParam colorSpinorParam(const GaugeField &a) {
   if (a.FieldOrder() == QUDA_QDP_GAUGE_ORDER || a.FieldOrder() == QUDA_QDPJIT_GAUGE_ORDER)
     errorQuda("Not implemented for this order %d", a.FieldOrder());

    if (a.LinkType() == QUDA_COARSE_LINKS) errorQuda("Not implemented for coarse-link type");
    if (a.Ncolor() != 3) errorQuda("Not implemented for Ncolor = %d", a.Ncolor());

    if (a.Precision() == QUDA_HALF_PRECISION || a.Precision() == QUDA_QUARTER_PRECISION)
      errorQuda("Casting a GaugeField into ColorSpinorField not possible in half or quarter precision");

    ColorSpinorParam spinor_param;
    spinor_param.nColor = (a.Geometry()*a.Reconstruct())/2;
    spinor_param.nSpin = 1;
    spinor_param.nDim = a.Ndim();
    for (int d=0; d<a.Ndim(); d++) spinor_param.x[d] = a.X()[d];
    spinor_param.setPrecision(a.Precision());
    spinor_param.pad = a.Pad();
    spinor_param.siteSubset = QUDA_FULL_SITE_SUBSET;
    spinor_param.siteOrder = QUDA_EVEN_ODD_SITE_ORDER;
    spinor_param.fieldOrder = (a.Precision() == QUDA_DOUBLE_PRECISION || spinor_param.nSpin == 1) ?
      QUDA_FLOAT2_FIELD_ORDER : QUDA_FLOAT4_FIELD_ORDER;
    spinor_param.gammaBasis = QUDA_UKQCD_GAMMA_BASIS;
    spinor_param.create = QUDA_REFERENCE_FIELD_CREATE;
    spinor_param.v = (void*)a.Gauge_p();
    spinor_param.location = a.Location();
    return spinor_param;
  }

  // Return the L2 norm squared of the gauge field
  double norm2(const GaugeField &a) {
    ColorSpinorField *b = ColorSpinorField::Create(colorSpinorParam(a));
    double nrm2 = blas::norm2(*b);
    delete b;
    return nrm2;
  }

  // Return the L1 norm of the gauge field
  double norm1(const GaugeField &a) {
    ColorSpinorField *b = ColorSpinorField::Create(colorSpinorParam(a));
    double nrm1 = blas::norm1(*b);
    delete b;
    return nrm1;
  }

  // Scale the gauge field by the constant a
  void ax(const double &a, GaugeField &u) {
    ColorSpinorField *b = ColorSpinorField::Create(colorSpinorParam(u));
    blas::ax(a, *b);
    delete b;
  }

  uint64_t GaugeField::checksum(bool mini) const {
    return Checksum(*this, mini);
  }

  GaugeField* GaugeField::Create(const GaugeFieldParam &param) {

    GaugeField *field = nullptr;
    if (param.location == QUDA_CPU_FIELD_LOCATION) {
      field = new cpuGaugeField(param);
    } else if (param.location== QUDA_CUDA_FIELD_LOCATION) {
      field = new cudaGaugeField(param);
    } else {
      errorQuda("Invalid field location %d", param.location);
    }

    return field;
  }

} // namespace quda<|MERGE_RESOLUTION|>--- conflicted
+++ resolved
@@ -37,10 +37,6 @@
     geometry(param.geometry),
     reconstruct(param.reconstruct),
     nInternal(reconstruct != QUDA_RECONSTRUCT_NO ? reconstruct : nColor * nColor * 2),
-<<<<<<< HEAD
-    order(param.order), fixed(param.fixed), link_type(param.link_type), t_boundary(param.t_boundary), 
-    anisotropy(param.anisotropy), tadpole(param.tadpole), fat_link_max(link_type == QUDA_ASQTAD_FAT_LINKS ? 0.0 : 1.0),
-=======
     order(param.order),
     fixed(param.fixed),
     link_type(param.link_type),
@@ -48,7 +44,6 @@
     anisotropy(param.anisotropy),
     tadpole(param.tadpole),
     fat_link_max(link_type == QUDA_ASQTAD_FAT_LINKS ? 0.0 : 1.0),
->>>>>>> 3bd6a2ab
     create(param.create),
     staggeredPhaseType(param.staggeredPhaseType),
     staggeredPhaseApplied(param.staggeredPhaseApplied),
