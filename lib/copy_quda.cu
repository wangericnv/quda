--- conflicted
+++ resolved
@@ -111,12 +111,9 @@
       // For a given dst precision, there are two non-trivial possibilities for the
       // src precision.
 
-<<<<<<< HEAD
-=======
       // FIXME: use traits to encapsulate register type for shorts -
       // will reduce template type parameters from 3 to 2
 
->>>>>>> 1584726e
       blas_bytes += (unsigned long long)src.RealLength()*(src.Precision() + dst.Precision());
       
       if (dst.Precision() == src.Precision()) {
