--- conflicted
+++ resolved
@@ -774,30 +774,19 @@
 }
 
 template <typename Float, typename FloatN>
-<<<<<<< HEAD
 static void loadGaugeField(FloatN *even, FloatN *odd, Float *cpuGauge, 
 			   GaugeFieldOrder gauge_order, ReconstructType reconstruct, 
 			   int bytes, int Vh, int pad, QudaLinkType type) {
   
-=======
-static void loadGaugeField(FloatN *even, FloatN *odd, Float *cpuGauge, GaugeFieldOrder gauge_order,
-			   ReconstructType reconstruct, int bytes, int Vh, int pad, int Vsh, QudaLinkType type) {
-  checkCudaError();  
->>>>>>> 72f203c2
+
   // Use pinned memory
   FloatN *packedEven, *packedOdd;
     
   cudaMallocHost((void**)&packedEven, bytes);
   cudaMallocHost((void**)&packedOdd, bytes);
-<<<<<<< HEAD
-    
-=======
-#else
-  packedEven = (FloatN*)malloc(bytes);
-  packedOdd = (FloatN*)malloc(bytes);
-#endif
-
->>>>>>> 72f203c2
+
+    
+
   if( ! packedEven ) errorQuda( "packedEven is borked\n");
   if( ! packedOdd ) errorQuda( "packedOdd is borked\n");
   if( ! even ) errorQuda( "even is borked\n");
