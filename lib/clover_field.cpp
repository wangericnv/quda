--- conflicted
+++ resolved
@@ -77,13 +77,8 @@
 
     if (param.direct) {
       if (create != QUDA_REFERENCE_FIELD_CREATE) {
-<<<<<<< HEAD
-	clover = LatticeField::allocateDevice(bytes);
-	if (precision == QUDA_HALF_PRECISION) norm = LatticeField::allocateDevice(norm_bytes);
-=======
 	clover = pool_device_malloc(bytes);
 	if (precision == QUDA_HALF_PRECISION) norm = pool_device_malloc(norm_bytes);
->>>>>>> a2d42dd2
       } else {
 	clover = param.clover;
 	norm = param.norm;
@@ -110,13 +105,8 @@
 
     if (param.inverse) {
       if (create != QUDA_REFERENCE_FIELD_CREATE) {
-<<<<<<< HEAD
-	cloverInv = LatticeField::allocateDevice(bytes);
-	if (precision == QUDA_HALF_PRECISION) invNorm = LatticeField::allocateDevice(norm_bytes);
-=======
 	cloverInv = pool_device_malloc(bytes);
 	if (precision == QUDA_HALF_PRECISION) invNorm = pool_device_malloc(norm_bytes);
->>>>>>> a2d42dd2
       } else {
 	cloverInv = param.cloverInv;
 	invNorm = param.invNorm;
@@ -245,19 +235,11 @@
 
     if (create != QUDA_REFERENCE_FIELD_CREATE) {
       if (clover != cloverInv) {
-<<<<<<< HEAD
-	if (clover) LatticeField::freeDevice(clover);
-	if (norm) LatticeField::freeDevice(norm);
-      }
-      if (cloverInv) LatticeField::freeDevice(cloverInv);
-      if (invNorm) LatticeField::freeDevice(invNorm);
-=======
 	if (clover) pool_device_free(clover);
 	if (norm) pool_device_free(norm);
       }
       if (cloverInv) pool_device_free(cloverInv);
       if (invNorm) pool_device_free(invNorm);
->>>>>>> a2d42dd2
     }
     
     checkCudaError();
