--- conflicted
+++ resolved
@@ -128,47 +128,6 @@
 
     switch(in.Ncolor()) {
 #ifdef GPU_MULTIGRID
-<<<<<<< HEAD
-    if (in.Ncolor() == 8) {
-      const int Nc = 8;
-      copyGaugeMG<FloatOut,FloatIn,2*Nc*Nc>(out, in, location, Out, In, outGhost, inGhost, type);
-    } else  if (in.Ncolor() == 12) { // Free field Wilson
-      const int Nc = 12;
-      copyGaugeMG<FloatOut,FloatIn,2*Nc*Nc>(out, in, location, Out, In, outGhost, inGhost, type);
-    } else  if (in.Ncolor() == 16) {
-      const int Nc = 16;
-      copyGaugeMG<FloatOut,FloatIn,2*Nc*Nc>(out, in, location, Out, In, outGhost, inGhost, type);
-    } else  if (in.Ncolor() == 24) {
-      const int Nc = 24;
-      copyGaugeMG<FloatOut,FloatIn,2*Nc*Nc>(out, in, location, Out, In, outGhost, inGhost, type);
-    } else  if (in.Ncolor() == 32) {
-      const int Nc = 32;
-      copyGaugeMG<FloatOut,FloatIn,2*Nc*Nc>(out, in, location, Out, In, outGhost, inGhost, type);
-    } else  if (in.Ncolor() == 40) {
-      const int Nc = 40;
-      copyGaugeMG<FloatOut,FloatIn,2*Nc*Nc>(out, in, location, Out, In, outGhost, inGhost, type);
-    } else  if (in.Ncolor() == 48) {
-      const int Nc = 48;
-      copyGaugeMG<FloatOut,FloatIn,2*Nc*Nc>(out, in, location, Out, In, outGhost, inGhost, type);
-    } else  if (in.Ncolor() == 56) {
-      const int Nc = 56;
-      copyGaugeMG<FloatOut,FloatIn,2*Nc*Nc>(out, in, location, Out, In, outGhost, inGhost, type);
-    } else  if (in.Ncolor() == 64) {
-      const int Nc = 64;
-      copyGaugeMG<FloatOut,FloatIn,2*Nc*Nc>(out, in, location, Out, In, outGhost, inGhost, type);
-#ifdef GPU_STAGGERED_DIRAC
-    } else  if (in.Ncolor() == 96) {
-      const int Nc = 96;
-      copyGaugeMG<FloatOut,FloatIn,2*Nc*Nc>(out, in, location, Out, In, outGhost, inGhost, type);
-    } else  if (in.Ncolor() == 128) {
-      const int Nc = 128;
-      copyGaugeMG<FloatOut,FloatIn,2*Nc*Nc>(out, in, location, Out, In, outGhost, inGhost, type);
-    } else  if (in.Ncolor() == 192) {
-      const int Nc = 192;
-      copyGaugeMG<FloatOut,FloatIn,2*Nc*Nc>(out, in, location, Out, In, outGhost, inGhost, type);
-#endif
-    } else 
-=======
     case  8: copyGaugeMG<FloatOut,FloatIn, 8>(out, in, location, Out, In, outGhost, inGhost, type); break;
     case 12: copyGaugeMG<FloatOut,FloatIn,12>(out, in, location, Out, In, outGhost, inGhost, type); break;
     case 16: copyGaugeMG<FloatOut,FloatIn,16>(out, in, location, Out, In, outGhost, inGhost, type); break;
@@ -178,7 +137,11 @@
     case 48: copyGaugeMG<FloatOut,FloatIn,48>(out, in, location, Out, In, outGhost, inGhost, type); break;
     case 56: copyGaugeMG<FloatOut,FloatIn,56>(out, in, location, Out, In, outGhost, inGhost, type); break;
     case 64: copyGaugeMG<FloatOut,FloatIn,64>(out, in, location, Out, In, outGhost, inGhost, type); break;
->>>>>>> 57cc92ce
+#ifdef GPU_STAGGERED_DIRAC
+    case 96: copyGaugeMG<FloatOut,FloatIn,96>(out, in, location, Out, In, outGhost, inGhost, type); break;
+    case 128: copyGaugeMG<FloatOut,FloatIn,128>(out, in, location, Out, In, outGhost, inGhost, type); break;
+    case 192: copyGaugeMG<FloatOut,FloatIn,192>(out, in, location, Out, In, outGhost, inGhost, type); break;
+#endif
 #endif // GPU_MULTIGRID
     default: errorQuda("Unsupported number of colors; out.Nc=%d, in.Nc=%d", out.Ncolor(), in.Ncolor());
     }
