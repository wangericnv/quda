#include <stdio.h>
#include <stdlib.h>
#include <math.h>

#include <quda_internal.h>
#include <color_spinor_field.h>
#include <blas_quda.h>
#include <dslash_quda.h>
#include <invert_quda.h>
#include <util_quda.h>
#include <sys/time.h>
#include <limits>
#include <cmath>

#include <face_quda.h>

#include <iostream>

#ifdef BLOCKSOLVER
#include <Eigen/Dense>
#endif


namespace quda {

  CG::CG(DiracMatrix &mat, DiracMatrix &matSloppy, SolverParam &param, TimeProfile &profile) :
    Solver(param, profile), mat(mat), matSloppy(matSloppy), init(false) {
    rnewp = nullptr;
  }

  CG::~CG() {
    if ( init ) {
      for (auto pi : p) delete pi;
      delete rp;
      delete pp;
      delete yp;
      delete App;
      if(param.precision != param.precision_sloppy) {
	delete rSloppyp;
	delete xSloppyp;
      }
      delete tmpp;
      if(!mat.isStaggered()) {
	delete tmp2p;
	if(param.precision != param.precision_sloppy) delete tmp3p;
      }
      if (rnewp) delete rnewp;

      init = false;
    }
  }

  CGNE::CGNE(DiracMatrix &mat, DiracMatrix &matSloppy, SolverParam &param, TimeProfile &profile) :
    CG(mmdag, mmdagSloppy, param, profile), mmdag(mat.Expose()), mmdagSloppy(mat.Expose()), init(false) {
  }

  CGNE::~CGNE() {
    if ( init ) {
      delete xp;
      init = false;
    }
  }

  // CGNE: M Mdag y = b is solved; x = Mdag y is returned as solution.
  void CGNE::operator()(ColorSpinorField &x, ColorSpinorField &b) {

    if (!init) {
      ColorSpinorParam csParam(x);
      csParam.create = QUDA_COPY_FIELD_CREATE;
      xp = ColorSpinorField::Create(x, csParam);

      init = true;

    } else if(param.use_init_guess == QUDA_USE_INIT_GUESS_YES) {
      warningQuda("Initial guess may not work as expected with CGNE\n");
      *xp = x;
    }

    CG::operator()(*xp,b);

    mmdag.Expose()->Mdag(x,*xp);

    // with preserve_source == QUDA_PRESERVE_SOURCE_NO; b is expected to be the residual.
    // here the residual is the same of CG, so one could improve this computing it in CG directly (ref. MR)
    if(param.preserve_source == QUDA_PRESERVE_SOURCE_NO) {
      mmdag.Expose()->M(*xp, x);
      blas::axpby(-1.0, *xp, 1.0, b);
    }
  }

  CGNR::CGNR(DiracMatrix &mat, DiracMatrix &matSloppy, SolverParam &param, TimeProfile &profile) :
    CG(mdagm, mdagmSloppy, param, profile), mdagm(mat.Expose()), mdagmSloppy(mat.Expose()), init(false) {
  }

  CGNR::~CGNR() {
    if ( init ) {
      delete bp;
      init = false;
    }
  }

  // CGNR: Mdag M x = Mdag b is solved.
  void CGNR::operator()(ColorSpinorField &x, ColorSpinorField &b) {
    const int iter0 = param.iter;

    if (!init) {
      ColorSpinorParam csParam(b);
      csParam.create = QUDA_ZERO_FIELD_CREATE;
      bp = ColorSpinorField::Create(csParam);

      init = true;

    }

    mdagm.Expose()->Mdag(*bp,b);
    CG::operator()(x,*bp);

    if (param.compute_true_res || param.preserve_source == QUDA_PRESERVE_SOURCE_NO) {
      // compute the true residuals
      const double b2 = blas::norm2(b);
      double r2;
      mdagm.Expose()->M(*bp, x);
      if(param.preserve_source == QUDA_PRESERVE_SOURCE_NO) {
	blas::axpby(-1.0, *bp, 1.0, b);
	r2 = blas::norm2(b) / b2;
        param.true_res_hq = sqrt(blas::HeavyQuarkResidualNorm(x, b).z);
      } else {
	r2 = blas::xmyNorm(b, *bp) / b2;
        param.true_res_hq = sqrt(blas::HeavyQuarkResidualNorm(x, *bp).z);
      }
      param.true_res = sqrt(r2);

      PrintSummary("CGNR", param.iter - iter0, r2, b2);
    } else if(param.preserve_source == QUDA_PRESERVE_SOURCE_NO) {
      mdagm.Expose()->M(*bp, x);
      blas::axpby(-1.0, *bp, 1.0, b);
    }

  }

  void CG::operator()(ColorSpinorField &x, ColorSpinorField &b) {
    if (Location(x, b) != QUDA_CUDA_FIELD_LOCATION)
      errorQuda("Not supported");
    if (x.Precision() != param.precision || b.Precision() != param.precision)
      errorQuda("Precision mismatch");


    const int Np = (param.solution_accumulator_pipeline == 0 ? 1 : param.solution_accumulator_pipeline);
    if (Np < 0 || Np > 16) errorQuda("Invalid value %d for solution_accumulator_pipeline\n", Np);

#ifdef ALTRELIABLE
    // hack to select alternative reliable updates
    constexpr bool alternative_reliable = true;
    warningQuda("Using alternative reliable updates. This feature is mostly ok but needs a little more testing in the real world.\n");
#else
    constexpr bool alternative_reliable = false;
#endif
    profile.TPSTART(QUDA_PROFILE_INIT);

    // Check to see that we're not trying to invert on a zero-field source
    double b2 = blas::norm2(b);

    // Check to see that we're not trying to invert on a zero-field source
    if (b2 == 0 && param.compute_null_vector == QUDA_COMPUTE_NULL_VECTOR_NO) {
      profile.TPSTOP(QUDA_PROFILE_INIT);
      printfQuda("Warning: inverting on zero-field source\n");
      x = b;
      param.true_res = 0.0;
      param.true_res_hq = 0.0;
      return;
    }

    if (!init) {
      ColorSpinorParam csParam(x);
      csParam.create = QUDA_ZERO_FIELD_CREATE;
      rp = ColorSpinorField::Create(csParam);
      yp = ColorSpinorField::Create(csParam);

      // sloppy fields
      csParam.setPrecision(param.precision_sloppy);
      pp = ColorSpinorField::Create(csParam);
      App = ColorSpinorField::Create(csParam);
      if(param.precision != param.precision_sloppy) {
	rSloppyp = ColorSpinorField::Create(csParam);
	xSloppyp = ColorSpinorField::Create(csParam);
      } else {
	rSloppyp = rp;
	param.use_sloppy_partial_accumulator = false;
      }

      // temporary fields
      tmpp = ColorSpinorField::Create(csParam);
      if(!mat.isStaggered()) {
	// tmp2 only needed for multi-gpu Wilson-like kernels
	tmp2p = ColorSpinorField::Create(csParam);
	// additional high-precision temporary if Wilson and mixed-precision
	csParam.setPrecision(param.precision);
	tmp3p = (param.precision != param.precision_sloppy) ?
	  ColorSpinorField::Create(csParam) : tmpp;
      } else {
	tmp3p = tmp2p = tmpp;
      }

      init = true;
    }

    ColorSpinorField &r = *rp;
    ColorSpinorField &y = *yp;
    ColorSpinorField &p = *pp;
    ColorSpinorField &Ap = *App;
    ColorSpinorField &tmp = *tmpp;
    ColorSpinorField &tmp2 = *tmp2p;
    ColorSpinorField &tmp3 = *tmp3p;
    ColorSpinorField &rSloppy = *rSloppyp;
    ColorSpinorField &xSloppy = param.use_sloppy_partial_accumulator ? *xSloppyp : x;

    // alternative reliable updates
    // alternative reliable updates - set precision - does not hurt performance here

    const double u= param.precision_sloppy == 8 ? std::numeric_limits<double>::epsilon()/2. : ((param.precision_sloppy == 4) ? std::numeric_limits<float>::epsilon()/2. : pow(2.,-13));
    const double uhigh= param.precision == 8 ? std::numeric_limits<double>::epsilon()/2. : ((param.precision == 4) ? std::numeric_limits<float>::epsilon()/2. : pow(2.,-13));
    const double deps=sqrt(u);
    constexpr double dfac = 1.1;
    double d_new =0 ;
    double d =0 ;
    double dinit =0;
    double xNorm = 0;
    double xnorm = 0;
    double pnorm = 0;
    double ppnorm = 0;
    double Anorm = 0;
    
    // for alternative reliable updates
    if(alternative_reliable){
      // estimate norm for reliable updates
      mat(r, b, y, tmp3);
      Anorm = sqrt(blas::norm2(r)/b2);
    }


    // compute initial residual
<<<<<<< HEAD
    double r2 = 0;
    if (param.use_init_guess == QUDA_USE_INIT_GUESS_YES) {
      mat(r, x, y, tmp3);
      r2 = blas::xmyNorm(b, r);
      if (b2 == 0) b2 = r2;
      if (&x != &xSloppy) {
	blas::copy(y, x);
	blas::zero(xSloppy);
      } else {
	blas::zero(y);
      }
=======
    mat(r, x, y, tmp3);
    double r2 = blas::xmyNorm(b, r);
    if (b2 == 0) {
      b2 = r2;
    }

    csParam.setPrecision(param.precision_sloppy);
    ColorSpinorField *r_sloppy;
    if (param.precision_sloppy == x.Precision()) {
      r_sloppy = &r;
    } else {
      csParam.create = QUDA_COPY_FIELD_CREATE;
      r_sloppy = ColorSpinorField::Create(r, csParam);
    }

    ColorSpinorField *x_sloppy;
    if (param.precision_sloppy == x.Precision() ||
        !param.use_sloppy_partial_accumulator) {
      x_sloppy = &x;
    } else {
      csParam.create = QUDA_COPY_FIELD_CREATE;
      x_sloppy = ColorSpinorField::Create(x, csParam);
    }

    ColorSpinorField &xSloppy = *x_sloppy;
    ColorSpinorField &rSloppy = *r_sloppy;

    csParam.create = QUDA_COPY_FIELD_CREATE;
    csParam.setPrecision(param.precision_sloppy);

    if (Np != (int)p.size()) {
      for (auto &pi : p) delete pi;
      p.resize(Np);
      for (auto &pi : p) pi = ColorSpinorField::Create(rSloppy, csParam);
    }

    if (&x != &xSloppy) {
      blas::copy(y, x);
      blas::zero(xSloppy);
>>>>>>> 286bf9b8
    } else {
      if (&r != &b) blas::copy(r, b);
      r2 = b2;
      blas::zero(x);
      blas::zero(y);
      if (&x != &xSloppy) blas::zero(xSloppy);
    }

    blas::copy(rSloppy,r);
    blas::copy(p,rSloppy);

    const bool use_heavy_quark_res =
      (param.residual_type & QUDA_HEAVY_QUARK_RESIDUAL) ? true : false;
    bool heavy_quark_restart = false;

    profile.TPSTOP(QUDA_PROFILE_INIT);
    profile.TPSTART(QUDA_PROFILE_PREAMBLE);

    double r2_old;

    double stop = stopping(param.tol, b2, param.residual_type);  // stopping condition of solver

    double heavy_quark_res = 0.0;  // heavy quark res idual
    double heavy_quark_res_old = 0.0;  // heavy quark residual

    if (use_heavy_quark_res) {
      heavy_quark_res = sqrt(blas::HeavyQuarkResidualNorm(x, r).z);
      heavy_quark_res_old = heavy_quark_res;   // heavy quark residual
    }
    const int heavy_quark_check = param.heavy_quark_check; // how often to check the heavy quark residual

    double alpha[Np];
    double beta = 0.0;
    double pAp;
    int rUpdate = 0;

    double rNorm = sqrt(r2);
    double r0Norm = rNorm;
    double maxrx = rNorm;
    double maxrr = rNorm;
    double delta = param.delta;


    // this parameter determines how many consective reliable update
    // residual increases we tolerate before terminating the solver,
    // i.e., how long do we want to keep trying to converge
    const int maxResIncrease = (use_heavy_quark_res ? 0 : param.max_res_increase); //  check if we reached the limit of our tolerance
    const int maxResIncreaseTotal = param.max_res_increase_total;
    // 0 means we have no tolerance
    // maybe we should expose this as a parameter
    const int hqmaxresIncrease = maxResIncrease + 1;

    int resIncrease = 0;
    int resIncreaseTotal = 0;
    int hqresIncrease = 0;

    // set this to true if maxResIncrease has been exceeded but when we use heavy quark residual we still want to continue the CG
    // only used if we use the heavy_quark_res
    bool L2breakdown = false;

    profile.TPSTOP(QUDA_PROFILE_PREAMBLE);
    profile.TPSTART(QUDA_PROFILE_COMPUTE);
    blas::flops = 0;

    int k = 0;
    int j = 0;

    PrintStats("CG", k, r2, b2, heavy_quark_res);

    int steps_since_reliable = 1;
    bool converged = convergence(r2, heavy_quark_res, stop, param.tol_hq);

    // alternative reliable updates
    if(alternative_reliable){
      dinit = uhigh * (rNorm + Anorm * xNorm);
      d = dinit;
    }

    while ( !converged && k < param.maxiter ) {
      matSloppy(Ap, *p[j], tmp, tmp2);  // tmp as tmp
      double sigma;

      bool breakdown = false;
      if (param.pipeline) {
        double Ap2;
        //TODO: alternative reliable updates - need r2, Ap2, pAp, p norm
        if(alternative_reliable){
          double4 quadruple = blas::quadrupleCGReduction(rSloppy, Ap, *p[j]);
          r2 = quadruple.x; Ap2 = quadruple.y; pAp = quadruple.z; ppnorm= quadruple.w;
        }
        else{
          double3 triplet = blas::tripleCGReduction(rSloppy, Ap, *p[j]);
          r2 = triplet.x; Ap2 = triplet.y; pAp = triplet.z;
        }
        r2_old = r2;
        alpha[j] = r2 / pAp;
        sigma = alpha[j]*(alpha[j] * Ap2 - pAp);
        if (sigma < 0.0 || steps_since_reliable == 0) { // sigma condition has broken down
          r2 = blas::axpyNorm(-alpha[j], Ap, rSloppy);
          sigma = r2;
          breakdown = true;
        }

        r2 = sigma;
      } else {
        r2_old = r2;

        // alternative reliable updates,
        if(alternative_reliable){
          double3 pAppp = blas::cDotProductNormA(*p[j],Ap);
          pAp = pAppp.x;
          ppnorm = pAppp.z;
        }
        else{
          pAp = blas::reDotProduct(*p[j], Ap);
        }

        alpha[j] = r2 / pAp;

        // here we are deploying the alternative beta computation
        Complex cg_norm = blas::axpyCGNorm(-alpha[j], Ap, rSloppy);
        r2 = real(cg_norm);  // (r_new, r_new)
        sigma = imag(cg_norm) >= 0.0 ? imag(cg_norm) : r2;  // use r2 if (r_k+1, r_k+1-r_k) breaks
      }

      // reliable update conditions
      rNorm = sqrt(r2);
      int updateX;
      int updateR;

      if(alternative_reliable){
        // alternative reliable updates
        updateX = ( (d <= deps*sqrt(r2_old)) or (dfac * dinit > deps * r0Norm) ) and (d_new > deps*rNorm) and (d_new > dfac * dinit);
        updateR = 0;
        // if(updateX)
          // printfQuda("new reliable update conditions (%i) d_n-1 < eps r2_old %e %e;\t dn > eps r_n %e %e;\t (dnew > 1.1 dinit %e %e)\n",
        // updateX,d,deps*sqrt(r2_old),d_new,deps*rNorm,d_new,dinit);
      }
      else{
        if (rNorm > maxrx) maxrx = rNorm;
        if (rNorm > maxrr) maxrr = rNorm;
        updateX = (rNorm < delta*r0Norm && r0Norm <= maxrx) ? 1 : 0;
        updateR = ((rNorm < delta*maxrr && r0Norm <= maxrr) || updateX) ? 1 : 0;
      }

      // force a reliable update if we are within target tolerance (only if doing reliable updates)
      if ( convergence(r2, heavy_quark_res, stop, param.tol_hq) && param.delta >= param.tol ) updateX = 1;

      // For heavy-quark inversion force a reliable update if we continue after
      if ( use_heavy_quark_res and L2breakdown and convergenceHQ(r2, heavy_quark_res, stop, param.tol_hq) and param.delta >= param.tol ) {
        updateX = 1;
      }

      if ( !(updateR || updateX )) {
        beta = sigma / r2_old;  // use the alternative beta computation


        if (param.pipeline && !breakdown) {

	  if (Np == 1) {
	    blas::tripleCGUpdate(alpha[j], beta, Ap, xSloppy, rSloppy, *p[j]);
	  } else {
	    errorQuda("Not implemented pipelined CG with Np > 1");
	  }
	} else {
	  if (Np == 1) {
	    // with Np=1 we just run regular fusion between x and p updates
	    blas::axpyZpbx(alpha[k%Np], *p[k%Np], xSloppy, rSloppy, beta);
	  } else {

	    if ( (j+1)%Np == 0 ) {
	      Complex alpha_[Np];
	      for (int i=0; i<Np; i++) alpha_[i] = alpha[i];
	      std::vector<ColorSpinorField*> x_;
	      x_.push_back(&xSloppy);
	      blas::caxpy(alpha_, p, x_);
	      blas::flops -= 4*j*xSloppy.RealLength(); // correct for over flop count since using caxpy
	    }

	    //p[(k+1)%Np] = r + beta * p[k%Np]
	    blas::xpayz(rSloppy, beta, *p[j], *p[(j+1)%Np]);
	  }
	}

	if (use_heavy_quark_res && k%heavy_quark_check==0) {
	  if (&x != &xSloppy) {
	    blas::copy(tmp,y);
	    heavy_quark_res = sqrt(blas::xpyHeavyQuarkResidualNorm(xSloppy, tmp, rSloppy).z);
	  } else {
	    blas::copy(r, rSloppy);
	    heavy_quark_res = sqrt(blas::xpyHeavyQuarkResidualNorm(x, y, r).z);
	  }
	}
<<<<<<< HEAD
	// alternative reliable updates
	if(alternative_reliable){
	  d = d_new;
	  pnorm = pnorm + alpha * alpha* (ppnorm);
=======

	// alternative reliable updates
	if(alternative_reliable){
	  d = d_new;
	  pnorm = pnorm + alpha[j] * alpha[j]* (ppnorm);
>>>>>>> 286bf9b8
	  xnorm = sqrt(pnorm);
	  d_new = d + u*rNorm + uhigh*Anorm * xnorm;
	  if(steps_since_reliable==0)
	    printfQuda("New dnew: %e (r %e , y %e)\n",d_new,u*rNorm,uhigh*Anorm * sqrt(blas::norm2(y)) );
	}
	steps_since_reliable++;

      } else {

	{
	  Complex alpha_[Np];
	  for (int i=0; i<=j; i++) alpha_[i] = alpha[i];
	  std::vector<ColorSpinorField*> x_;
	  x_.push_back(&xSloppy);
	  std::vector<ColorSpinorField*> p_;
	  for (int i=0; i<=j; i++) p_.push_back(p[i]);
	  blas::caxpy(alpha_, p_, x_);
	  blas::flops -= 4*j*xSloppy.RealLength(); // correct for over flop count since using caxpy
	}

        blas::copy(x, xSloppy); // nop when these pointers alias

        blas::xpy(x, y); // swap these around?
        mat(r, y, x, tmp3); //  here we can use x as tmp
        r2 = blas::xmyNorm(b, r);

        blas::copy(rSloppy, r); //nop when these pointers alias
        blas::zero(xSloppy);

        // alternative reliable updates
        if(alternative_reliable){
          dinit = uhigh*(sqrt(r2) + Anorm * sqrt(blas::norm2(y)));
          d = d_new;
          xnorm = 0;//sqrt(norm2(x));
          pnorm = 0;//pnorm + alpha * sqrt(norm2(p));
          printfQuda("New dinit: %e (r %e , y %e)\n",dinit,uhigh*sqrt(r2),uhigh*Anorm*sqrt(blas::norm2(y)));
          d_new = dinit;
          r0Norm = sqrt(r2);
        }
        else{
          rNorm = sqrt(r2);
          maxrr = rNorm;
          maxrx = rNorm;
          r0Norm = rNorm;
        }


        // calculate new reliable HQ resididual
        if (use_heavy_quark_res) heavy_quark_res = sqrt(blas::HeavyQuarkResidualNorm(y, r).z);

        // break-out check if we have reached the limit of the precision
        if (sqrt(r2) > r0Norm && updateX) { // reuse r0Norm for this
          resIncrease++;
          resIncreaseTotal++;
          warningQuda("CG: new reliable residual norm %e is greater than previous reliable residual norm %e (total #inc %i)",
          sqrt(r2), r0Norm, resIncreaseTotal);
          if ( resIncrease > maxResIncrease or resIncreaseTotal > maxResIncreaseTotal) {
            if (use_heavy_quark_res) {
              L2breakdown = true;
            } else {
              warningQuda("CG: solver exiting due to too many true residual norm increases");
              break;
            }
          }
        } else {
          resIncrease = 0;
        }
        // if L2 broke down already we turn off reliable updates and restart the CG
        if (use_heavy_quark_res and L2breakdown) {
          delta = 0;
          warningQuda("CG: Restarting without reliable updates for heavy-quark residual");
          heavy_quark_restart = true;
          if (heavy_quark_res > heavy_quark_res_old) {
            hqresIncrease++;
            warningQuda("CG: new reliable HQ residual norm %e is greater than previous reliable residual norm %e", heavy_quark_res, heavy_quark_res_old);
            // break out if we do not improve here anymore
            if (hqresIncrease > hqmaxresIncrease) {
              warningQuda("CG: solver exiting due to too many heavy quark residual norm increases");
              break;
            }
          }
        }

        if (use_heavy_quark_res and heavy_quark_restart) {
          // perform a restart
          blas::copy(*p[0], rSloppy);
          heavy_quark_restart = false;
        } else {
          // explicitly restore the orthogonality of the gradient vector
          Complex rp = blas::cDotProduct(rSloppy, *p[j]) / (r2);
          blas::caxpy(-rp, rSloppy, *p[j]);

          beta = r2 / r2_old;
          blas::xpayz(rSloppy, beta, *p[j], *p[0]);
        }

        steps_since_reliable = 0;
        rUpdate++;

        heavy_quark_res_old = heavy_quark_res;
      }

      breakdown = false;
      k++;

      PrintStats("CG", k, r2, b2, heavy_quark_res);
      // check convergence, if convergence is satisfied we only need to check that we had a reliable update for the heavy quarks recently
      converged = convergence(r2, heavy_quark_res, stop, param.tol_hq);

      // check for recent enough reliable updates of the HQ residual if we use it
      if (use_heavy_quark_res) {
        // L2 is concverged or precision maxed out for L2
        bool L2done = L2breakdown or convergenceL2(r2, heavy_quark_res, stop, param.tol_hq);
        // HQ is converged and if we do reliable update the HQ residual has been calculated using a reliable update
        bool HQdone = (steps_since_reliable == 0 and param.delta > 0) and convergenceHQ(r2, heavy_quark_res, stop, param.tol_hq);
        converged = L2done and HQdone;
      }

      // if we have converged and need to update any trailing solutions
      if (converged && steps_since_reliable > 0 && (j+1)%Np != 0 ) {
	Complex alpha_[Np];
	for (int i=0; i<=j; i++) alpha_[i] = alpha[i];
	std::vector<ColorSpinorField*> x_;
	x_.push_back(&xSloppy);
	std::vector<ColorSpinorField*> p_;
	for (int i=0; i<=j; i++) p_.push_back(p[i]);
	blas::caxpy(alpha_, p_, x_);
	blas::flops -= 4*j*xSloppy.RealLength(); // correct for over flop count since using caxpy
      }

      j = steps_since_reliable == 0 ? 0 : (j+1)%Np; // if just done a reliable update then reset j
    }

    blas::copy(x, xSloppy);
    blas::xpy(y, x);

    profile.TPSTOP(QUDA_PROFILE_COMPUTE);
    profile.TPSTART(QUDA_PROFILE_EPILOGUE);

    param.secs = profile.Last(QUDA_PROFILE_COMPUTE);
    double gflops = (blas::flops + mat.flops() + matSloppy.flops())*1e-9;
    param.gflops = gflops;
    param.iter += k;

    if (k == param.maxiter)
      warningQuda("Exceeded maximum iterations %d", param.maxiter);

    if (getVerbosity() >= QUDA_VERBOSE)
      printfQuda("CG: Reliable updates = %d\n", rUpdate);

    if (param.compute_true_res) {
      // compute the true residuals
      mat(r, x, y, tmp3);
      param.true_res = sqrt(blas::xmyNorm(b, r) / b2);
      param.true_res_hq = sqrt(blas::HeavyQuarkResidualNorm(x, r).z);
    }

    PrintSummary("CG", k, r2, b2);

    // reset the flops counters
    blas::flops = 0;
    mat.flops();
    matSloppy.flops();

    profile.TPSTOP(QUDA_PROFILE_EPILOGUE);
<<<<<<< HEAD
=======
    profile.TPSTART(QUDA_PROFILE_FREE);

    if (&tmp3 != &tmp) delete tmp3_p;
    if (&tmp2 != &tmp) delete tmp2_p;

    if (rSloppy.Precision() != r.Precision()) delete r_sloppy;
    if (xSloppy.Precision() != x.Precision()) delete x_sloppy;

    profile.TPSTOP(QUDA_PROFILE_FREE);
>>>>>>> 286bf9b8

    return;
  }


// use BlockCGrQ algortithm or BlockCG (with / without GS, see BLOCKCG_GS option)
#define BCGRQ 1
#if BCGRQ
void CG::solve(ColorSpinorField& x, ColorSpinorField& b) {
  #ifndef BLOCKSOLVER
  errorQuda("QUDA_BLOCKSOLVER not built.");
  #else

  if (Location(x, b) != QUDA_CUDA_FIELD_LOCATION)
  errorQuda("Not supported");

  profile.TPSTART(QUDA_PROFILE_INIT);

  using Eigen::MatrixXcd;

  // Check to see that we're not trying to invert on a zero-field source
  //MW: it might be useful to check what to do here.
  double b2[QUDA_MAX_MULTI_SHIFT];
  double b2avg=0;
  for(int i=0; i< param.num_src; i++){
    b2[i]=blas::norm2(b.Component(i));
    b2avg += b2[i];
    if(b2[i] == 0){
      profile.TPSTOP(QUDA_PROFILE_INIT);
      errorQuda("Warning: inverting on zero-field source - undefined for block solver\n");
      x=b;
      param.true_res = 0.0;
      param.true_res_hq = 0.0;
      return;
    }
  }

  b2avg = b2avg / param.num_src;

  ColorSpinorParam csParam(x);
  if (!init) {
    csParam.setPrecision(param.precision);
    csParam.create = QUDA_ZERO_FIELD_CREATE;
    rp = ColorSpinorField::Create(csParam);
    yp = ColorSpinorField::Create(csParam);

    // sloppy fields
    csParam.setPrecision(param.precision_sloppy);
    pp = ColorSpinorField::Create(csParam);
    App = ColorSpinorField::Create(csParam);
    if(param.precision != param.precision_sloppy) {
      rSloppyp = ColorSpinorField::Create(csParam);
      xSloppyp = ColorSpinorField::Create(csParam);
    } else {
      rSloppyp = rp;
      param.use_sloppy_partial_accumulator = false;
    }

    // temporary fields
    tmpp = ColorSpinorField::Create(csParam);
    if(!mat.isStaggered()) {
      // tmp2 only needed for multi-gpu Wilson-like kernels
      tmp2p = ColorSpinorField::Create(csParam);
      // additional high-precision temporary if Wilson and mixed-precision
      csParam.setPrecision(param.precision);
      tmp3p = (param.precision != param.precision_sloppy) ?
	ColorSpinorField::Create(csParam) : tmpp;
    } else {
      tmp3p = tmp2p = tmpp;
    }

    init = true;
  }

  if(!rnewp) {
    csParam.create = QUDA_ZERO_FIELD_CREATE;
    csParam.setPrecision(param.precision_sloppy);
    ColorSpinorField *rpnew = ColorSpinorField::Create(csParam);
  }

  ColorSpinorField &r = *rp;
  ColorSpinorField &y = *yp;
  ColorSpinorField &p = *pp;
  ColorSpinorField &Ap = *App;
  ColorSpinorField &rnew = *rnewp;
  ColorSpinorField &tmp = *tmpp;
  ColorSpinorField &tmp2 = *tmp2p;
  ColorSpinorField &tmp3 = *tmp3p;
  ColorSpinorField &rSloppy = *rSloppyp;
  ColorSpinorField &xSloppy = param.use_sloppy_partial_accumulator ? *xSloppyp : x;

  // calculate residuals for all vectors
  // and initialize r2 matrix
  double r2avg=0;
  MatrixXcd r2(param.num_src, param.num_src);
  for(int i=0; i<param.num_src; i++){
    mat(r.Component(i), x.Component(i), y.Component(i));
    r2(i,i) = blas::xmyNorm(b.Component(i), r.Component(i));
    r2avg += r2(i,i).real();
    printfQuda("r2[%i] %e\n", i, r2(i,i).real());
  }
  for(int i=0; i<param.num_src; i++){
    for(int j=i+1; j < param.num_src; j++){
      r2(i,j) = blas::cDotProduct(r.Component(i),r.Component(j));
      r2(j,i) = std::conj(r2(i,j));
    }
  }

  blas::copy(rSloppy, r);
  blas::copy(p, rSloppy);
  blas::copy(rnew, rSloppy);

  if (&x != &xSloppy) {
    blas::copy(y, x);
    blas::zero(xSloppy);
  } else {
    blas::zero(y);
  }

  const bool use_heavy_quark_res =
  (param.residual_type & QUDA_HEAVY_QUARK_RESIDUAL) ? true : false;
  if(use_heavy_quark_res) errorQuda("ERROR: heavy quark residual not supported in block solver");

  profile.TPSTOP(QUDA_PROFILE_INIT);
  profile.TPSTART(QUDA_PROFILE_PREAMBLE);

  double stop[QUDA_MAX_MULTI_SHIFT];

  for(int i = 0; i < param.num_src; i++){
    stop[i] = stopping(param.tol, b2[i], param.residual_type);  // stopping condition of solver
  }

  // Eigen Matrices instead of scalars
  MatrixXcd alpha = MatrixXcd::Zero(param.num_src,param.num_src);
  MatrixXcd beta = MatrixXcd::Zero(param.num_src,param.num_src);
  MatrixXcd C = MatrixXcd::Zero(param.num_src,param.num_src);
  MatrixXcd S = MatrixXcd::Identity(param.num_src,param.num_src);
  MatrixXcd pAp = MatrixXcd::Identity(param.num_src,param.num_src);
  quda::Complex * AC = new quda::Complex[param.num_src*param.num_src];

  #ifdef MWVERBOSE
  MatrixXcd pTp =  MatrixXcd::Identity(param.num_src,param.num_src);
  #endif




  //FIXME:reliable updates currently not implemented
  /*
  double rNorm[QUDA_MAX_MULTI_SHIFT];
  double r0Norm[QUDA_MAX_MULTI_SHIFT];
  double maxrx[QUDA_MAX_MULTI_SHIFT];
  double maxrr[QUDA_MAX_MULTI_SHIFT];

  for(int i = 0; i < param.num_src; i++){
    rNorm[i] = sqrt(r2(i,i).real());
    r0Norm[i] = rNorm[i];
    maxrx[i] = rNorm[i];
    maxrr[i] = rNorm[i];
  }
  bool L2breakdown = false;
  int rUpdate = 0;
  nt steps_since_reliable = 1;
  */

  profile.TPSTOP(QUDA_PROFILE_PREAMBLE);
  profile.TPSTART(QUDA_PROFILE_COMPUTE);
  blas::flops = 0;

  int k = 0;

  PrintStats("CG", k, r2avg / param.num_src, b2avg, 0.);
  bool allconverged = true;
  bool converged[QUDA_MAX_MULTI_SHIFT];
  for(int i=0; i<param.num_src; i++){
    converged[i] = convergence(r2(i,i).real(), 0., stop[i], param.tol_hq);
    allconverged = allconverged && converged[i];
  }

  // CHolesky decomposition
  MatrixXcd L = r2.llt().matrixL();//// retrieve factor L  in the decomposition
  C = L.adjoint();
  MatrixXcd Linv = C.inverse();

  #ifdef MWVERBOSE
  std::cout << "r2\n " << r2 << std::endl;
  std::cout << "L\n " << L.adjoint() << std::endl;
  #endif

  // set p to QR decompsition of r
  // temporary hack - use AC to pass matrix arguments to multiblas
  for(int i=0; i<param.num_src; i++){
    blas::zero(p.Component(i));
    for(int j=0;j<param.num_src; j++){
      AC[i*param.num_src + j] = Linv(i,j);
    }
  }
  blas::caxpy(AC,r,p);

  // set rsloppy to to QR decompoistion of r (p)
  for(int i=0; i< param.num_src; i++){
    blas::copy(rSloppy.Component(i), p.Component(i));
  }

  #ifdef MWVERBOSE
  for(int i=0; i<param.num_src; i++){
    for(int j=0; j<param.num_src; j++){
      pTp(i,j) = blas::cDotProduct(p.Component(i), p.Component(j));
    }
  }
  std::cout << " pTp  " << std::endl << pTp << std::endl;
  std::cout << " L " << std::endl << L.adjoint() << std::endl;
  std::cout << " C " << std::endl << C << std::endl;
  #endif

  while ( !allconverged && k < param.maxiter ) {
    // apply matrix
    for(int i=0; i<param.num_src; i++){
      matSloppy(Ap.Component(i), p.Component(i), tmp.Component(i), tmp2.Component(i));  // tmp as tmp
    }

    // calculate pAp
    for(int i=0; i<param.num_src; i++){
      for(int j=i; j < param.num_src; j++){
        pAp(i,j) = blas::cDotProduct(p.Component(i), Ap.Component(j));
        if (i!=j) pAp(j,i) = std::conj(pAp(i,j));
      }
    }

    // update Xsloppy
    alpha = pAp.inverse() * C;
    // temporary hack using AC
    for(int i=0; i<param.num_src; i++){
      for(int j=0;j<param.num_src; j++){
        AC[i*param.num_src + j] = alpha(i,j);
      }
    }
    blas::caxpy(AC,p,xSloppy);

    // update rSloppy
    beta = pAp.inverse();
    // temporary hack
    for(int i=0; i<param.num_src; i++){
      for(int j=0;j<param.num_src; j++){
        AC[i*param.num_src + j] = -beta(i,j);
      }
    }
    blas::caxpy(AC,Ap,rSloppy);

    // orthorgonalize R
    // copy rSloppy to rnew as temporary
    for(int i=0; i< param.num_src; i++){
      blas::copy(rnew.Component(i), rSloppy.Component(i));
    }
    for(int i=0; i<param.num_src; i++){
      for(int j=i; j < param.num_src; j++){
        r2(i,j) = blas::cDotProduct(r.Component(i),r.Component(j));
        if (i!=j) r2(j,i) = std::conj(r2(i,j));
      }
    }
    // Cholesky decomposition
    L = r2.llt().matrixL();// retrieve factor L  in the decomposition
    S = L.adjoint();
    Linv = S.inverse();
    // temporary hack
    for(int i=0; i<param.num_src; i++){
      blas::zero(rSloppy.Component(i));
      for(int j=0;j<param.num_src; j++){
        AC[i*param.num_src + j] = Linv(i,j);
      }
    }
    blas::caxpy(AC,rnew,rSloppy);

    #ifdef MWVERBOSE
    for(int i=0; i<param.num_src; i++){
      for(int j=0; j<param.num_src; j++){
        pTp(i,j) = blas::cDotProduct(rSloppy.Component(i), rSloppy.Component(j));
      }
    }
    std::cout << " rTr " << std::endl << pTp << std::endl;
    std::cout <<  "QR" << S<<  std::endl << "QP " << S.inverse()*S << std::endl;;
    #endif

    // update p
    // use rnew as temporary again for summing up
    for(int i=0; i<param.num_src; i++){
      blas::copy(rnew.Component(i),rSloppy.Component(i));
    }
    // temporary hack
    for(int i=0; i<param.num_src; i++){
      for(int j=0;j<param.num_src; j++){
        AC[i*param.num_src + j] = std::conj(S(j,i));
      }
    }
    blas::caxpy(AC,p,rnew);
    // set p = rnew
    for(int i=0; i < param.num_src; i++){
      blas::copy(p.Component(i),rnew.Component(i));
    }

    // update C
    C = S * C;

    #ifdef MWVERBOSE
    for(int i=0; i<param.num_src; i++){
      for(int j=0; j<param.num_src; j++){
        pTp(i,j) = blas::cDotProduct(p.Component(i), p.Component(j));
      }
    }
    std::cout << " pTp " << std::endl << pTp << std::endl;
    std::cout <<  "S " << S<<  std::endl << "C " << C << std::endl;
    #endif

    // calculate the residuals for all shifts
    r2avg=0;
    for (int j=0; j<param.num_src; j++ ){
      r2(j,j) = C(0,j)*conj(C(0,j));
      for(int i=1; i < param.num_src; i++)
      r2(j,j) += C(i,j) * conj(C(i,j));
      r2avg += r2(j,j).real();
    }

    k++;
    PrintStats("CG", k, r2avg / param.num_src, b2avg, 0);
    // check convergence
    allconverged = true;
    for(int i=0; i<param.num_src; i++){
      converged[i] = convergence(r2(i,i).real(), 0, stop[i], param.tol_hq);
      allconverged = allconverged && converged[i];
    }


  }

  for(int i=0; i<param.num_src; i++){
    blas::xpy(y.Component(i), xSloppy.Component(i));
  }

  profile.TPSTOP(QUDA_PROFILE_COMPUTE);
  profile.TPSTART(QUDA_PROFILE_EPILOGUE);

  param.secs = profile.Last(QUDA_PROFILE_COMPUTE);
  double gflops = (blas::flops + mat.flops() + matSloppy.flops())*1e-9;
  param.gflops = gflops;
  param.iter += k;

  if (k == param.maxiter)
  warningQuda("Exceeded maximum iterations %d", param.maxiter);

  // if (getVerbosity() >= QUDA_VERBOSE)
  // printfQuda("CG: Reliable updates = %d\n", rUpdate);

  // compute the true residuals
  for(int i=0; i<param.num_src; i++){
    mat(r.Component(i), x.Component(i), y.Component(i), tmp3.Component(i));
    param.true_res = sqrt(blas::xmyNorm(b.Component(i), r.Component(i)) / b2[i]);
    param.true_res_hq = sqrt(blas::HeavyQuarkResidualNorm(x.Component(i), r.Component(i)).z);
    param.true_res_offset[i] = param.true_res;
    param.true_res_hq_offset[i] = param.true_res_hq;

    PrintSummary("CG", k, r2(i,i).real(), b2[i]);
  }

  // reset the flops counters
  blas::flops = 0;
  mat.flops();
  matSloppy.flops();

  profile.TPSTOP(QUDA_PROFILE_EPILOGUE);
  profile.TPSTART(QUDA_PROFILE_FREE);

  delete[] AC;
  profile.TPSTOP(QUDA_PROFILE_FREE);

  return;

  #endif
}

#else

// use Gram Schmidt in Block CG ?
#define BLOCKCG_GS 1
void CG::solve(ColorSpinorField& x, ColorSpinorField& b) {
  #ifndef BLOCKSOLVER
  errorQuda("QUDA_BLOCKSOLVER not built.");
  #else
  #ifdef BLOCKCG_GS
  printfQuda("BCGdQ Solver\n");
  #else
  printfQuda("BCQ Solver\n");
  #endif
  const bool use_block = true;
  if (Location(x, b) != QUDA_CUDA_FIELD_LOCATION)
  errorQuda("Not supported");

  profile.TPSTART(QUDA_PROFILE_INIT);

  using Eigen::MatrixXcd;
  MatrixXcd mPAP(param.num_src,param.num_src);
  MatrixXcd mRR(param.num_src,param.num_src);


  // Check to see that we're not trying to invert on a zero-field source
  //MW: it might be useful to check what to do here.
  double b2[QUDA_MAX_MULTI_SHIFT];
  double b2avg=0;
  double r2avg=0;
  for(int i=0; i< param.num_src; i++){
    b2[i]=blas::norm2(b.Component(i));
    b2avg += b2[i];
    if(b2[i] == 0){
      profile.TPSTOP(QUDA_PROFILE_INIT);
      errorQuda("Warning: inverting on zero-field source\n");
      x=b;
      param.true_res = 0.0;
      param.true_res_hq = 0.0;
      return;
    }
  }

  #ifdef MWVERBOSE
  MatrixXcd b2m(param.num_src,param.num_src);
  // just to check details of b
  for(int i=0; i<param.num_src; i++){
    for(int j=0; j<param.num_src; j++){
      b2m(i,j) = blas::cDotProduct(b.Component(i), b.Component(j));
    }
  }
  std::cout << "b2m\n" <<  b2m << std::endl;
  #endif

  ColorSpinorParam csParam(x);
  if (!init) {
    csParam.setPrecision(param.precision);
    csParam.create = QUDA_ZERO_FIELD_CREATE;
    rp = ColorSpinorField::Create(csParam);
    yp = ColorSpinorField::Create(csParam);

    // sloppy fields
    csParam.setPrecision(param.precision_sloppy);
    pp = ColorSpinorField::Create(csParam);
    App = ColorSpinorField::Create(csParam);
    if(param.precision != param.precision_sloppy) {
      rSloppyp = ColorSpinorField::Create(csParam);
      xSloppyp = ColorSpinorField::Create(csParam);
    } else {
      rSloppyp = rp;
      param.use_sloppy_partial_accumulator = false;
    }

    // temporary fields
    tmpp = ColorSpinorField::Create(csParam);
    if(!mat.isStaggered()) {
      // tmp2 only needed for multi-gpu Wilson-like kernels
      tmp2p = ColorSpinorField::Create(csParam);
      // additional high-precision temporary if Wilson and mixed-precision
      csParam.setPrecision(param.precision);
      tmp3p = (param.precision != param.precision_sloppy) ?
	ColorSpinorField::Create(csParam) : tmpp;
    } else {
      tmp3p = tmp2p = tmpp;
    }

    init = true;
  }

  if(!rnewp) {
    csParam.create = QUDA_ZERO_FIELD_CREATE;
    csParam.setPrecision(param.precision_sloppy);
    ColorSpinorField *rpnew = ColorSpinorField::Create(csParam);
  }

  ColorSpinorField &r = *rp;
  ColorSpinorField &y = *yp;
  ColorSpinorField &p = *pp;
  ColorSpinorField &pnew = *rnewp;
  ColorSpinorField &Ap = *App;
  ColorSpinorField &tmp = *tmpp;
  ColorSpinorField &tmp2 = *tmp2p;
  ColorSpinorField &tmp3 = *tmp3p;
  ColorSpinorField &rSloppy = *rSloppyp;
  ColorSpinorField &xSloppy = param.use_sloppy_partial_accumulator ? *xSloppyp : x;

  //  const int i = 0;  // MW: hack to be able to write Component(i) instead and try with i=0 for now

  for(int i=0; i<param.num_src; i++){
    mat(r.Component(i), x.Component(i), y.Component(i));
  }

  // double r2[QUDA_MAX_MULTI_SHIFT];
  MatrixXcd r2(param.num_src,param.num_src);
  for(int i=0; i<param.num_src; i++){
    r2(i,i) = blas::xmyNorm(b.Component(i), r.Component(i));
    printfQuda("r2[%i] %e\n", i, r2(i,i).real());
  }
  if(use_block){
    // MW need to initalize the full r2 matrix here
    for(int i=0; i<param.num_src; i++){
      for(int j=i+1; j<param.num_src; j++){
        r2(i,j) = blas::cDotProduct(r.Component(i), r.Component(j));
        r2(j,i) = std::conj(r2(i,j));
      }
    }
  }

  blas::copy(rSloppy, r);
  blas::copy(p, rSloppy);
  blas::copy(pnew, rSloppy);

  if (&x != &xSloppy) {
    blas::copy(y, x);
    blas::zero(xSloppy);
  } else {
    blas::zero(y);
  }

  const bool use_heavy_quark_res =
  (param.residual_type & QUDA_HEAVY_QUARK_RESIDUAL) ? true : false;
  bool heavy_quark_restart = false;

  profile.TPSTOP(QUDA_PROFILE_INIT);
  profile.TPSTART(QUDA_PROFILE_PREAMBLE);

  MatrixXcd r2_old(param.num_src, param.num_src);
  double heavy_quark_res[QUDA_MAX_MULTI_SHIFT] = {0.0};  // heavy quark res idual
  double heavy_quark_res_old[QUDA_MAX_MULTI_SHIFT] = {0.0};  // heavy quark residual
  double stop[QUDA_MAX_MULTI_SHIFT];

  for(int i = 0; i < param.num_src; i++){
    stop[i] = stopping(param.tol, b2[i], param.residual_type);  // stopping condition of solver
    if (use_heavy_quark_res) {
      heavy_quark_res[i] = sqrt(blas::HeavyQuarkResidualNorm(x.Component(i), r.Component(i)).z);
      heavy_quark_res_old[i] = heavy_quark_res[i];   // heavy quark residual
    }
  }
  const int heavy_quark_check = param.heavy_quark_check; // how often to check the heavy quark residual

  MatrixXcd alpha = MatrixXcd::Zero(param.num_src,param.num_src);
  MatrixXcd beta = MatrixXcd::Zero(param.num_src,param.num_src);
  MatrixXcd gamma = MatrixXcd::Identity(param.num_src,param.num_src);
  //  gamma = gamma * 2.0;

  MatrixXcd pAp(param.num_src, param.num_src);
  MatrixXcd pTp(param.num_src, param.num_src);
  int rUpdate = 0;

  double rNorm[QUDA_MAX_MULTI_SHIFT];
  double r0Norm[QUDA_MAX_MULTI_SHIFT];
  double maxrx[QUDA_MAX_MULTI_SHIFT];
  double maxrr[QUDA_MAX_MULTI_SHIFT];

  for(int i = 0; i < param.num_src; i++){
    rNorm[i] = sqrt(r2(i,i).real());
    r0Norm[i] = rNorm[i];
    maxrx[i] = rNorm[i];
    maxrr[i] = rNorm[i];
  }

  double delta = param.delta;//MW: hack no reliable updates param.delta;

  // this parameter determines how many consective reliable update
  // reisudal increases we tolerate before terminating the solver,
  // i.e., how long do we want to keep trying to converge
  const int maxResIncrease = (use_heavy_quark_res ? 0 : param.max_res_increase); //  check if we reached the limit of our tolerance
  const int maxResIncreaseTotal = param.max_res_increase_total;
  // 0 means we have no tolerance
  // maybe we should expose this as a parameter
  const int hqmaxresIncrease = maxResIncrease + 1;

  int resIncrease = 0;
  int resIncreaseTotal = 0;
  int hqresIncrease = 0;

  // set this to true if maxResIncrease has been exceeded but when we use heavy quark residual we still want to continue the CG
  // only used if we use the heavy_quark_res
  bool L2breakdown = false;

  profile.TPSTOP(QUDA_PROFILE_PREAMBLE);
  profile.TPSTART(QUDA_PROFILE_COMPUTE);
  blas::flops = 0;

  int k = 0;

  for(int i=0; i<param.num_src; i++){
    r2avg+=r2(i,i).real();
  }
  PrintStats("CG", k, r2avg, b2avg, heavy_quark_res[0]);
  int steps_since_reliable = 1;
  bool allconverged = true;
  bool converged[QUDA_MAX_MULTI_SHIFT];
  for(int i=0; i<param.num_src; i++){
    converged[i] = convergence(r2(i,i).real(), heavy_quark_res[i], stop[i], param.tol_hq);
    allconverged = allconverged && converged[i];
  }
  MatrixXcd sigma(param.num_src,param.num_src);

  #ifdef BLOCKCG_GS
  // begin ignore Gram-Schmidt for now

  for(int i=0; i < param.num_src; i++){
    double n = blas::norm2(p.Component(i));
    blas::ax(1/sqrt(n),p.Component(i));
    for(int j=i+1; j < param.num_src; j++) {
      std::complex<double> ri=blas::cDotProduct(p.Component(i),p.Component(j));
      blas::caxpy(-ri,p.Component(i),p.Component(j));
    }
  }

  gamma = MatrixXcd::Zero(param.num_src,param.num_src);
  for ( int i = 0; i < param.num_src; i++){
    for (int j=i; j < param.num_src; j++){
      gamma(i,j) = blas::cDotProduct(p.Component(i),pnew.Component(j));
    }
  }
  #endif
  // end ignore Gram-Schmidt for now

  #ifdef MWVERBOSE
  for(int i=0; i<param.num_src; i++){
    for(int j=0; j<param.num_src; j++){
      pTp(i,j) = blas::cDotProduct(p.Component(i), p.Component(j));
    }
  }

  std::cout << " pTp " << std::endl << pTp << std::endl;
  std::cout <<  "QR" << gamma<<  std::endl << "QP " << gamma.inverse()*gamma << std::endl;;
  #endif
  while ( !allconverged && k < param.maxiter ) {
    for(int i=0; i<param.num_src; i++){
      matSloppy(Ap.Component(i), p.Component(i), tmp.Component(i), tmp2.Component(i));  // tmp as tmp
    }


    bool breakdown = false;
    // FIXME: need to check breakdown
    // current implementation sets breakdown to true for pipelined CG if one rhs triggers breakdown
    // this is probably ok


    if (param.pipeline) {
      errorQuda("pipeline not implemented");
    } else {
      r2_old = r2;
      for(int i=0; i<param.num_src; i++){
        for(int j=0; j < param.num_src; j++){
          if(use_block or i==j)
          pAp(i,j) = blas::cDotProduct(p.Component(i), Ap.Component(j));
          else
          pAp(i,j) = 0.;
        }
      }

      alpha = pAp.inverse() * gamma.adjoint().inverse() * r2;
      #ifdef MWVERBOSE
      std::cout << "alpha\n" << alpha << std::endl;

      if(k==1){
        std::cout << "pAp " << std::endl <<pAp << std::endl;
        std::cout << "pAp^-1 " << std::endl <<pAp.inverse() << std::endl;
        std::cout << "r2 " << std::endl <<r2 << std::endl;
        std::cout << "alpha " << std::endl <<alpha << std::endl;
        std::cout << "pAp^-1r2" << std::endl << pAp.inverse()*r2 << std::endl;
      }
      #endif
      // here we are deploying the alternative beta computation
      for(int i=0; i<param.num_src; i++){
        for(int j=0; j < param.num_src; j++){

          blas::caxpy(-alpha(j,i), Ap.Component(j), rSloppy.Component(i));
        }
      }
      // MW need to calculate the full r2 matrix here, after update. Not sure how to do alternative sigma yet ...
      for(int i=0; i<param.num_src; i++){
        for(int j=0; j<param.num_src; j++){
          if(use_block or i==j)
          r2(i,j) = blas::cDotProduct(r.Component(i), r.Component(j));
          else
          r2(i,j) = 0.;
        }
      }
      sigma = r2;
    }


    bool updateX=false;
    bool updateR=false;
    //      int updateX = (rNorm < delta*r0Norm && r0Norm <= maxrx) ? true : false;
    //      int updateR = ((rNorm < delta*maxrr && r0Norm <= maxrr) || updateX) ? true : false;
    //
    // printfQuda("Checking reliable update %i %i\n",updateX,updateR);
    // reliable update conditions
    for(int i=0; i<param.num_src; i++){
      rNorm[i] = sqrt(r2(i,i).real());
      if (rNorm[i] > maxrx[i]) maxrx[i] = rNorm[i];
      if (rNorm[i] > maxrr[i]) maxrr[i] = rNorm[i];
      updateX = (rNorm[i] < delta * r0Norm[i] && r0Norm[i] <= maxrx[i]) ? true : false;
      updateR = ((rNorm[i] < delta * maxrr[i] && r0Norm[i] <= maxrr[i]) || updateX) ? true : false;
    }
    if ( (updateR || updateX )) {
      // printfQuda("Suppressing reliable update %i %i\n",updateX,updateR);
      updateX=false;
      updateR=false;
      // printfQuda("Suppressing reliable update %i %i\n",updateX,updateR);
    }

    if ( !(updateR || updateX )) {

      beta = gamma * r2_old.inverse() * sigma;
      #ifdef MWVERBOSE
      std::cout << "beta\n" << beta << std::endl;
      #endif
      if (param.pipeline && !breakdown)
      errorQuda("pipeline not implemented");

      else{
        for(int i=0; i<param.num_src; i++){
          for(int j=0; j<param.num_src; j++){
            blas::caxpy(alpha(j,i),p.Component(j),xSloppy.Component(i));
          }
        }

        // set to zero
        for(int i=0; i < param.num_src; i++){
          blas::ax(0,pnew.Component(i)); // do we need components here?
        }
        // add r
        for(int i=0; i<param.num_src; i++){
          // for(int j=0;j<param.num_src; j++){
          // order of updating p might be relevant here
          blas::axpy(1.0,r.Component(i),pnew.Component(i));
          // blas::axpby(rcoeff,rSloppy.Component(i),beta(i,j),p.Component(j));
          // }
        }
        // beta = beta * gamma.inverse();
        for(int i=0; i<param.num_src; i++){
          for(int j=0;j<param.num_src; j++){
            double rcoeff= (j==0?1.0:0.0);
            // order of updating p might be relevant hereq
            blas::caxpy(beta(j,i),p.Component(j),pnew.Component(i));
            // blas::axpby(rcoeff,rSloppy.Component(i),beta(i,j),p.Component(j));
          }
        }
        // now need to do something with the p's

        for(int i=0; i< param.num_src; i++){
          blas::copy(p.Component(i), pnew.Component(i));
        }


        #ifdef BLOCKCG_GS
        for(int i=0; i < param.num_src; i++){
          double n = blas::norm2(p.Component(i));
          blas::ax(1/sqrt(n),p.Component(i));
          for(int j=i+1; j < param.num_src; j++) {
            std::complex<double> ri=blas::cDotProduct(p.Component(i),p.Component(j));
            blas::caxpy(-ri,p.Component(i),p.Component(j));

          }
        }


        gamma = MatrixXcd::Zero(param.num_src,param.num_src);
        for ( int i = 0; i < param.num_src; i++){
          for (int j=i; j < param.num_src; j++){
            gamma(i,j) = blas::cDotProduct(p.Component(i),pnew.Component(j));
          }
        }
        #endif

        #ifdef MWVERBOSE
        for(int i=0; i<param.num_src; i++){
          for(int j=0; j<param.num_src; j++){
            pTp(i,j) = blas::cDotProduct(p.Component(i), p.Component(j));
          }
        }
        std::cout << " pTp " << std::endl << pTp << std::endl;
        std::cout <<  "QR" << gamma<<  std::endl << "QP " << gamma.inverse()*gamma << std::endl;;
        #endif
      }


      if (use_heavy_quark_res && (k % heavy_quark_check) == 0) {
        if (&x != &xSloppy) {
          blas::copy(tmp, y);   //  FIXME: check whether copy works here
          for(int i=0; i<param.num_src; i++){
            heavy_quark_res[i] = sqrt(blas::xpyHeavyQuarkResidualNorm(xSloppy.Component(i), tmp.Component(i), rSloppy.Component(i)).z);
          }
        } else {
          blas::copy(r, rSloppy);  //  FIXME: check whether copy works here
          for(int i=0; i<param.num_src; i++){
            heavy_quark_res[i] = sqrt(blas::xpyHeavyQuarkResidualNorm(x.Component(i), y.Component(i), r.Component(i)).z);
          }
        }
      }

      steps_since_reliable++;
    } else {
      printfQuda("reliable update\n");
      for(int i=0; i<param.num_src; i++){
        blas::axpy(alpha(i,i).real(), p.Component(i), xSloppy.Component(i));
      }
      blas::copy(x, xSloppy); // nop when these pointers alias

      for(int i=0; i<param.num_src; i++){
        blas::xpy(x.Component(i), y.Component(i)); // swap these around?
      }
      for(int i=0; i<param.num_src; i++){
        mat(r.Component(i), y.Component(i), x.Component(i), tmp3.Component(i)); //  here we can use x as tmp
      }
      for(int i=0; i<param.num_src; i++){
        r2(i,i) = blas::xmyNorm(b.Component(i), r.Component(i));
      }

      for(int i=0; i<param.num_src; i++){
        blas::copy(rSloppy.Component(i), r.Component(i)); //nop when these pointers alias
        blas::zero(xSloppy.Component(i));
      }

      // calculate new reliable HQ resididual
      if (use_heavy_quark_res){
        for(int i=0; i<param.num_src; i++){
          heavy_quark_res[i] = sqrt(blas::HeavyQuarkResidualNorm(y.Component(i), r.Component(i)).z);
        }
      }

      // MW: FIXME as this probably goes terribly wrong right now
      for(int i = 0; i<param.num_src; i++){
        // break-out check if we have reached the limit of the precision
        if (sqrt(r2(i,i).real()) > r0Norm[i] && updateX) { // reuse r0Norm for this
          resIncrease++;
          resIncreaseTotal++;
          warningQuda("CG: new reliable residual norm %e is greater than previous reliable residual norm %e (total #inc %i)",
          sqrt(r2(i,i).real()), r0Norm[i], resIncreaseTotal);
          if ( resIncrease > maxResIncrease or resIncreaseTotal > maxResIncreaseTotal) {
            if (use_heavy_quark_res) {
              L2breakdown = true;
            } else {
              warningQuda("CG: solver exiting due to too many true residual norm increases");
              break;
            }
          }
        } else {
          resIncrease = 0;
        }
      }
      // if L2 broke down already we turn off reliable updates and restart the CG
      for(int i = 0; i<param.num_src; i++){
        if (use_heavy_quark_res and L2breakdown) {
          delta = 0;
          warningQuda("CG: Restarting without reliable updates for heavy-quark residual");
          heavy_quark_restart = true;
          if (heavy_quark_res[i] > heavy_quark_res_old[i]) {
            hqresIncrease++;
            warningQuda("CG: new reliable HQ residual norm %e is greater than previous reliable residual norm %e", heavy_quark_res[i], heavy_quark_res_old[i]);
            // break out if we do not improve here anymore
            if (hqresIncrease > hqmaxresIncrease) {
              warningQuda("CG: solver exiting due to too many heavy quark residual norm increases");
              break;
            }
          }
        }
      }

      for(int i=0; i<param.num_src; i++){
        rNorm[i] = sqrt(r2(i,i).real());
        maxrr[i] = rNorm[i];
        maxrx[i] = rNorm[i];
        r0Norm[i] = rNorm[i];
        heavy_quark_res_old[i] = heavy_quark_res[i];
      }
      rUpdate++;

      if (use_heavy_quark_res and heavy_quark_restart) {
        // perform a restart
        blas::copy(p, rSloppy);
        heavy_quark_restart = false;
      } else {
        // explicitly restore the orthogonality of the gradient vector
        for(int i=0; i<param.num_src; i++){
          double rp = blas::reDotProduct(rSloppy.Component(i), p.Component(i)) / (r2(i,i).real());
          blas::axpy(-rp, rSloppy.Component(i), p.Component(i));

          beta(i,i) = r2(i,i) / r2_old(i,i);
          blas::xpay(rSloppy.Component(i), beta(i,i).real(), p.Component(i));
        }
      }

      steps_since_reliable = 0;
    }

    breakdown = false;
    k++;

    allconverged = true;
    r2avg=0;
    for(int i=0; i<param.num_src; i++){
      r2avg+= r2(i,i).real();
      // check convergence, if convergence is satisfied we only need to check that we had a reliable update for the heavy quarks recently
      converged[i] = convergence(r2(i,i).real(), heavy_quark_res[i], stop[i], param.tol_hq);
      allconverged = allconverged && converged[i];
    }
    PrintStats("CG", k, r2avg, b2avg, heavy_quark_res[0]);

    // check for recent enough reliable updates of the HQ residual if we use it
    if (use_heavy_quark_res) {
      for(int i=0; i<param.num_src; i++){
        // L2 is concverged or precision maxed out for L2
        bool L2done = L2breakdown or convergenceL2(r2(i,i).real(), heavy_quark_res[i], stop[i], param.tol_hq);
        // HQ is converged and if we do reliable update the HQ residual has been calculated using a reliable update
        bool HQdone = (steps_since_reliable == 0 and param.delta > 0) and convergenceHQ(r2(i,i).real(), heavy_quark_res[i], stop[i], param.tol_hq);
        converged[i] = L2done and HQdone;
      }
    }

  }

  blas::copy(x, xSloppy);
  for(int i=0; i<param.num_src; i++){
    blas::xpy(y.Component(i), x.Component(i));
  }

  profile.TPSTOP(QUDA_PROFILE_COMPUTE);
  profile.TPSTART(QUDA_PROFILE_EPILOGUE);

  param.secs = profile.Last(QUDA_PROFILE_COMPUTE);
  double gflops = (blas::flops + mat.flops() + matSloppy.flops())*1e-9;
  param.gflops = gflops;
  param.iter += k;

  if (k == param.maxiter)
  warningQuda("Exceeded maximum iterations %d", param.maxiter);

  if (getVerbosity() >= QUDA_VERBOSE)
  printfQuda("CG: Reliable updates = %d\n", rUpdate);

  // compute the true residuals
  for(int i=0; i<param.num_src; i++){
    mat(r.Component(i), x.Component(i), y.Component(i), tmp3.Component(i));
    param.true_res = sqrt(blas::xmyNorm(b.Component(i), r.Component(i)) / b2[i]);
    param.true_res_hq = sqrt(blas::HeavyQuarkResidualNorm(x.Component(i), r.Component(i)).z);
    param.true_res_offset[i] = param.true_res;
    param.true_res_hq_offset[i] = param.true_res_hq;

    PrintSummary("CG", k, r2(i,i).real(), b2[i]);
  }

  // reset the flops counters
  blas::flops = 0;
  mat.flops();
  matSloppy.flops();

  profile.TPSTOP(QUDA_PROFILE_EPILOGUE);
  profile.TPSTART(QUDA_PROFILE_FREE);

  profile.TPSTOP(QUDA_PROFILE_FREE);

  return;

  #endif

}
#endif


}  // namespace quda<|MERGE_RESOLUTION|>--- conflicted
+++ resolved
@@ -32,7 +32,6 @@
     if ( init ) {
       for (auto pi : p) delete pi;
       delete rp;
-      delete pp;
       delete yp;
       delete App;
       if(param.precision != param.precision_sloppy) {
@@ -178,7 +177,8 @@
 
       // sloppy fields
       csParam.setPrecision(param.precision_sloppy);
-      pp = ColorSpinorField::Create(csParam);
+      p.resize(Np);
+      for (auto &pi : p) pi = ColorSpinorField::Create(csParam);
       App = ColorSpinorField::Create(csParam);
       if(param.precision != param.precision_sloppy) {
 	rSloppyp = ColorSpinorField::Create(csParam);
@@ -204,9 +204,17 @@
       init = true;
     }
 
+    if (Np != (int)p.size()) {
+      for (auto &pi : p) delete pi;
+      p.resize(Np);
+      ColorSpinorParam csParam(x);
+      csParam.create = QUDA_ZERO_FIELD_CREATE;
+      csParam.setPrecision(param.precision_sloppy);
+      for (auto &pi : p) pi = ColorSpinorField::Create(csParam);
+    }
+
     ColorSpinorField &r = *rp;
     ColorSpinorField &y = *yp;
-    ColorSpinorField &p = *pp;
     ColorSpinorField &Ap = *App;
     ColorSpinorField &tmp = *tmpp;
     ColorSpinorField &tmp2 = *tmp2p;
@@ -239,7 +247,6 @@
 
 
     // compute initial residual
-<<<<<<< HEAD
     double r2 = 0;
     if (param.use_init_guess == QUDA_USE_INIT_GUESS_YES) {
       mat(r, x, y, tmp3);
@@ -251,47 +258,6 @@
       } else {
 	blas::zero(y);
       }
-=======
-    mat(r, x, y, tmp3);
-    double r2 = blas::xmyNorm(b, r);
-    if (b2 == 0) {
-      b2 = r2;
-    }
-
-    csParam.setPrecision(param.precision_sloppy);
-    ColorSpinorField *r_sloppy;
-    if (param.precision_sloppy == x.Precision()) {
-      r_sloppy = &r;
-    } else {
-      csParam.create = QUDA_COPY_FIELD_CREATE;
-      r_sloppy = ColorSpinorField::Create(r, csParam);
-    }
-
-    ColorSpinorField *x_sloppy;
-    if (param.precision_sloppy == x.Precision() ||
-        !param.use_sloppy_partial_accumulator) {
-      x_sloppy = &x;
-    } else {
-      csParam.create = QUDA_COPY_FIELD_CREATE;
-      x_sloppy = ColorSpinorField::Create(x, csParam);
-    }
-
-    ColorSpinorField &xSloppy = *x_sloppy;
-    ColorSpinorField &rSloppy = *r_sloppy;
-
-    csParam.create = QUDA_COPY_FIELD_CREATE;
-    csParam.setPrecision(param.precision_sloppy);
-
-    if (Np != (int)p.size()) {
-      for (auto &pi : p) delete pi;
-      p.resize(Np);
-      for (auto &pi : p) pi = ColorSpinorField::Create(rSloppy, csParam);
-    }
-
-    if (&x != &xSloppy) {
-      blas::copy(y, x);
-      blas::zero(xSloppy);
->>>>>>> 286bf9b8
     } else {
       if (&r != &b) blas::copy(r, b);
       r2 = b2;
@@ -301,7 +267,7 @@
     }
 
     blas::copy(rSloppy,r);
-    blas::copy(p,rSloppy);
+    blas::copy(*p[0],rSloppy);
 
     const bool use_heavy_quark_res =
       (param.residual_type & QUDA_HEAVY_QUARK_RESIDUAL) ? true : false;
@@ -459,7 +425,7 @@
 	} else {
 	  if (Np == 1) {
 	    // with Np=1 we just run regular fusion between x and p updates
-	    blas::axpyZpbx(alpha[k%Np], *p[k%Np], xSloppy, rSloppy, beta);
+	    blas::axpyZpbx(alpha[j], *p[j], xSloppy, rSloppy, beta);
 	  } else {
 
 	    if ( (j+1)%Np == 0 ) {
@@ -485,18 +451,11 @@
 	    heavy_quark_res = sqrt(blas::xpyHeavyQuarkResidualNorm(x, y, r).z);
 	  }
 	}
-<<<<<<< HEAD
-	// alternative reliable updates
-	if(alternative_reliable){
-	  d = d_new;
-	  pnorm = pnorm + alpha * alpha* (ppnorm);
-=======
 
 	// alternative reliable updates
 	if(alternative_reliable){
 	  d = d_new;
 	  pnorm = pnorm + alpha[j] * alpha[j]* (ppnorm);
->>>>>>> 286bf9b8
 	  xnorm = sqrt(pnorm);
 	  d_new = d + u*rNorm + uhigh*Anorm * xnorm;
 	  if(steps_since_reliable==0)
@@ -506,7 +465,9 @@
 
       } else {
 
-	{
+	if (Np == 1) {
+          blas::axpy(alpha[j], *p[j], xSloppy);
+        } else {
 	  Complex alpha_[Np];
 	  for (int i=0; i<=j; i++) alpha_[i] = alpha[i];
 	  std::vector<ColorSpinorField*> x_;
@@ -662,18 +623,6 @@
     matSloppy.flops();
 
     profile.TPSTOP(QUDA_PROFILE_EPILOGUE);
-<<<<<<< HEAD
-=======
-    profile.TPSTART(QUDA_PROFILE_FREE);
-
-    if (&tmp3 != &tmp) delete tmp3_p;
-    if (&tmp2 != &tmp) delete tmp2_p;
-
-    if (rSloppy.Precision() != r.Precision()) delete r_sloppy;
-    if (xSloppy.Precision() != x.Precision()) delete x_sloppy;
-
-    profile.TPSTOP(QUDA_PROFILE_FREE);
->>>>>>> 286bf9b8
 
     return;
   }
