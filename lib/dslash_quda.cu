
#include <stdlib.h>
#include <stdio.h>

#include <color_spinor_field.h>

#define BLOCK_DIM 64

//these are access control for staggered action
#if (__CUDA_ARCH__ >= 200)
//#define DIRECT_ACCESS_FAT_LINK
//#define DIRECT_ACCESS_LONG_LINK
#define DIRECT_ACCESS_SPINOR
#else
#define DIRECT_ACCESS_FAT_LINK
//#define DIRECT_ACCESS_LONG_LINK
//#define DIRECT_ACCESS_SPINOR
#endif

#include <quda_internal.h>
#include <dslash_quda.h>

struct DslashParam {
  int tOffset; // offset into the T dimension (multi gpu only)
  int tMul;    // spatial volume distance between the T faces being updated (multi gpu only)
  int threads; // the desired number of active threads
  int parity;  // Even-Odd or Odd-Even
  int ghostDim[QUDA_MAX_DIM];
  int ghostOffset[QUDA_MAX_DIM];
};

DslashParam dslashParam;

// these are set in initDslashConst
int Vspatial;
#ifdef MULTI_GPU
static const int Nstream = 3;
#else
static const int Nstream = 1;
#endif
static cudaStream_t streams[Nstream];

FaceBuffer *face;
cudaColorSpinorField *inSpinor;

#include <dslash_textures.h>
#include <dslash_constants.h>

#include <staggered_dslash_def.h> // staggered Dslash kernels
#include <wilson_dslash_def.h>    // Wilson Dslash kernels (including clover)
#include <dw_dslash_def.h>        // Domain Wall kernels
#include <tm_dslash_def.h>        // Twisted Mass kernels
#include <dslash_core/tm_core.h>  // solo twisted mass kernel
#include <clover_def.h>           // kernels for applying the clover term alone

#ifndef SHARED_FLOATS_PER_THREAD
#define SHARED_FLOATS_PER_THREAD 0
#endif

#include <blas_quda.h>
#include <face_quda.h>


// dslashTuning = QUDA_TUNE_YES turns off error checking
static QudaTune dslashTuning = QUDA_TUNE_NO;

void setDslashTuning(QudaTune tune)
{
  dslashTuning = tune;
}

__global__ void dummyKernel() {
  // do nothing
}

void initCache() {

#if (__CUDA_ARCH__ >= 200)

  static int firsttime = 1;
  if (firsttime){	
    cudaFuncSetCacheConfig(dummyKernel, cudaFuncCachePreferL1);
    dummyKernel<<<1,1>>>();
    firsttime=0;
  }

#endif

}

void setFace(const FaceBuffer &Face) {
  face = (FaceBuffer*)&Face; // nasty
}

template <int spinorN, typename spinorFloat, typename gaugeFloat>
void dslashCuda(spinorFloat *out, float *outNorm, const gaugeFloat *gauge0, const gaugeFloat *gauge1, 
		const QudaReconstructType reconstruct, const spinorFloat *in, const float *inNorm,
		const int dagger, const spinorFloat *x, const float *xNorm, const double &a, 
		const int volume, const size_t bytes, const size_t norm_bytes, cudaStream_t &stream,
		const int shared_bytes, const dim3 blockDim) 
{
  dim3 gridDim( (dslashParam.threads+blockDim.x-1) / blockDim.x, 1, 1);

  if (x==0) { // not doing xpay
    if (reconstruct == QUDA_RECONSTRUCT_NO) {
      if (!dagger) {
	dslash18Kernel <<<gridDim, blockDim, shared_bytes, stream>>> 
	  (out, outNorm, gauge0, gauge1, in, inNorm, dslashParam);
      } else {
	dslash18DaggerKernel <<<gridDim, blockDim, shared_bytes, stream>>> 
	  (out, outNorm, gauge0, gauge1, in, inNorm, dslashParam);
      }
    } else if (reconstruct == QUDA_RECONSTRUCT_12) {
      if (!dagger) {
	dslash12Kernel <<<gridDim, blockDim, shared_bytes, stream>>> 
	  (out, outNorm, gauge0, gauge1, in, inNorm, dslashParam);
      } else {
	dslash12DaggerKernel <<<gridDim, blockDim, shared_bytes, stream>>> 
	  (out, outNorm, gauge0, gauge1, in, inNorm, dslashParam);
      }
    } else {
      if (!dagger) {
	dslash8Kernel <<<gridDim, blockDim, shared_bytes, stream>>> 
	  (out, outNorm, gauge0, gauge1, in, inNorm, dslashParam);
      } else {
	dslash8DaggerKernel <<<gridDim, blockDim, shared_bytes, stream>>> 
	  (out, outNorm, gauge0, gauge1, in, inNorm, dslashParam);
      }
    }
  } else { // doing xpay
    if (reconstruct == QUDA_RECONSTRUCT_NO) {
      if (!dagger) {
	dslash18XpayKernel <<<gridDim, blockDim, shared_bytes, stream>>> 
	  (out, outNorm, gauge0, gauge1, in, inNorm, dslashParam, x, xNorm, a);
      } else {
	dslash18DaggerXpayKernel <<<gridDim, blockDim, shared_bytes, stream>>> 
	  (out, outNorm, gauge0, gauge1, in, inNorm, dslashParam, x, xNorm, a);
      }
    } else if (reconstruct == QUDA_RECONSTRUCT_12) {
      if (!dagger) {
	dslash12XpayKernel <<<gridDim, blockDim, shared_bytes, stream>>> 
	  (out, outNorm, gauge0, gauge1, in, inNorm, dslashParam, x, xNorm, a);
      } else {
	dslash12DaggerXpayKernel <<<gridDim, blockDim, shared_bytes, stream>>> 
	  (out, outNorm, gauge0, gauge1, in, inNorm, dslashParam, x, xNorm, a);
      }
    } else if (reconstruct == QUDA_RECONSTRUCT_8) {
      if (!dagger) {
	dslash8XpayKernel <<<gridDim, blockDim, shared_bytes, stream>>> 
	  (out, outNorm, gauge0, gauge1, in, inNorm, dslashParam, x, xNorm, a);
      } else {
	dslash8DaggerXpayKernel <<<gridDim, blockDim, shared_bytes, stream>>>
	  (out, outNorm, gauge0, gauge1, in, inNorm, dslashParam, x, xNorm, a);
      }
    }
  }
 
}

template <int spinorN, typename spinorFloat, typename gaugeFloat>
void dslashCuda(spinorFloat *out, float *outNorm, const gaugeFloat *gauge0, const gaugeFloat *gauge1, 
		const QudaReconstructType reconstruct, const spinorFloat *in, const float *inNorm,
		const int parity, const int dagger, const spinorFloat *x, const float *xNorm, 
		const double &a, const int volume, const size_t bytes, const size_t norm_bytes,
		const dim3 block, const dim3 blockFace) {

  int shared_bytes = block.x*SHARED_FLOATS_PER_THREAD*bindSpinorTex<spinorN>(bytes, norm_bytes, in, inNorm, x, xNorm);

  dslashParam.parity = parity;

#ifndef MULTI_GPU
  dslashParam.tOffset = 0;
  dslashParam.tMul = 1;
  dslashParam.threads = volume;

  dslashCuda<spinorN>(out, outNorm, gauge0, gauge1, reconstruct, in, inNorm, 
		      dagger, x, xNorm, a, volume, bytes, norm_bytes, streams[0], shared_bytes, block);
#else

  // Gather from source spinor
  face->exchangeFacesStart(*inSpinor, 1-parity, dagger, streams);
  
#ifdef OVERLAP_COMMS // do body
  dslashParam.tOffset = 1;
  dslashParam.tMul = 1;
  dslashParam.threads = volume - 2*Vspatial;
  dslashCuda<spinorN>(out, outNorm, gauge0, gauge1, reconstruct, in, inNorm, 
		      dagger, x, xNorm, a, volume, bytes, norm_bytes, streams[Nstream-1], shared_bytes, block);    
#endif // OVERLAP_COMMS

  // Finish gather and start comms
  face->exchangeFacesComms();

  // Wait for comms to finish, and scatter into the end zone
  face->exchangeFacesWait(*inSpinor, dagger);

  dslashParam.tOffset = 0;
#ifdef OVERLAP_COMMS // do faces
  dslashParam.tMul = volume/Vspatial - 1; // hacky way to get Nt
  dslashParam.threads = 2*Vspatial;
#else // do all
  dslashParam.tMul = 1;
  dslashParam.threads = volume;
#endif // OVERLAP_COMMS
  shared_bytes = blockFace.x*SHARED_FLOATS_PER_THREAD*bindSpinorTex<spinorN>(bytes, norm_bytes, in, inNorm, x, xNorm);
  dslashCuda<spinorN>(out, outNorm, gauge0, gauge1, reconstruct, in, inNorm, 
		      dagger, x, xNorm, a, volume, bytes, norm_bytes, streams[Nstream-2], shared_bytes, blockFace);    

#endif // MULTI_GPU

  // texture unbinding is not asynchronous so we don't need to cudaThreadSynchonize()
  unbindSpinorTex<spinorN>(in, inNorm, x, xNorm); 
}

// Wilson wrappers
void dslashCuda(cudaColorSpinorField *out, const FullGauge gauge, const cudaColorSpinorField *in,
		const int parity, const int dagger, const cudaColorSpinorField *x,
		const double &k, const dim3 &block, const dim3 &blockFace) {

  inSpinor = (cudaColorSpinorField*)in; // EVIL

#ifdef GPU_WILSON_DIRAC
  void *gauge0, *gauge1;
  bindGaugeTex(gauge, parity, &gauge0, &gauge1);

  if (in->precision != gauge.precision)
    errorQuda("Mixing gauge and spinor precision not supported");

  void *xv = (x ? x->v : 0);
  void *xn = (x ? x->norm : 0);

  if (in->precision == QUDA_DOUBLE_PRECISION) {
#if (__CUDA_ARCH__ >= 130)
    dslashCuda<2>((double2*)out->v, (float*)out->norm, (double2*)gauge0, (double2*)gauge1, 
		  gauge.reconstruct, (double2*)in->v, (float*)in->norm, parity, dagger, 
		  (double2*)xv, (float*)xn, k, in->volume, in->bytes, in->norm_bytes, block, blockFace);
#else
    errorQuda("Double precision not supported on this GPU");
#endif
  } else if (in->precision == QUDA_SINGLE_PRECISION) {
    dslashCuda<4>((float4*)out->v, (float*)out->norm, (float4*)gauge0, (float4*)gauge1,
    		  gauge.reconstruct, (float4*)in->v, (float*)in->norm, parity, dagger, 
		  (float4*)xv, (float*)xn, k, in->volume, in->bytes, in->norm_bytes, block, blockFace);
  } else if (in->precision == QUDA_HALF_PRECISION) {
    dslashCuda<4>((short4*)out->v, (float*)out->norm, (short4*)gauge0, (short4*)gauge1,
		  gauge.reconstruct, (short4*)in->v, (float*)in->norm, parity, dagger, 
		  (short4*)xv, (float*)xn, k, in->volume, in->bytes, in->norm_bytes, block, blockFace);
  }
  unbindGaugeTex(gauge);

  if (!dslashTuning) checkCudaError();
#else
  errorQuda("Wilson dslash has not been built");
#endif // GPU_WILSON_DIRAC

}

// FIXME: cloverCuda cannot be issued asynchronously because of texture unbinding and checkCudaError
template <int N, typename spinorFloat, typename cloverFloat>
void cloverCuda(spinorFloat *out, float *outNorm, const cloverFloat *clover,
		const float *cloverNorm, const spinorFloat *in, const float *inNorm, 
		const size_t bytes, const size_t norm_bytes, const dim3 blockDim)
{
  dim3 gridDim( (dslashParam.threads+blockDim.x-1) / blockDim.x, 1, 1);

  int shared_bytes = blockDim.x*SHARED_FLOATS_PER_THREAD*bindSpinorTex<N>(bytes, norm_bytes, in, inNorm);
  cloverKernel<<<gridDim, blockDim, shared_bytes>>> 
    (out, outNorm, clover, cloverNorm, in, inNorm, dslashParam);
  unbindSpinorTex<N>(in, inNorm);
}

void cloverCuda(cudaColorSpinorField *out, const FullGauge gauge, const FullClover clover, 
		const cudaColorSpinorField *in, const int parity, const dim3 &blockDim) {

  dslashParam.parity = parity;
  dslashParam.tOffset = 0;
  dslashParam.tMul = 1;
  dslashParam.threads = in->volume;

#ifdef GPU_WILSON_DIRAC
  void *cloverP, *cloverNormP;
  QudaPrecision clover_prec = bindCloverTex(clover, parity, &cloverP, &cloverNormP);

  if (in->precision != clover_prec)
    errorQuda("Mixing clover and spinor precision not supported");

  if (in->precision == QUDA_DOUBLE_PRECISION) {
#if (__CUDA_ARCH__ >= 130)
    cloverCuda<2>((double2*)out->v, (float*)out->norm, (double2*)cloverP, 
		  (float*)cloverNormP, (double2*)in->v, (float*)in->norm, 
		  in->bytes, in->norm_bytes, blockDim);
#else
    errorQuda("Double precision not supported on this GPU");
#endif
  } else if (in->precision == QUDA_SINGLE_PRECISION) {
    cloverCuda<4>((float4*)out->v, (float*)out->norm, (float4*)cloverP, 
		  (float*)cloverNormP, (float4*)in->v, (float*)in->norm,
		  in->bytes, in->norm_bytes, blockDim);
  } else if (in->precision == QUDA_HALF_PRECISION) {
    cloverCuda<4>((short4*)out->v, (float*)out->norm, (short4*)cloverP, 
		  (float*)cloverNormP, (short4*)in->v, (float*)in->norm, 
		  in->bytes, in->norm_bytes, blockDim);
  }
  unbindCloverTex(clover);

  if (!dslashTuning) checkCudaError();
#else
  errorQuda("Clover dslash has not been built");
#endif

}

// Clover wrappers
template <int N, typename spinorFloat, typename cloverFloat, typename gaugeFloat>
void cloverDslashCuda(spinorFloat *out, float *outNorm, const gaugeFloat gauge0, 
		      const gaugeFloat gauge1, const QudaReconstructType reconstruct, 
		      const cloverFloat *clover, const float *cloverNorm, const spinorFloat *in, 
		      const float* inNorm, const int dagger, const spinorFloat *x, 
		      const float* xNorm, const double &a, const size_t bytes, 
		      const size_t norm_bytes, cudaStream_t &stream, const int shared_bytes, 
		      const dim3 blockDim) 
{
  dim3 gridDim( (dslashParam.threads+blockDim.x-1) / blockDim.x, 1, 1);

  if (x==0) { // not xpay
    if (reconstruct == QUDA_RECONSTRUCT_NO) {
      if (!dagger) {
	cloverDslash18Kernel <<<gridDim, blockDim, shared_bytes, stream>>> 
	  (out, outNorm, gauge0, gauge1, clover, cloverNorm, in, inNorm, dslashParam);
      } else {
	cloverDslash18DaggerKernel <<<gridDim, blockDim, shared_bytes, stream>>>
	  (out, outNorm, gauge0, gauge1, clover, cloverNorm, in, inNorm, dslashParam);
      }
    } else if (reconstruct == QUDA_RECONSTRUCT_12) {
      if (!dagger) {
	cloverDslash12Kernel <<<gridDim, blockDim, shared_bytes, stream>>> 
	  (out, outNorm, gauge0, gauge1, clover, cloverNorm, in, inNorm, dslashParam);
      } else {
	cloverDslash12DaggerKernel <<<gridDim, blockDim, shared_bytes, stream>>>
	  (out, outNorm, gauge0, gauge1, clover, cloverNorm, in, inNorm, dslashParam);
      }
    } else {
      if (!dagger) {
	cloverDslash8Kernel <<<gridDim, blockDim, shared_bytes, stream>>> 	
	  (out, outNorm, gauge0, gauge1, clover, cloverNorm, in, inNorm, dslashParam);
      } else {
	cloverDslash8DaggerKernel <<<gridDim, blockDim, shared_bytes, stream>>>
	  (out, outNorm, gauge0, gauge1, clover, cloverNorm, in, inNorm, dslashParam);
      }
    }
  } else { // doing xpay
    if (reconstruct == QUDA_RECONSTRUCT_NO) {
      if (!dagger) {
	cloverDslash18XpayKernel <<<gridDim, blockDim, shared_bytes, stream>>> 
	  (out, outNorm, gauge0, gauge1, clover, cloverNorm, in, inNorm, dslashParam, x, xNorm, a);
      } else {
	cloverDslash18DaggerXpayKernel <<<gridDim, blockDim, shared_bytes, stream>>>
	  (out, outNorm, gauge0, gauge1, clover, cloverNorm, in, inNorm, dslashParam, x, xNorm, a);
      }
    } else if (reconstruct == QUDA_RECONSTRUCT_12) {
      if (!dagger) {
	cloverDslash12XpayKernel <<<gridDim, blockDim, shared_bytes, stream>>> 
	  (out, outNorm, gauge0, gauge1, clover, cloverNorm, in, inNorm, dslashParam, x, xNorm, a);
      } else {
	cloverDslash12DaggerXpayKernel <<<gridDim, blockDim, shared_bytes, stream>>>
	  (out, outNorm, gauge0, gauge1, clover, cloverNorm, in, inNorm, dslashParam, x, xNorm, a);
      }
    } else {
      if (!dagger) {
	cloverDslash8XpayKernel <<<gridDim, blockDim, shared_bytes, stream>>> 	
	  (out, outNorm, gauge0, gauge1, clover, cloverNorm, in, inNorm, dslashParam, x, xNorm, a);
      } else {
	cloverDslash8DaggerXpayKernel <<<gridDim, blockDim, shared_bytes, stream>>>
	  (out, outNorm, gauge0, gauge1, clover, cloverNorm, in, inNorm, dslashParam, x, xNorm, a);
      }
    }
  }
}

template <int spinorN, typename spinorFloat, typename cloverFloat, typename gaugeFloat>
void cloverDslashCuda(spinorFloat *out, float *outNorm, const gaugeFloat *gauge0, const gaugeFloat *gauge1, 
		      const QudaReconstructType reconstruct, const cloverFloat *clover, const float *cloverNorm, 
		      const spinorFloat *in, const float *inNorm, const int parity, const int dagger, 
		      const spinorFloat *x, const float *xNorm, const double &a, const int volume, 
		      const size_t bytes, const size_t norm_bytes, const dim3 block, const dim3 blockFace) {

  int shared_bytes = block.x*SHARED_FLOATS_PER_THREAD*
    bindSpinorTex<spinorN>(bytes, norm_bytes, in, inNorm, x, xNorm);

  dslashParam.parity = parity;

#ifndef MULTI_GPU
  dslashParam.tOffset = 0;
  dslashParam.tMul = 1;
  dslashParam.threads = volume;

  cloverDslashCuda<spinorN>(out, outNorm, gauge0, gauge1, reconstruct, clover, cloverNorm, in, inNorm, 
			    dagger, x, xNorm, a, bytes, norm_bytes, streams[0], shared_bytes, block);
#else

  // Gather from source spinor
  face->exchangeFacesStart(*inSpinor, 1-parity, dagger, streams);
  
#ifdef OVERLAP_COMMS // do body
  dslashParam.tOffset = 1;
  dslashParam.tMul = 1;
  dslashParam.threads = volume - 2*Vspatial;
  cloverDslashCuda<spinorN>(out, outNorm, gauge0, gauge1, reconstruct, clover, cloverNorm, in, inNorm, 
			    dagger, x, xNorm, a, bytes, norm_bytes, streams[Nstream-1], shared_bytes,
			    block);
#endif // OVERLAP_COMMS

  // Finish gather and start comms
  face->exchangeFacesComms();

  // Wait for comms to finish, and scatter into the end zone
  face->exchangeFacesWait(*inSpinor, dagger);

  dslashParam.tOffset = 0;
#ifdef OVERLAP_COMMS // do faces
  dslashParam.tMul = volume/Vspatial - 1; // hacky way to get Nt
  dslashParam.threads = 2*Vspatial;
#else // do all
  dslashParam.tMul = 1;
  dslashParam.threads = volume;
#endif // OVERLAP_COMMS
  shared_bytes = blockFace.x*SHARED_FLOATS_PER_THREAD*
    bindSpinorTex<spinorN>(bytes, norm_bytes, in, inNorm, x, xNorm);
  cloverDslashCuda<spinorN>(out, outNorm, gauge0, gauge1, reconstruct, clover, cloverNorm, in, inNorm, 
			    dagger, x, xNorm, a, bytes, norm_bytes, streams[Nstream-2], shared_bytes,
			    blockFace);

#endif // MULTI_GPU

  // texture unbinding is not asynchronous so we don't need to cudaThreadSynchonize()
  unbindSpinorTex<spinorN>(in, inNorm, x, xNorm); 
}

void cloverDslashCuda(cudaColorSpinorField *out, const FullGauge gauge, const FullClover cloverInv,
		      const cudaColorSpinorField *in, const int parity, const int dagger, 
		      const cudaColorSpinorField *x, const double &a,
		      const dim3 &block, const dim3 &blockFace) {

  inSpinor = (cudaColorSpinorField*)in; // EVIL

#ifdef GPU_WILSON_DIRAC
  void *cloverP, *cloverNormP;
  QudaPrecision clover_prec = bindCloverTex(cloverInv, parity, &cloverP, &cloverNormP);

  void *gauge0, *gauge1;
  bindGaugeTex(gauge, parity, &gauge0, &gauge1);

  if (in->precision != gauge.precision)
    errorQuda("Mixing gauge and spinor precision not supported");

  if (in->precision != clover_prec)
    errorQuda("Mixing clover and spinor precision not supported");

  void *xv = x ? x->v : 0;
  void *xn = x ? x->norm : 0;

  if (in->precision == QUDA_DOUBLE_PRECISION) {
#if (__CUDA_ARCH__ >= 130)
    cloverDslashCuda<2>((double2*)out->v, (float*)out->norm, (double2*)gauge0, (double2*)gauge1, 
			gauge.reconstruct, (double2*)cloverP, (float*)cloverNormP, (double2*)in->v,
			(float*)in->norm, parity, dagger, (double2*)xv, (float*)xn, a, 
			in->volume, in->bytes, in->norm_bytes, block, blockFace);
#else
    errorQuda("Double precision not supported on this GPU");
#endif
  } else if (in->precision == QUDA_SINGLE_PRECISION) {
    cloverDslashCuda<4>((float4*)out->v, (float*)out->norm, (float4*)gauge0, (float4*)gauge1, 
			gauge.reconstruct, (float4*)cloverP, (float*)cloverNormP, (float4*)in->v, 
			(float*)in->norm, parity, dagger, (float4*)xv, (float*)xn, a, 
			in->volume, in->bytes, in->norm_bytes, block, blockFace);
  } else if (in->precision == QUDA_HALF_PRECISION) {
    cloverDslashCuda<4>((short4*)out->v, (float*)out->norm, (short4*)gauge0, (short4*)gauge1, 
			gauge.reconstruct, (short4*)cloverP, (float*)cloverNormP, (short4*)in->v,
			(float*)in->norm, parity, dagger, (short4*)xv, (float*)xn, a, 
			in->volume, in->bytes, in->norm_bytes, block, blockFace);
  }

  unbindGaugeTex(gauge);
  unbindCloverTex(cloverInv);

  if (!dslashTuning) checkCudaError();
#else
  errorQuda("Clover dslash has not been built");
#endif

}

// Domain wall wrappers
template <int N, typename spinorFloat, typename gaugeFloat>
void domainWallDslashCuda(spinorFloat *out, float *outNorm, const gaugeFloat gauge0, 
			  const gaugeFloat gauge1, const QudaReconstructType reconstruct, 
			  const spinorFloat *in, const float* inNorm, 
			  const int dagger, const spinorFloat *x, const float* xNorm, 
			  const double &m_f, const double &k2, const size_t bytes, 
			  const size_t norm_bytes, const dim3 blockDim)
{
  dim3 gridDim( (dslashParam.threads+blockDim.x-1) / blockDim.x, 1, 1);
  int shared_bytes = blockDim.x*SHARED_FLOATS_PER_THREAD*bindSpinorTex<N>(bytes, norm_bytes, in, inNorm, x, xNorm);

  if (x==0) { // not xpay
    if (reconstruct == QUDA_RECONSTRUCT_NO) {
      if (!dagger) {
	domainWallDslash18Kernel <<<gridDim, blockDim, shared_bytes>>> 
	  (out, outNorm, gauge0, gauge1, in, inNorm, dslashParam, m_f);
      } else {
	domainWallDslash18DaggerKernel <<<gridDim, blockDim, shared_bytes>>>
	  (out, outNorm, gauge0, gauge1, in, inNorm, dslashParam, m_f);
      }
    } else if (reconstruct == QUDA_RECONSTRUCT_12) {
      if (!dagger) {
	domainWallDslash12Kernel <<<gridDim, blockDim, shared_bytes>>> 
	  (out, outNorm, gauge0, gauge1, in, inNorm, dslashParam, m_f);
      } else {
	domainWallDslash12DaggerKernel <<<gridDim, blockDim, shared_bytes>>>
	  (out, outNorm, gauge0, gauge1, in, inNorm, dslashParam, m_f);
      }
    } else {
      if (!dagger) {
	domainWallDslash8Kernel <<<gridDim, blockDim, shared_bytes>>> 	
	  (out, outNorm, gauge0, gauge1, in, inNorm, dslashParam, m_f);
      } else {
	domainWallDslash8DaggerKernel <<<gridDim, blockDim, shared_bytes>>>
	  (out, outNorm, gauge0, gauge1, in, inNorm, dslashParam, m_f);
      }
    }
  } else { // doing xpay
    if (reconstruct == QUDA_RECONSTRUCT_NO) {
      if (!dagger) {
	domainWallDslash18XpayKernel <<<gridDim, blockDim, shared_bytes>>> 
	  (out, outNorm, gauge0, gauge1, in, inNorm, dslashParam, m_f, x, xNorm, k2);
      } else {
	domainWallDslash18DaggerXpayKernel <<<gridDim, blockDim, shared_bytes>>>
	  (out, outNorm, gauge0, gauge1, in, inNorm, dslashParam, m_f, x, xNorm, k2);
      }
    } else if (reconstruct == QUDA_RECONSTRUCT_12) {
      if (!dagger) {
	domainWallDslash12XpayKernel <<<gridDim, blockDim, shared_bytes>>> 
	  (out, outNorm, gauge0, gauge1, in, inNorm, dslashParam, m_f, x, xNorm, k2);
      } else {
	domainWallDslash12DaggerXpayKernel <<<gridDim, blockDim, shared_bytes>>>
	  (out, outNorm, gauge0, gauge1, in, inNorm, dslashParam, m_f, x, xNorm, k2);
      }
    } else {
      if (!dagger) {
	domainWallDslash8XpayKernel <<<gridDim, blockDim, shared_bytes>>> 	
	  (out, outNorm, gauge0, gauge1, in, inNorm, dslashParam, m_f, x, xNorm, k2);
      } else {
	domainWallDslash8DaggerXpayKernel <<<gridDim, blockDim, shared_bytes>>>
	  (out, outNorm, gauge0, gauge1, in, inNorm, dslashParam, m_f, x, xNorm, k2);
      }
    }
  }

  unbindSpinorTex<N>(in, inNorm, x, xNorm);
}

void domainWallDslashCuda(cudaColorSpinorField *out, const FullGauge gauge, 
			  const cudaColorSpinorField *in, const int parity, const int dagger, 
			  const cudaColorSpinorField *x, const double &m_f, const double &k2,
			  const dim3 &block, const dim3 &blockFace) {

  inSpinor = (cudaColorSpinorField*)in; // EVIL

#ifdef MULTI_GPU
  errorQuda("Multi-GPU domain wall not implemented\n");
#endif

  dslashParam.parity = parity;
  dslashParam.threads = in->volume;

#ifdef GPU_DOMAIN_WALL_DIRAC
  void *gauge0, *gauge1;
  bindGaugeTex(gauge, parity, &gauge0, &gauge1);

  if (in->precision != gauge.precision)
    errorQuda("Mixing gauge and spinor precision not supported");

  void *xv = x ? x->v : 0;
  void *xn = x ? x->norm : 0;

  if (in->precision == QUDA_DOUBLE_PRECISION) {
#if (__CUDA_ARCH__ >= 130)
    domainWallDslashCuda<2>((double2*)out->v, (float*)out->norm, (double2*)gauge0, (double2*)gauge1, 
			    gauge.reconstruct, (double2*)in->v, (float*)in->norm, dagger, 
			    (double2*)xv, (float*)xnorm, m_f, k2, in->bytes, in->norm_bytes, block);
#else
    errorQuda("Double precision not supported on this GPU");
#endif
  } else if (in->precision == QUDA_SINGLE_PRECISION) {
    domainWallDslashCuda<4>((float4*)out->v, (float*)out->norm, (float4*)gauge0, (float4*)gauge1, 
			    gauge.reconstruct, (float4*)in->v, (float*)in->norm, dagger, 
			    (float4*)xv, (float*)xnorm, m_f, k2, in->bytes, in->norm_bytes, block);
  } else if (in->precision == QUDA_HALF_PRECISION) {
    domainWallDslashCuda<4>((short4*)out->v, (float*)out->norm, (short4*)gauge0, (short4*)gauge1, 
			    gauge.reconstruct, (short4*)in->v, (float*)in->norm, dagger, 
			    (short4*)xv, (float*)xnorm, m_f, k2, in->bytes, in->norm_bytes, block);
  }

  unbindGaugeTex(gauge);

  if (!dslashTuning) checkCudaError();
#else
  errorQuda("Domain wall dslash has not been built");
#endif

}


#define INTERIOR_KERNEL 0
#define EXTERIOR_KERNEL_X 1
#define EXTERIOR_KERNEL_Y 2
#define EXTERIOR_KERNEL_Z 3
#define EXTERIOR_KERNEL_T 4


void
initTLocation(int toffset, int tmul, int threads) 
{
  short2 tLocate = make_short2((short)toffset, (short)tmul);
  cudaMemcpyToSymbol("tLocate", &(tLocate), sizeof(short2));
  cudaMemcpyToSymbol("threads", &(threads), sizeof(threads));

}

template <int spinorN, typename spinorFloat, typename fatGaugeFloat, typename longGaugeFloat>
  void staggeredDslashCuda(spinorFloat *out, float *outNorm, const fatGaugeFloat *fatGauge0, const fatGaugeFloat *fatGauge1, 
			   const longGaugeFloat* longGauge0, const longGaugeFloat* longGauge1, 
			   const QudaReconstructType reconstruct, const spinorFloat *in, const float *inNorm,
			   const int parity, const int dagger, const spinorFloat *x, const float *xNorm, 
			   const double &a, const int volume, const int* Vsh, const int* dims,
			   const int length, const int ghost_length, dim3 blockDim) {
    
  dim3 interiorGridDim( (dslashParam.threads + blockDim.x -1)/blockDim.x, 1, 1);
  dim3 exteriorGridDim[4]  = {
    dim3((6*Vsh[0] + blockDim.x -1)/blockDim.x, 1, 1),
    dim3((6*Vsh[1] + blockDim.x -1)/blockDim.x, 1, 1),
    dim3((6*Vsh[2] + blockDim.x -1)/blockDim.x, 1, 1),
    dim3((6*Vsh[3] + blockDim.x -1)/blockDim.x, 1, 1)
  };
    
  int shared_bytes = blockDim.x*6*bindSpinorTex_mg<spinorN>(length, ghost_length, in, inNorm, x, xNorm); CUERR;

  initTLocation(0, INTERIOR_KERNEL, volume);  CUERR;

#ifdef MULTI_GPU
  // Gather from source spinor
<<<<<<< HEAD
  face->exchangeFacesStart(*inSpinor, 1-parity, dagger, streams);
=======
  face->exchangeFacesStart(*inSpinor, dagger, streams);
#define STRM streams[Nstream-1]
#else
#define STRM streams[0]
#endif
#else
#define STRM 0
>>>>>>> 6e5c1e19
#endif

  if (x==0) { // not doing xpay
    if (reconstruct == QUDA_RECONSTRUCT_12) {
      if (!dagger) {
	staggeredDslash12Kernel <<<interiorGridDim, blockDim, shared_bytes, streams[Nstream-1]>>>
	  (out, outNorm, fatGauge0, fatGauge1, longGauge0, longGauge1, in, inNorm, dslashParam); CUERR;
      } else {
	staggeredDslash12DaggerKernel <<<interiorGridDim, blockDim, shared_bytes, streams[Nstream-1]>>> 
	  (out, outNorm, fatGauge0, fatGauge1, longGauge0, longGauge1, in, inNorm, dslashParam); CUERR;
      }
    } else if (reconstruct == QUDA_RECONSTRUCT_8){
      
      if (!dagger) {
	staggeredDslash8Kernel <<<interiorGridDim, blockDim, shared_bytes, streams[Nstream-1]>>> 
	  (out, outNorm, fatGauge0, fatGauge1, longGauge0, longGauge1, in, inNorm, dslashParam); CUERR;
      } else {
	staggeredDslash8DaggerKernel <<<interiorGridDim, blockDim, shared_bytes, streams[Nstream-1]>>>
	  (out, outNorm, fatGauge0, fatGauge1, longGauge0, longGauge1, in, inNorm, dslashParam); CUERR;
      }
    }else{
      errorQuda("Invalid reconstruct value(%d) in function %s\n", reconstruct, __FUNCTION__);
    }
  } else { // doing xpay
    
    if (reconstruct == QUDA_RECONSTRUCT_12) {
      if (!dagger) {
	staggeredDslash12AxpyKernel <<<interiorGridDim, blockDim, shared_bytes, streams[Nstream-1]>>> 
	  (out, outNorm, fatGauge0, fatGauge1, longGauge0, longGauge1, in, inNorm, dslashParam, x, xNorm, a); CUERR;
      } else {
	staggeredDslash12DaggerAxpyKernel <<<interiorGridDim, blockDim, shared_bytes, streams[Nstream-1]>>>
	  (out, outNorm, fatGauge0, fatGauge1, longGauge0, longGauge1, in, inNorm, dslashParam, x, xNorm, a); CUERR;
      }
    } else if (reconstruct == QUDA_RECONSTRUCT_8) {
      if (!dagger) {
	staggeredDslash8AxpyKernel <<<interiorGridDim, blockDim, shared_bytes, streams[Nstream-1]>>>
	  (out, outNorm, fatGauge0, fatGauge1, longGauge0, longGauge1, in, inNorm, dslashParam, x, xNorm, a); CUERR;
      } else {
	staggeredDslash8DaggerAxpyKernel <<<interiorGridDim, blockDim, shared_bytes, streams[Nstream-1]>>>
	  (out, outNorm, fatGauge0, fatGauge1, longGauge0, longGauge1, in, inNorm, dslashParam, x, xNorm, a); CUERR;
      }
    }else{
      errorQuda("Invalid reconstruct value in function %s\n", __FUNCTION__);	  
    }    
  }

#ifdef MULTI_GPU
  // Finish gather and start comms
  face->exchangeFacesComms();
  // Wait for comms to finish, and scatter into the end zone
  face->exchangeFacesWait(*inSpinor, dagger);

  int exterior_kernel_flag[4]={
    EXTERIOR_KERNEL_X, EXTERIOR_KERNEL_Y, EXTERIOR_KERNEL_Z, EXTERIOR_KERNEL_T
  };
  for(int i=0 ;i < 4;i++){
    initTLocation(dims[i]-6, exterior_kernel_flag[i] , 6*Vsh[i]);  
    if (x==0) { // not doing xpay
      if (reconstruct == QUDA_RECONSTRUCT_12) {
	if (!dagger) {
	  staggeredDslash12Kernel <<<exteriorGridDim[i], blockDim, shared_bytes, streams[Nstream-2]>>>
	    (out, outNorm, fatGauge0, fatGauge1, longGauge0, longGauge1, in, inNorm, dslashParam); CUERR;
	} else {
	  staggeredDslash12DaggerKernel <<<exteriorGridDim[i], blockDim, shared_bytes, streams[Nstream-2]>>> 
	    (out, outNorm, fatGauge0, fatGauge1, longGauge0, longGauge1, in, inNorm, dslashParam); CUERR;
	}
      } else if (reconstruct == QUDA_RECONSTRUCT_8){
	
	if (!dagger) {
	  staggeredDslash8Kernel <<<exteriorGridDim[i], blockDim, shared_bytes, streams[Nstream-2]>>> 
	    (out, outNorm, fatGauge0, fatGauge1, longGauge0, longGauge1, in, inNorm, dslashParam); CUERR;
	} else {
	  staggeredDslash8DaggerKernel <<<exteriorGridDim[i], blockDim, shared_bytes, streams[Nstream-2]>>>
	  (out, outNorm, fatGauge0, fatGauge1, longGauge0, longGauge1, in, inNorm, dslashParam); CUERR;
	}
      }else{
	errorQuda("Invalid reconstruct value(%d) in function %s\n", reconstruct, __FUNCTION__);
      }
    } else { // doing xpay
      
      if (reconstruct == QUDA_RECONSTRUCT_12) {
	if (!dagger) {
	  staggeredDslash12AxpyKernel <<<exteriorGridDim[i], blockDim, shared_bytes, streams[Nstream-2]>>> 
	    (out, outNorm, fatGauge0, fatGauge1, longGauge0, longGauge1, in, inNorm, dslashParam, x, xNorm, a); CUERR;
	} else {
	  staggeredDslash12DaggerAxpyKernel <<<exteriorGridDim[i], blockDim, shared_bytes, streams[Nstream-2]>>>
	    (out, outNorm, fatGauge0, fatGauge1, longGauge0, longGauge1, in, inNorm, dslashParam, x, xNorm, a); CUERR;
	}
      } else if (reconstruct == QUDA_RECONSTRUCT_8) {
	if (!dagger) {
	  staggeredDslash8AxpyKernel <<<exteriorGridDim[i], blockDim, shared_bytes, streams[Nstream-2]>>>
	    (out, outNorm, fatGauge0, fatGauge1, longGauge0, longGauge1, in, inNorm, dslashParam, x, xNorm, a); CUERR;
	} else {
	  staggeredDslash8DaggerAxpyKernel <<<exteriorGridDim[i], blockDim, shared_bytes, streams[Nstream-2]>>>
	  (out, outNorm, fatGauge0, fatGauge1, longGauge0, longGauge1, in, inNorm, dslashParam, x, xNorm, a); CUERR;
	}
      }else{
	errorQuda("Invalid reconstruct value in function %s\n", __FUNCTION__);	  
      }    
    }
  }

#endif
}



//This function is a special case for 18(no) reconstruct long link
//The reason is to make the type match easier(e.g float2 instead of float4)

template <int spinorN, typename spinorFloat, typename fatGaugeFloat, typename longGaugeFloat>
  void staggeredDslashNoReconCuda(spinorFloat *out, float *outNorm, const fatGaugeFloat *fatGauge0, const fatGaugeFloat *fatGauge1, 
				  const longGaugeFloat* longGauge0, const longGaugeFloat* longGauge1, 
				  const QudaReconstructType reconstruct, const spinorFloat *in, const float *inNorm,
				  const int parity, const int dagger, const spinorFloat *x, const float *xNorm, 
				  const double &a, const int volume, const int* Vsh, const int* dims,
				  const int length, const int ghost_length, dim3 blockDim) 
{
  dim3 interiorGridDim( (dslashParam.threads + blockDim.x -1)/blockDim.x, 1, 1);
  dim3 exteriorGridDim[4]={ 
    dim3((6*Vsh[0] + blockDim.x -1)/blockDim.x, 1, 1),
    dim3((6*Vsh[1] + blockDim.x -1)/blockDim.x, 1, 1),
    dim3((6*Vsh[2] + blockDim.x -1)/blockDim.x, 1, 1),
    dim3((6*Vsh[3] + blockDim.x -1)/blockDim.x, 1, 1)
  };
    
  
  int shared_bytes = blockDim.x*6*bindSpinorTex_mg<spinorN>(length, ghost_length, in, inNorm, x, xNorm);
  
  initTLocation(0, INTERIOR_KERNEL, volume);  

#ifdef MULTI_GPU
  // Gather from source spinor
<<<<<<< HEAD
  face->exchangeFacesStart(*inSpinor, 1-parity, dagger, streams);
=======
  face->exchangeFacesStart(*inSpinor, dagger, streams);
#define STRM streams[Nstream-1]
#else
#define STRM streams[0]
#endif
#else
#define STRM 0
>>>>>>> 6e5c1e19
#endif

  if (x==0) { // not doing xpay
    if (!dagger) {
      staggeredDslash18Kernel <<<interiorGridDim, blockDim, shared_bytes, streams[Nstream-1]>>>
	(out, outNorm, fatGauge0, fatGauge1, longGauge0, longGauge1, in, inNorm, dslashParam);CUERR;
    } else {
      staggeredDslash18DaggerKernel <<<interiorGridDim, blockDim, shared_bytes, streams[Nstream-1]>>> 
	(out, outNorm, fatGauge0, fatGauge1, longGauge0, longGauge1, in, inNorm, dslashParam);CUERR;
    }    
  } else { // doing xpay
    
    if (!dagger) {
      staggeredDslash18AxpyKernel<<<interiorGridDim, blockDim, shared_bytes, streams[Nstream-1]>>>
	(out, outNorm, fatGauge0, fatGauge1, longGauge0, longGauge1, in, inNorm, dslashParam, x, xNorm, a); CUERR;
    } else {
      staggeredDslash18DaggerAxpyKernel<<<interiorGridDim, blockDim, shared_bytes, streams[Nstream-1]>>>
	(out, outNorm, fatGauge0, fatGauge1, longGauge0, longGauge1, in, inNorm, dslashParam, x, xNorm, a); CUERR;
    }          
  }

#ifdef MULTI_GPU
  // Finish gather and start comms
  face->exchangeFacesComms();
  // Wait for comms to finish, and scatter into the end zone
  face->exchangeFacesWait(*inSpinor, dagger);

  int exterior_kernel_flag[4]={EXTERIOR_KERNEL_X, EXTERIOR_KERNEL_Y, EXTERIOR_KERNEL_Z, EXTERIOR_KERNEL_T};
  for(int i=0; i< 4; i++){
    initTLocation(dims[i] -6,exterior_kernel_flag[i] , 6*Vsh[i]);  
    if (x==0) { // not doing xpay
      if (!dagger) {
	staggeredDslash18Kernel <<<exteriorGridDim[i], blockDim, shared_bytes, streams[Nstream-2]>>>
	(out, outNorm, fatGauge0, fatGauge1, longGauge0, longGauge1, in, inNorm, dslashParam);CUERR;
      } else {
	staggeredDslash18DaggerKernel <<<exteriorGridDim[i], blockDim, shared_bytes, streams[Nstream-2]>>> 
	  (out, outNorm, fatGauge0, fatGauge1, longGauge0, longGauge1, in, inNorm, dslashParam);CUERR;
      }    
    } else { // doing xpay
      if (!dagger) {
	staggeredDslash18AxpyKernel<<<exteriorGridDim[i], blockDim, shared_bytes, streams[Nstream-2]>>>
	  (out, outNorm, fatGauge0, fatGauge1, longGauge0, longGauge1, in, inNorm, dslashParam, x, xNorm, a); CUERR;
      } else {
	staggeredDslash18AxpyKernel<<<exteriorGridDim[i], blockDim, shared_bytes, streams[Nstream-2]>>>
	  (out, outNorm, fatGauge0, fatGauge1, longGauge0, longGauge1, in, inNorm, dslashParam, x, xNorm, a); CUERR;
      }          
    }     
  }
    
#endif
  
}


void staggeredDslashCuda(cudaColorSpinorField *out, const FullGauge fatGauge, 
			 const FullGauge longGauge, const cudaColorSpinorField *in,
			 const int parity, const int dagger, const cudaColorSpinorField *x,
			 const double &k, const dim3 &block, const dim3 &blockFace)
{
  
  inSpinor = (cudaColorSpinorField*)in; // EVIL

#ifdef GPU_STAGGERED_DIRAC

  dslashParam.parity = parity;
  dslashParam.threads = in->volume;
  for(int i=0;i < 4;i++){
    dslashParam.ghostDim[i] = in->ghostDim[i];
    dslashParam.ghostOffset[i] = in->ghostOffset[i];
  }
  void *fatGauge0, *fatGauge1;
  void* longGauge0, *longGauge1;
  bindFatGaugeTex(fatGauge, parity, &fatGauge0, &fatGauge1);
  bindLongGaugeTex(longGauge, parity, &longGauge0, &longGauge1);
    
  if (in->precision != fatGauge.precision || in->precision != longGauge.precision){
    errorQuda("Mixing gauge and spinor precision not supported"
	      "(precision=%d, fatlinkGauge.precision=%d, longGauge.precision=%d",
	      in->precision, fatGauge.precision, longGauge.precision);
  }
    
  int Vsh[] = {
    in->x[1]*in->x[2]*in->x[3]/2,
    in->x[0]*in->x[2]*in->x[3],
    in->x[0]*in->x[1]*in->x[3],
    in->x[0]*in->x[1]*in->x[2]};

  void *xv = x ? x->v : 0;
  void *xn = x ? x->norm : 0;

  if (in->precision == QUDA_DOUBLE_PRECISION) {
    if (longGauge.reconstruct == QUDA_RECONSTRUCT_NO){
      staggeredDslashNoReconCuda<2>((double2*)out->v, (float*)out->norm, (double2*)fatGauge0, (double2*)fatGauge1,       
				    (double2*)longGauge0, (double2*)longGauge1, longGauge.reconstruct, 
				    (double2*)in->v, (float*)in->norm, parity, dagger, 
				    (double2*)xv, (float*)x, k, in->volume, Vsh, 
				    in->x, in->length, in->ghost_length, block);
    }else{
      staggeredDslashCuda<2>((double2*)out->v, (float*)out->norm, (double2*)fatGauge0, (double2*)fatGauge1,
			     (double2*)longGauge0, (double2*)longGauge1, longGauge.reconstruct, 
			     (double2*)in->v, (float*)in->norm, parity, dagger, 
			     (double2*)xv, (float*)x, k, in->volume, Vsh, 
			     in->x, in->length, in->ghost_length, block);
    }
    
  } else if (in->precision == QUDA_SINGLE_PRECISION) {
    if (longGauge.reconstruct == QUDA_RECONSTRUCT_NO){
      staggeredDslashNoReconCuda<2>((float2*)out->v, (float*)out->norm, (float2*)fatGauge0, (float2*)fatGauge1,
				    (float2*)longGauge0, (float2*)longGauge1, longGauge.reconstruct, 
				    (float2*)in->v, (float*)in->norm, parity, dagger, 
				    (float2*)xv, (float*)xn, k, in->volume, Vsh, 
				    in->x, in->length, in->ghost_length, block);
    }else{
      staggeredDslashCuda<2>((float2*)out->v, (float*)out->norm, (float2*)fatGauge0, (float2*)fatGauge1,
			     (float4*)longGauge0, (float4*)longGauge1, longGauge.reconstruct, 
			     (float2*)in->v, (float*)in->norm, parity, dagger, 
			     (float2*)xv, (float*)xn, k, in->volume, Vsh, 
			     in->x, in->length, in->ghost_length, block);
    }
  } else if (in->precision == QUDA_HALF_PRECISION) {	
    if (longGauge.reconstruct == QUDA_RECONSTRUCT_NO){
      staggeredDslashNoReconCuda<2>((short2*)out->v, (float*)out->norm, (short2*)fatGauge0, (short2*)fatGauge1,
				    (short2*)longGauge0, (short2*)longGauge1, longGauge.reconstruct, 
				    (short2*)in->v, (float*)in->norm, parity, dagger, 
				    (short2*)xv, (float*)xn, k, in->volume, Vsh, 
				    in->x, in->length, in->ghost_length, block);
    }else{
      staggeredDslashCuda<2>((short2*)out->v, (float*)out->norm, (short2*)fatGauge0, (short2*)fatGauge1,
			     (short4*)longGauge0, (short4*)longGauge1, longGauge.reconstruct, 
			     (short2*)in->v, (float*)in->norm, parity, dagger, 
			     (short2*)xv, (float*)xn, k, in->volume, Vsh, 
			     in->x, in->length, in->ghost_length, block);
    }
  }

  if (!dslashTuning) checkCudaError();
  
#else
  errorQuda("Staggered dslash has not been built");
#endif  
}





void setTwistParam(double &a, double &b, const double &kappa, const double &mu, 
		   const int dagger, const QudaTwistGamma5Type twist) {
  if (twist == QUDA_TWIST_GAMMA5_DIRECT) {
    a = 2.0 * kappa * mu;
    b = 1.0;
  } else if (twist == QUDA_TWIST_GAMMA5_INVERSE) {
    a = -2.0 * kappa * mu;
    b = 1.0 / (1.0 + a*a);
  } else {
    errorQuda("Twist type %d not defined\n", twist);
  }
  if (dagger) a *= -1.0;

}

// FIXME: twist kernel cannot be issued asynchronously because of texture unbinding
template <int N, typename spinorFloat>
void twistGamma5Cuda(spinorFloat *out, float *outNorm, const spinorFloat *in, 
		     const float *inNorm, const int dagger, const double &kappa, 
		     const double &mu, const size_t bytes, const size_t norm_bytes, 
		     const QudaTwistGamma5Type twist, dim3 blockDim)
{
  dim3 gridDim( (dslashParam.threads+blockDim.x-1) / blockDim.x, 1, 1);

  double a=0.0, b=0.0;
  setTwistParam(a, b, kappa, mu, dagger, twist);

  bindSpinorTex<N>(bytes, norm_bytes, in, inNorm);
  twistGamma5Kernel<<<gridDim, blockDim, 0>>> (out, outNorm, a, b, dslashParam);
  unbindSpinorTex<N>(in, inNorm);
}

void twistGamma5Cuda(cudaColorSpinorField *out, const cudaColorSpinorField *in,
		     const int dagger, const double &kappa, const double &mu,
		     const QudaTwistGamma5Type twist, const dim3 &block) {

  dslashParam.tOffset = 0;
  dslashParam.tMul = 1;
  dslashParam.threads = in->Volume();

#ifdef GPU_TWISTED_MASS_DIRAC
  if (in->precision == QUDA_DOUBLE_PRECISION) {
#if (__CUDA_ARCH__ >= 130)
    twistGamma5Cuda<2>((double2*)out->v, (float*)out->norm, 
		       (double2*)in->v, (float*)in->norm, 
		       dagger, kappa, mu, in->bytes, 
		       in->norm_bytes, twist, block);
#else
    errorQuda("Double precision not supported on this GPU");
#endif
  } else if (in->precision == QUDA_SINGLE_PRECISION) {
    twistGamma5Cuda<4>((float4*)out->v, (float*)out->norm,
		       (float4*)in->v, (float*)in->norm, 
		       dagger, kappa, mu, in->bytes, 
		       in->norm_bytes, twist, block);
  } else if (in->precision == QUDA_HALF_PRECISION) {
    twistGamma5Cuda<4>((short4*)out->v, (float*)out->norm,
		       (short4*)in->v, (float*)in->norm, 
		       dagger, kappa, mu, in->bytes, 
		       in->norm_bytes, twist, block);
  }
  if (!dslashTuning) checkCudaError();
#else
  errorQuda("Twisted mass dslash has not been built");
#endif // GPU_TWISTED_MASS_DIRAC

}

// Twisted mass wrappers
template <int N, typename spinorFloat, typename gaugeFloat>
void twistedMassDslashCuda(spinorFloat *out, float *outNorm, const gaugeFloat gauge0, 
			   const gaugeFloat gauge1, const QudaReconstructType reconstruct, 
			   const spinorFloat *in, const float* inNorm, const int dagger, 
			   const spinorFloat *x, const float* xNorm, const double &kappa, 
			   const double &mu, const double &k, const int volume, 
			   const size_t bytes, const size_t norm_bytes, cudaStream_t &stream, 
			   const int shared_bytes, const dim3 blockDim)
{
  dim3 gridDim( (dslashParam.threads+blockDim.x-1) / blockDim.x, 1, 1);

  double a=0.0, b=0.0;
  setTwistParam(a, b, kappa, mu, dagger, QUDA_TWIST_GAMMA5_INVERSE);

  if (x==0) { // not xpay
    if (reconstruct == QUDA_RECONSTRUCT_NO) {
      if (!dagger) {
	twistedMassDslash18Kernel <<<gridDim, blockDim, shared_bytes, stream>>> 
	  (out, outNorm, gauge0, gauge1, in, inNorm, dslashParam, a, b);
      } else {
	twistedMassDslash18DaggerKernel <<<gridDim, blockDim, shared_bytes, stream>>>
	  (out, outNorm, gauge0, gauge1, in, inNorm, dslashParam, a, b);
      }
    } else if (reconstruct == QUDA_RECONSTRUCT_12) {
      if (!dagger) {
	twistedMassDslash12Kernel <<<gridDim, blockDim, shared_bytes, stream>>> 
	  (out, outNorm, gauge0, gauge1, in, inNorm, dslashParam, a, b);
      } else {
	twistedMassDslash12DaggerKernel <<<gridDim, blockDim, shared_bytes, stream>>>
	  (out, outNorm, gauge0, gauge1, in, inNorm, dslashParam, a, b);
      }
    } else {
      if (!dagger) {
	twistedMassDslash8Kernel <<<gridDim, blockDim, shared_bytes, stream>>> 	
	  (out, outNorm, gauge0, gauge1, in, inNorm, dslashParam, a, b);
      } else {
	twistedMassDslash8DaggerKernel <<<gridDim, blockDim, shared_bytes, stream>>>
	  (out, outNorm, gauge0, gauge1, in, inNorm, dslashParam, a, b);
      }
    }
  } else { // doing xpay
    b *= k;
    if (reconstruct == QUDA_RECONSTRUCT_NO) {
      if (!dagger) {
	twistedMassDslash18XpayKernel <<<gridDim, blockDim, shared_bytes, stream>>> 
	  (out, outNorm, gauge0, gauge1, in, inNorm, dslashParam, a, b, x, xNorm);
      } else {
	twistedMassDslash18DaggerXpayKernel <<<gridDim, blockDim, shared_bytes, stream>>>
	  (out, outNorm, gauge0, gauge1, in, inNorm, dslashParam, a, b, x, xNorm);
      }
    } else if (reconstruct == QUDA_RECONSTRUCT_12) {
      if (!dagger) {
	twistedMassDslash12XpayKernel <<<gridDim, blockDim, shared_bytes, stream>>> 
	  (out, outNorm, gauge0, gauge1, in, inNorm, dslashParam, a, b, x, xNorm);
      } else {
	twistedMassDslash12DaggerXpayKernel <<<gridDim, blockDim, shared_bytes, stream>>>
	  (out, outNorm, gauge0, gauge1, in, inNorm, dslashParam, a, b, x, xNorm);
      }
    } else {
      if (!dagger) {
	twistedMassDslash8XpayKernel <<<gridDim, blockDim, shared_bytes, stream>>> 	
	  (out, outNorm, gauge0, gauge1, in, inNorm, dslashParam, a, b, x, xNorm);
      } else {
	twistedMassDslash8DaggerXpayKernel <<<gridDim, blockDim, shared_bytes, stream>>>
	  (out, outNorm, gauge0, gauge1, in, inNorm, dslashParam, a, b, x, xNorm);
      }
    }
  }
  
  unbindSpinorTex<N>(in, inNorm, x, xNorm);
}

template <int spinorN, typename spinorFloat, typename gaugeFloat>
void twistedMassDslashCuda(spinorFloat *out, float *outNorm, const gaugeFloat *gauge0, const gaugeFloat *gauge1, 
			   const QudaReconstructType reconstruct, const spinorFloat *in, const float *inNorm,
			   const int parity, const int dagger, const spinorFloat *x, const float *xNorm, 
			   const double &kappa, const double &mu, const double &a, const int volume, 
			   const size_t bytes, const size_t norm_bytes, const dim3 block, const dim3 blockFace) {
  
  int shared_bytes = block.x*SHARED_FLOATS_PER_THREAD*bindSpinorTex<spinorN>(bytes, norm_bytes, in, inNorm, x, xNorm);

  dslashParam.parity = parity;

#ifndef MULTI_GPU
  dslashParam.tOffset = 0;
  dslashParam.tMul = 1;
  dslashParam.threads = volume;

  twistedMassDslashCuda<spinorN>(out, outNorm, gauge0, gauge1, reconstruct, in, inNorm, 
				 dagger, x, xNorm, kappa, mu, a, volume, bytes, norm_bytes, 
				 streams[0], shared_bytes, block);
#else

  // Gather from source spinor
  face->exchangeFacesStart(*inSpinor, parity, dagger, streams);
  
#ifdef OVERLAP_COMMS // do body
  dslashParam.tOffset = 1;
  dslashParam.tMul = 1;
  dslashParam.threads = volume - 2*Vspatial;
  twistedMassDslashCuda<spinorN>(out, outNorm, gauge0, gauge1, reconstruct, in, inNorm, 
				 dagger, x, xNorm, kappa, mu, a, volume, bytes, norm_bytes, 
				 streams[Nstream-1], shared_bytes, block);    
#endif // OVERLAP_COMMS

  // Finish gather and start comms
  face->exchangeFacesComms();

  // Wait for comms to finish, and scatter into the end zone
  face->exchangeFacesWait(*inSpinor, dagger);

  dslashParam.tOffset = 0;
#ifdef OVERLAP_COMMS // do faces
  dslashParam.tMul = volume/Vspatial - 1; // hacky way to get Nt
  dslashParam.threads = 2*Vspatial;
#else // do all
  dslashParam.tMul = 1;
  dslashParam.threads = volume;
#endif // OVERLAP_COMMS
  shared_bytes = blockFace.x*SHARED_FLOATS_PER_THREAD*bindSpinorTex<spinorN>(bytes, norm_bytes, in, inNorm, x, xNorm);
  twistedMassDslashCuda<spinorN>(out, outNorm, gauge0, gauge1, reconstruct, in, inNorm, 
				 dagger, x, xNorm, kappa, mu, a, volume, bytes, norm_bytes, 
				 streams[Nstream-2], shared_bytes, blockFace);    

#endif // MULTI_GPU

  // texture unbinding is not asynchronous so we don't need to cudaThreadSynchonize()
  unbindSpinorTex<spinorN>(in, inNorm, x, xNorm); 
}

void twistedMassDslashCuda(cudaColorSpinorField *out, const FullGauge gauge, 
			   const cudaColorSpinorField *in, const int parity, const int dagger, 
			   const cudaColorSpinorField *x, const double &kappa, const double &mu, 
			   const double &a, const dim3 &block, const dim3 &blockFace) {

  inSpinor = (cudaColorSpinorField*)in; // EVIL

#ifdef GPU_TWISTED_MASS_DIRAC
  void *gauge0, *gauge1;
  bindGaugeTex(gauge, parity, &gauge0, &gauge1);

  if (in->precision != gauge.precision)
    errorQuda("Mixing gauge and spinor precision not supported");

  void *xv = x ? x->v : 0;
  void *xn = x ? x->norm : 0;

  if (in->precision == QUDA_DOUBLE_PRECISION) {
#if (__CUDA_ARCH__ >= 130)
    twistedMassDslashCuda<2>((double2*)out->v, (float*)out->norm, (double2*)gauge0, (double2*)gauge1, 
			     gauge.reconstruct, (double2*)in->v, (float*)in->norm, 
			     parity, dagger, (double2*)xv, (float*)xn, kappa, mu, a, 
			     in->volume, in->bytes, in->norm_bytes, block, blockFace);
#else
    errorQuda("Double precision not supported on this GPU");
#endif
  } else if (in->precision == QUDA_SINGLE_PRECISION) {
    twistedMassDslashCuda<4>((float4*)out->v, (float*)out->norm, (float4*)gauge0, (float4*)gauge1, 
			     gauge.reconstruct, (float4*)in->v, (float*)in->norm, 
			     parity, dagger, (float4*)xv, (float*)xn, kappa, mu, a, 
			     in->volume, in->bytes, in->norm_bytes, block, blockFace);
  } else if (in->precision == QUDA_HALF_PRECISION) {
    twistedMassDslashCuda<4>((short4*)out->v, (float*)out->norm, (short4*)gauge0, (short4*)gauge1, 
			     gauge.reconstruct, (short4*)in->v, (float*)in->norm, parity, dagger, 
			     (short4*)xv, (float*)xn, kappa, mu, a, 
			     in->volume, in->bytes, in->norm_bytes, block, blockFace);

  }

  unbindGaugeTex(gauge);

  if (!dslashTuning) checkCudaError();
#else
  errorQuda("Twisted mass dslash has not been built");
#endif

}

#if defined(GPU_FATLINK)||defined(GPU_GAUGE_FORCE)|| defined(GPU_FERMION_FORCE)
#include <force_common.h>
#include "force_kernel_common.cu"
#endif

#ifdef GPU_FATLINK
#include "misc_helpers.cu"
#include "llfat_quda.cu"
#endif

#ifdef GPU_GAUGE_FORCE
#include "gauge_force_quda.cu"
#endif

#ifdef GPU_FERMION_FORCE
#include "fermion_force_quda.cu"
#endif<|MERGE_RESOLUTION|>--- conflicted
+++ resolved
@@ -649,18 +649,7 @@
 
 #ifdef MULTI_GPU
   // Gather from source spinor
-<<<<<<< HEAD
   face->exchangeFacesStart(*inSpinor, 1-parity, dagger, streams);
-=======
-  face->exchangeFacesStart(*inSpinor, dagger, streams);
-#define STRM streams[Nstream-1]
-#else
-#define STRM streams[0]
-#endif
-#else
-#define STRM 0
->>>>>>> 6e5c1e19
-#endif
 
   if (x==0) { // not doing xpay
     if (reconstruct == QUDA_RECONSTRUCT_12) {
@@ -793,18 +782,7 @@
 
 #ifdef MULTI_GPU
   // Gather from source spinor
-<<<<<<< HEAD
   face->exchangeFacesStart(*inSpinor, 1-parity, dagger, streams);
-=======
-  face->exchangeFacesStart(*inSpinor, dagger, streams);
-#define STRM streams[Nstream-1]
-#else
-#define STRM streams[0]
-#endif
-#else
-#define STRM 0
->>>>>>> 6e5c1e19
-#endif
 
   if (x==0) { // not doing xpay
     if (!dagger) {
