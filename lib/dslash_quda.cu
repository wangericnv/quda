--- conflicted
+++ resolved
@@ -515,43 +515,7 @@
   // kernels. All parameters are curried into the derived classes to
   // allow a simple interface.
   class DslashCuda : public Tunable {
-<<<<<<< HEAD
-    protected:
-      cudaColorSpinorField *out;
-      const cudaColorSpinorField *in;
-      const cudaColorSpinorField *x;
-      char *saveOut, *saveOutNorm;
-
-      unsigned int sharedBytesPerBlock(const TuneParam &param) const { return 0; }
-      bool tuneGridDim() const { return false; } // Don't tune the grid dimensions.
-      unsigned int minThreads() const { return dslashConstants.VolumeCB(); }
-
-    public:
-      DslashCuda(cudaColorSpinorField *out, const cudaColorSpinorField *in,
-          const cudaColorSpinorField *x) 
-        : out(out), in(in), x(x), saveOut(0), saveOutNorm(0) { }
-      virtual ~DslashCuda() { }
-      virtual TuneKey tuneKey() const;
-      std::string paramString(const TuneParam &param) const // Don't bother printing the grid dim.
-      {
-        std::stringstream ps;
-        ps << "block=(" << param.block.x << "," << param.block.y << "," << param.block.z << "), ";
-        ps << "shared=" << param.shared_bytes;
-        return ps.str();
-      }
-      virtual int Nface() { return 2; }
-
-      virtual void preTune()
-      {
-        if (dslashParam.kernel_type < 5) { // exterior kernel
-          saveOut = new char[in->Bytes()];
-          cudaMemcpy(saveOut, out->V(), in->Bytes(), cudaMemcpyDeviceToHost);
-          if (out->Precision() == QUDA_HALF_PRECISION) {
-            saveOutNorm = new char[in->NormBytes()];
-            cudaMemcpy(saveOutNorm, out->Norm(), in->NormBytes(), cudaMemcpyDeviceToHost);
-          }
-        }
-=======
+
   protected:
     cudaColorSpinorField *out;
     const cudaColorSpinorField *in;
@@ -640,61 +604,23 @@
 	  saveOutNorm = new char[in->NormBytes()];
 	  cudaMemcpy(saveOutNorm, out->Norm(), in->NormBytes(), cudaMemcpyDeviceToHost);
 	}
->>>>>>> 3cabd1a3
-      }
-
-      virtual void postTune()
-      {
-        if (dslashParam.kernel_type < 5) { // exterior kernel
-          cudaMemcpy(out->V(), saveOut, in->Bytes(), cudaMemcpyHostToDevice);
-          delete[] saveOut;
-          if (out->Precision() == QUDA_HALF_PRECISION) {
-            cudaMemcpy(out->Norm(), saveOutNorm, in->NormBytes(), cudaMemcpyHostToDevice);
-            delete[] saveOutNorm;
-          }
-        }
-      }
+      }
+    }
+    
+    virtual void postTune()
+    {
+      if (dslashParam.kernel_type < 5) { // exterior kernel
+	cudaMemcpy(out->V(), saveOut, in->Bytes(), cudaMemcpyHostToDevice);
+	delete[] saveOut;
+	if (out->Precision() == QUDA_HALF_PRECISION) {
+	  cudaMemcpy(out->Norm(), saveOutNorm, in->NormBytes(), cudaMemcpyHostToDevice);
+	  delete[] saveOutNorm;
+	}
+      }
+    }
 
   };
 
-<<<<<<< HEAD
-  TuneKey DslashCuda::tuneKey() const
-  {
-    std::stringstream vol, aux;
-
-    vol << dslashConstants.x[0] << "x";
-    vol << dslashConstants.x[1] << "x";
-    vol << dslashConstants.x[2] << "x";
-    vol << dslashConstants.x[3];
-
-    aux << "type=";
-#ifdef MULTI_GPU
-    char comm[5], ghost[5];
-    switch (dslashParam.kernel_type) {
-      case INTERIOR_KERNEL: aux << "interior"; break;
-      case EXTERIOR_KERNEL_X: aux << "exterior_x"; break;
-      case EXTERIOR_KERNEL_Y: aux << "exterior_y"; break;
-      case EXTERIOR_KERNEL_Z: aux << "exterior_z"; break;
-      case EXTERIOR_KERNEL_T: aux << "exterior_t"; break;
-    }
-    for (int i=0; i<4; i++) {
-      comm[i] = (dslashParam.commDim[i] ? '1' : '0');
-      ghost[i] = (dslashParam.ghostDim[i] ? '1' : '0');
-    }
-    comm[4] = '\0'; ghost[4] = '\0';
-    aux << ",comm=" << comm;
-    if (dslashParam.kernel_type == INTERIOR_KERNEL) {
-      aux << ",ghost=" << ghost;
-    }
-#else
-    aux << "single-GPU";
-#endif // MULTI_GPU
-
-    return TuneKey(vol.str(), typeid(*this).name(), aux.str());
-  }
-
-=======
->>>>>>> 3cabd1a3
   /** This derived class is specifically for driving the Dslash kernels
     that use shared memory blocking.  This only applies on Fermi and
     upwards, and only for the interior kernels. */
@@ -722,29 +648,6 @@
         unsigned int gz = (dslashConstants.x[2] + block.z - 1) / block.z;
         return dim3(gx, gy, gz);
       }
-<<<<<<< HEAD
-=======
-    
-    }
-
-  public:
-    SharedDslashCuda(cudaColorSpinorField *out, const cudaColorSpinorField *in,
-		     const cudaColorSpinorField *x, const QudaReconstruct reconstruct) 
-      : DslashCuda(out, in, x, reconstruct) { ; }
-    virtual ~SharedDslashCuda() { ; }
-    std::string paramString(const TuneParam &param) const // override and print out grid as well
-    {
-      std::stringstream ps;
-      ps << "block=(" << param.block.x << "," << param.block.y << "," << param.block.z << "), ";
-      ps << "grid=(" << param.grid.x << "," << param.grid.y << "," << param.grid.z << "), ";
-      ps << "shared=" << param.shared_bytes;
-      return ps.str();
-    }
-
-    virtual void initTuneParam(TuneParam &param) const
-    {
-      if (dslashParam.kernel_type != INTERIOR_KERNEL) return DslashCuda::initTuneParam(param);
->>>>>>> 3cabd1a3
 
       /** Advance the 3-d block size. */
       bool advanceBlockDim(TuneParam &param) const {
@@ -795,73 +698,56 @@
           param.shared_bytes = sharedBytes(param.block);
           return true; 
         }
-
-        }
-
-        public:
-        SharedDslashCuda(cudaColorSpinorField *out, const cudaColorSpinorField *in,
-            const cudaColorSpinorField *x) : DslashCuda(out, in, x) { ; }
-        virtual ~SharedDslashCuda() { ; }
-        std::string paramString(const TuneParam &param) const // override and print out grid as well
-        {
-          std::stringstream ps;
-          ps << "block=(" << param.block.x << "," << param.block.y << "," << param.block.z << "), ";
-          ps << "grid=(" << param.grid.x << "," << param.grid.y << "," << param.grid.z << "), ";
-          ps << "shared=" << param.shared_bytes;
-          return ps.str();
-        }
-
-        virtual void initTuneParam(TuneParam &param) const
-        {
-          if (dslashParam.kernel_type != INTERIOR_KERNEL) return DslashCuda::initTuneParam(param);
-
-          param.block = dim3(dslashConstants.x[0]/2, 1, 1);
-          param.grid = createGrid(param.block);
-          param.shared_bytes = sharedBytes(param.block);
-        }
-
-        /** Sets default values for when tuning is disabled - this is guaranteed to work, but will be slow */
-        virtual void defaultTuneParam(TuneParam &param) const
-        {
-          if (dslashParam.kernel_type != INTERIOR_KERNEL) DslashCuda::defaultTuneParam(param);
-          else initTuneParam(param);
-        }
-      };
+      }
+
+  public:
+      SharedDslashCuda(cudaColorSpinorField *out, const cudaColorSpinorField *in,
+		       const cudaColorSpinorField *x, const QudaReconstructType reconstruct) 
+	: DslashCuda(out, in, x, reconstruct) { ; }
+      virtual ~SharedDslashCuda() { ; }
+      std::string paramString(const TuneParam &param) const // override and print out grid as well
+      {
+	std::stringstream ps;
+	ps << "block=(" << param.block.x << "," << param.block.y << "," << param.block.z << "), ";
+	ps << "grid=(" << param.grid.x << "," << param.grid.y << "," << param.grid.z << "), ";
+	ps << "shared=" << param.shared_bytes;
+	return ps.str();
+      }
+
+      virtual void initTuneParam(TuneParam &param) const
+      {
+	if (dslashParam.kernel_type != INTERIOR_KERNEL) return DslashCuda::initTuneParam(param);
+
+	param.block = dim3(dslashConstants.x[0]/2, 1, 1);
+	param.grid = createGrid(param.block);
+	param.shared_bytes = sharedBytes(param.block);
+      }
+
+      /** Sets default values for when tuning is disabled - this is guaranteed to work, but will be slow */
+      virtual void defaultTuneParam(TuneParam &param) const
+      {
+	if (dslashParam.kernel_type != INTERIOR_KERNEL) DslashCuda::defaultTuneParam(param);
+	else initTuneParam(param);
+      }
+    };
 #else /** For pre-Fermi architectures */
-<<<<<<< HEAD
-      class SharedDslashCuda : public DslashCuda {
-        public:
-          SharedDslashCuda(cudaColorSpinorField *out, const cudaColorSpinorField *in,
-              const cudaColorSpinorField *x) : DslashCuda(out, in, x) { }
-          virtual ~SharedDslashCuda() { }
-      };
-=======
-  class SharedDslashCuda : public DslashCuda {
-  public:
-    SharedDslashCuda(cudaColorSpinorField *out, const cudaColorSpinorField *in,
-		     const cudaColorSpinorField *x, QudaReconstructType reconstruct) 
-      : DslashCuda(out, in, x, reconstruct) { }
-    virtual ~SharedDslashCuda() { }
-  };
->>>>>>> 3cabd1a3
+    class SharedDslashCuda : public DslashCuda {
+    public:
+      SharedDslashCuda(cudaColorSpinorField *out, const cudaColorSpinorField *in,
+		       const cudaColorSpinorField *x, QudaReconstructType reconstruct) 
+	: DslashCuda(out, in, x, reconstruct) { }
+      virtual ~SharedDslashCuda() { }
+    };
 #endif
 
 
       template <typename sFloat, typename gFloat>
         class WilsonDslashCuda : public SharedDslashCuda {
 
-<<<<<<< HEAD
           private:
             const gFloat *gauge0, *gauge1;
-            const QudaReconstructType reconstruct;
             const int dagger;
             const double a;
-=======
-  private:
-    const gFloat *gauge0, *gauge1;
-    const int dagger;
-    const double a;
->>>>>>> 3cabd1a3
 
           protected:
             unsigned int sharedBytesPerThread() const
@@ -877,35 +763,7 @@
               int reg_size = (typeid(sFloat)==typeid(double2) ? sizeof(double) : sizeof(float));
               return DSLASH_SHARED_FLOATS_PER_THREAD * reg_size;
 #endif
-<<<<<<< HEAD
             }
-
-          public:
-            WilsonDslashCuda(cudaColorSpinorField *out, const gFloat *gauge0, const gFloat *gauge1, 
-                const QudaReconstructType reconstruct, const cudaColorSpinorField *in,
-                const cudaColorSpinorField *x, const double a, const int dagger)
-              : SharedDslashCuda(out, in, x), gauge0(gauge0), gauge1(gauge1), 
-              reconstruct(reconstruct), dagger(dagger), a(a)
-          { 
-            bindSpinorTex<sFloat>(in, out, x); 
-          }
-
-            virtual ~WilsonDslashCuda() { unbindSpinorTex<sFloat>(in, out, x); }
-
-            TuneKey tuneKey() const
-            {
-              TuneKey key = DslashCuda::tuneKey();
-              std::stringstream recon;
-              recon << reconstruct;
-              key.aux += ",reconstruct=" + recon.str();
-              if (x) key.aux += ",Xpay";
-              return key;
-            }
-
-            void apply(const cudaStream_t &stream)
-            {
-=======
-    }
 
   public:
     WilsonDslashCuda(cudaColorSpinorField *out, const gFloat *gauge0, const gFloat *gauge1, 
@@ -921,36 +779,10 @@
 
     void apply(const cudaStream_t &stream)
     {
->>>>>>> 3cabd1a3
 #ifdef SHARED_WILSON_DSLASH
               if (dslashParam.kernel_type == EXTERIOR_KERNEL_X) 
                 errorQuda("Shared dslash does not yet support X-dimension partitioning");
 #endif
-<<<<<<< HEAD
-              TuneParam tp = tuneLaunch(*this, getTuning(), getVerbosity());
-              DSLASH(dslash, tp.grid, tp.block, tp.shared_bytes, stream, 
-                  dslashParam, (sFloat*)out->V(), (float*)out->Norm(), gauge0, gauge1, 
-                  (sFloat*)in->V(), (float*)in->Norm(), (sFloat*)(x ? x->V() : 0), (float*)(x ? x->Norm() : 0), a);
-            }
-
-            long long flops() const { return (x ? 1368ll : 1320ll) * dslashConstants.VolumeCB(); } // FIXME for multi-GPU
-        };
-
-      template <typename sFloat, typename gFloat, typename cFloat>
-        class CloverDslashCuda : public SharedDslashCuda {
-
-          private:
-            const gFloat *gauge0, *gauge1;
-            const QudaReconstructType reconstruct;
-            const cFloat *clover;
-            const float *cloverNorm;
-            const int dagger;
-            const double a;
-
-          protected:
-            unsigned int sharedBytesPerThread() const
-            {
-=======
       TuneParam tp = tuneLaunch(*this, getTuning(), getVerbosity());
       DSLASH(dslash, tp.grid, tp.block, tp.shared_bytes, stream, 
 	     dslashParam, (sFloat*)out->V(), (float*)out->Norm(), gauge0, gauge1, 
@@ -973,7 +805,6 @@
   protected:
     unsigned int sharedBytesPerThread() const
     {
->>>>>>> 3cabd1a3
 #if (__COMPUTE_CAPABILITY__ >= 200)
               if (dslashParam.kernel_type == INTERIOR_KERNEL) {
                 int reg_size = (typeid(sFloat)==typeid(double2) ? sizeof(double) : sizeof(float));
@@ -985,33 +816,6 @@
               int reg_size = (typeid(sFloat)==typeid(double2) ? sizeof(double) : sizeof(float));
               return DSLASH_SHARED_FLOATS_PER_THREAD * reg_size;
 #endif
-<<<<<<< HEAD
-            }
-          public:
-            CloverDslashCuda(cudaColorSpinorField *out,  const gFloat *gauge0, const gFloat *gauge1, 
-                const QudaReconstructType reconstruct, const cFloat *clover, 
-                const float *cloverNorm, const cudaColorSpinorField *in, 
-                const cudaColorSpinorField *x, const double a, const int dagger)
-              : SharedDslashCuda(out, in, x), gauge0(gauge0), gauge1(gauge1), clover(clover),
-              cloverNorm(cloverNorm), reconstruct(reconstruct), dagger(dagger), a(a)
-          { 
-            bindSpinorTex<sFloat>(in, out, x); 
-          }
-            virtual ~CloverDslashCuda() { unbindSpinorTex<sFloat>(in, out, x); }
-
-            TuneKey tuneKey() const
-            {
-              TuneKey key = DslashCuda::tuneKey();
-              std::stringstream recon;
-              recon << reconstruct;
-              key.aux += ",reconstruct=" + recon.str();
-              if (x) key.aux += ",Xpay";
-              return key;
-            }
-
-            void apply(const cudaStream_t &stream)
-            {
-=======
     }
   public:
     CloverDslashCuda(cudaColorSpinorField *out,  const gFloat *gauge0, const gFloat *gauge1, 
@@ -1027,7 +831,6 @@
 
     void apply(const cudaStream_t &stream)
     {
->>>>>>> 3cabd1a3
 #ifdef SHARED_WILSON_DSLASH
               if (dslashParam.kernel_type == EXTERIOR_KERNEL_X) 
                 errorQuda("Shared dslash does not yet support X-dimension partitioning");
@@ -1039,14 +842,13 @@
             }
 
             long long flops() const { return (x ? 1872ll : 1824ll) * dslashConstants.VolumeCB(); } // FIXME for multi-GPU
-        };
+  };
 
       template <typename sFloat, typename gFloat, typename cFloat>
         class AsymCloverDslashCuda : public SharedDslashCuda {
 
           private:
             const gFloat *gauge0, *gauge1;
-            const QudaReconstructType reconstruct;
             const cFloat *clover;
             const float *cloverNorm;
             const int dagger;
@@ -1069,26 +871,18 @@
             }
 
           public:
-            AsymCloverDslashCuda(cudaColorSpinorField *out, const gFloat *gauge0, const gFloat *gauge1, 
-                const QudaReconstructType reconstruct, const cFloat *clover, 
-                const float *cloverNorm, const cudaColorSpinorField *in,
-                const cudaColorSpinorField *x, const double a, const int dagger)
-              : SharedDslashCuda(out, in, x), gauge0(gauge0), gauge1(gauge1), clover(clover),
-              cloverNorm(cloverNorm), reconstruct(reconstruct), dagger(dagger), a(a)
-          { 
-            bindSpinorTex<sFloat>(in, out, x);
-            if (!x) errorQuda("Asymmetric clover dslash only defined for Xpay");
-          }
+	    AsymCloverDslashCuda(cudaColorSpinorField *out, const gFloat *gauge0, const gFloat *gauge1, 
+				 const QudaReconstructType reconstruct, const cFloat *clover, 
+				 const float *cloverNorm, const cudaColorSpinorField *in,
+				 const cudaColorSpinorField *x, const double a, const int dagger)
+	      : SharedDslashCuda(out, in, x, reconstruct), gauge0(gauge0), gauge1(gauge1), clover(clover),
+		 cloverNorm(cloverNorm), dagger(dagger), a(a)
+	     { 
+	       bindSpinorTex<sFloat>(in, out, x);
+	       if (!x) errorQuda("Asymmetric clover dslash only defined for Xpay");
+	     }
+
             virtual ~AsymCloverDslashCuda() { unbindSpinorTex<sFloat>(in, out, x); }
-
-            TuneKey tuneKey() const
-            {
-              TuneKey key = DslashCuda::tuneKey();
-              std::stringstream recon;
-              recon << reconstruct;
-              key.aux += ",reconstruct=" + recon.str() + ",Xpay";
-              return key;
-            }
 
             void apply(const cudaStream_t &stream)
             {
@@ -1103,7 +897,7 @@
             }
 
             long long flops() const { return 1872ll * dslashConstants.VolumeCB(); } // FIXME for multi-GPU
-        };
+      };
 
       void setTwistParam(double &a, double &b, const double &kappa, const double &mu, 
           const int dagger, const QudaTwistGamma5Type twist) {
@@ -1123,21 +917,11 @@
       template <typename sFloat, typename gFloat>
         class TwistedDslashCuda : public SharedDslashCuda {
 
-<<<<<<< HEAD
-          private:
-            const gFloat *gauge0, *gauge1;
-            const QudaReconstructType reconstruct;
-            const QudaTwistDslashType dslashType;
-            const int dagger;
-            double a, b, c, d;
-=======
-  private:
-    const gFloat *gauge0, *gauge1;
-    const cFloat *clover;
-    const float *cloverNorm;
-    const int dagger;
-    const double a;
->>>>>>> 3cabd1a3
+      private:
+	const gFloat *gauge0, *gauge1;
+	const QudaTwistDslashType dslashType;
+	const int dagger;
+	double a, b, c, d;
 
           protected:
             unsigned int sharedBytesPerThread() const
@@ -1153,7 +937,6 @@
               int reg_size = (typeid(sFloat)==typeid(double2) ? sizeof(double) : sizeof(float));
               return ((in->TwistFlavor() == QUDA_TWIST_PLUS || in->TwistFlavor() == QUDA_TWIST_MINUS) ? DSLASH_SHARED_FLOATS_PER_THREAD * reg_size : NDEGTM_SHARED_FLOATS_PER_THREAD * reg_size);
 #endif
-<<<<<<< HEAD
             }
 
           public:
@@ -1161,8 +944,8 @@
                 const QudaReconstructType reconstruct, const cudaColorSpinorField *in,  const cudaColorSpinorField *x, 
                 const QudaTwistDslashType dslashType, const double kappa, const double mu, 
                 const double epsilon, const double k, const int dagger)
-              : SharedDslashCuda(out, in, x),gauge0(gauge0), gauge1(gauge1), 
-              reconstruct(reconstruct), dslashType(dslashType), dagger(dagger)
+              : SharedDslashCuda(out, in, x, reconstruct), gauge0(gauge0), gauge1(gauge1), 
+		dslashType(dslashType), dagger(dagger)
           { 
             bindSpinorTex<sFloat>(in, out, x); 
             a = kappa;
@@ -1175,49 +958,26 @@
             TuneKey tuneKey() const
             {
               TuneKey key = DslashCuda::tuneKey();
-              std::stringstream recon, dslash_type;
-              recon << reconstruct;
-              key.aux += ",reconstruct=" + recon.str();
-
-              switch(dslashType){
-                case QUDA_DEG_TWIST_INV_DSLASH:
-                  key.aux += ",TwistInvDslash";
-                  break;
-                case QUDA_DEG_DSLASH_TWIST_INV:
-                  key.aux += ",";
-                  break;
-                case QUDA_DEG_DSLASH_TWIST_XPAY:
-                  key.aux += ",DslashTwist";
-                  break;
-                case QUDA_NONDEG_DSLASH:
-                  key.aux += ",NdegDslash";
-                  break;
-              }
-              if (x) key.aux += "Xpay";
+	      switch(dslashType){
+	      case QUDA_DEG_TWIST_INV_DSLASH:
+		strcat(key.aux,",TwistInvDslash");
+		break;
+	      case QUDA_DEG_DSLASH_TWIST_INV:
+		strcat(key.aux,",");
+		break;
+	      case QUDA_DEG_DSLASH_TWIST_XPAY:
+		strcat(key.aux,",DslashTwist");
+		break;
+	      case QUDA_NONDEG_DSLASH:
+		strcat(key.aux,",NdegDslash");
+		break;
+	      }
               return key;
             }
 
             void apply(const cudaStream_t &stream)
             {
-=======
-    }
-
-  public:
-    AsymCloverDslashCuda(cudaColorSpinorField *out, const gFloat *gauge0, const gFloat *gauge1, 
-			 const QudaReconstructType reconstruct, const cFloat *clover, 
-			 const float *cloverNorm, const cudaColorSpinorField *in,
-			 const cudaColorSpinorField *x, const double a, const int dagger)
-      : SharedDslashCuda(out, in, x, reconstruct), gauge0(gauge0), gauge1(gauge1), clover(clover),
-	cloverNorm(cloverNorm), dagger(dagger), a(a)
-    { 
-      bindSpinorTex<sFloat>(in, out, x);
-      if (!x) errorQuda("Asymmetric clover dslash only defined for Xpay");
-    }
-    virtual ~AsymCloverDslashCuda() { unbindSpinorTex<sFloat>(in, out, x); }
-
-    void apply(const cudaStream_t &stream)
-    {
->>>>>>> 3cabd1a3
+
 #ifdef SHARED_WILSON_DSLASH
               if (dslashParam.kernel_type == EXTERIOR_KERNEL_X) 
                 errorQuda("Shared dslash does not yet support X-dimension partitioning");
@@ -1257,7 +1017,6 @@
 
           private:
             const gFloat *gauge0, *gauge1;
-            const QudaReconstructType reconstruct;
             const QudaTwistCloverDslashType dslashType;
             const int dagger;
             double a, b, c, d;
@@ -1288,9 +1047,9 @@
                 const cFloat *cloverInv, const float *cNrm2, const cudaColorSpinorField *in,
                 const cudaColorSpinorField *x, const QudaTwistCloverDslashType dslashType, const double kappa,
                 const double mu, const double epsilon, const double k, const int dagger)
-              : SharedDslashCuda(out, in, x),gauge0(gauge0), gauge1(gauge1), clover(clover),
+              : SharedDslashCuda(out, in, x, reconstruct),gauge0(gauge0), gauge1(gauge1), clover(clover),
               cNorm(cNorm), cloverInv(cloverInv), cNrm2(cNrm2),
-              reconstruct(reconstruct), dslashType(dslashType), dagger(dagger)
+              dslashType(dslashType), dagger(dagger)
           { 
             bindSpinorTex<sFloat>(in, out, x); 
             a = kappa;
@@ -1303,22 +1062,17 @@
             TuneKey tuneKey() const
             {
               TuneKey key = DslashCuda::tuneKey();
-              std::stringstream recon, dslash_type;
-              recon << reconstruct;
-              key.aux += ",reconstruct=" + recon.str();
-
               switch(dslashType){
                 case QUDA_DEG_CLOVER_TWIST_INV_DSLASH:
-                  key.aux += ",CloverTwistInvDslash";
+		  strcat(key.aux,",CloverTwistInvDslash");
                   break;
                 case QUDA_DEG_DSLASH_CLOVER_TWIST_INV:
-                  key.aux += ",";
+                  strcat(key.aux,",");
                   break;
                 case QUDA_DEG_DSLASH_CLOVER_TWIST_XPAY:
-                  key.aux += ",DslashCloverTwist";
+                  strcat(key.aux,",DslashCloverTwist");
                   break;
               }
-              if (x) key.aux += "Xpay";
               return key;
             }
 
@@ -1352,14 +1106,13 @@
             }
 
             long long flops() const { return (x ? 1416ll : 1392ll) * dslashConstants.VolumeCB(); } // FIXME for multi-GPU
-        };
+	    };
 
       template <typename sFloat, typename gFloat>
         class DomainWallDslashCuda : public DslashCuda {
 
           private:
             const gFloat *gauge0, *gauge1;
-            const QudaReconstructType reconstruct;
             const int dagger;
             const double mferm;
             const double a;
@@ -1423,8 +1176,8 @@
                 const QudaReconstructType reconstruct, const cudaColorSpinorField *in,
                 const cudaColorSpinorField *x, const double mferm, 
                 const double a, const int dagger)
-              : DslashCuda(out, in, x), gauge0(gauge0), gauge1(gauge1), mferm(mferm), 
-              reconstruct(reconstruct), dagger(dagger), a(a)
+              : DslashCuda(out, in, x, reconstruct), gauge0(gauge0), gauge1(gauge1), mferm(mferm), 
+              dagger(dagger), a(a)
           { 
             bindSpinorTex<sFloat>(in, out, x);
           }
@@ -1451,18 +1204,6 @@
               if (!ok) errorQuda("Lattice volume is too large for even the largest blockDim");
             }
 
-            TuneKey tuneKey() const
-            {
-              TuneKey key = DslashCuda::tuneKey();
-              std::stringstream ls, recon;
-              ls << dslashConstants.Ls;
-              recon << reconstruct;
-              key.volume += "x" + ls.str();
-              key.aux += ",reconstruct=" + recon.str();
-              if (x) key.aux += ",Xpay";
-              return key;
-            }
-
             void apply(const cudaStream_t &stream)
             {
               TuneParam tp = tuneLaunch(*this, getTuning(), getVerbosity());
@@ -1493,7 +1234,6 @@
             const fatGFloat *fat0, *fat1;
             const longGFloat *long0, *long1;
             const phaseFloat *phase0, *phase1;
-            const QudaReconstructType reconstruct;
             const int dagger;
             const double a;
             QudaDslashType type;
@@ -1511,23 +1251,13 @@
                 const phaseFloat *phase0, const phaseFloat *phase1, 
                 const QudaReconstructType reconstruct, const cudaColorSpinorField *in,
                 const cudaColorSpinorField *x, const double a, const int dagger)
-              : DslashCuda(out, in, x), fat0(fat0), fat1(fat1), long0(long0), long1(long1), phase0(phase0), phase1(phase1), 
-              reconstruct(reconstruct), dagger(dagger), a(a), type(long0 ? QUDA_ASQTAD_DSLASH : QUDA_STAGGERED_DSLASH)
+              : DslashCuda(out, in, x, reconstruct), fat0(fat0), fat1(fat1), long0(long0), long1(long1), phase0(phase0), phase1(phase1), 
+              dagger(dagger), a(a), type(long0 ? QUDA_ASQTAD_DSLASH : QUDA_STAGGERED_DSLASH)
             { 
               bindSpinorTex<sFloat>(in, out, x);
             }
 
             virtual ~StaggeredDslashCuda() { unbindSpinorTex<sFloat>(in, out, x); }
-
-            TuneKey tuneKey() const
-            {
-              TuneKey key = DslashCuda::tuneKey();
-              std::stringstream recon;
-              recon << reconstruct;
-              key.aux += ",reconstruct=" + recon.str();
-              if (x) key.aux += ",Axpy";
-              return key;
-            }
 
             void apply(const cudaStream_t &stream)
             {
@@ -1558,7 +1288,7 @@
                 flops = (x ? 1158ll : 1146ll) * dslashConstants.VolumeCB(); 
               return flops;
             } 
-        };
+      };
 
       int gatherCompleted[Nstream];
       int previousDir[Nstream];
@@ -1673,19 +1403,10 @@
         }
 #endif
 
-<<<<<<< HEAD
         PROFILE(dslash.apply(streams[Nstream-1]), profile, QUDA_PROFILE_DSLASH_KERNEL);
-=======
-  private:
-    const gFloat *gauge0, *gauge1;
-    const QudaTwistDslashType dslashType;
-    const int dagger;
-    double a, b, c, d;
->>>>>>> 3cabd1a3
 
 #ifdef MULTI_GPU
 
-<<<<<<< HEAD
         int completeSum = 0;
         while (completeSum < commDimTotal) {
           for (int i=3; i>=0; i--) {
@@ -1752,44 +1473,6 @@
 
         profile.Stop(QUDA_PROFILE_TOTAL);
       }
-=======
-  public:
-    TwistedDslashCuda(cudaColorSpinorField *out, const gFloat *gauge0, const gFloat *gauge1, 
-		      const QudaReconstructType reconstruct, const cudaColorSpinorField *in,  const cudaColorSpinorField *x, 
-                      const QudaTwistDslashType dslashType, const double kappa, const double mu, 
-		      const double epsilon, const double k, const int dagger)
-      : SharedDslashCuda(out, in, x, reconstruct),gauge0(gauge0), gauge1(gauge1), 
-	dslashType(dslashType), dagger(dagger)
-    { 
-      bindSpinorTex<sFloat>(in, out, x); 
-      a = kappa;
-      b = mu;
-      c = epsilon;
-      d = k;
-    }
-    virtual ~TwistedDslashCuda() { unbindSpinorTex<sFloat>(in, out, x); }
-
-    TuneKey tuneKey() const
-    {
-      TuneKey key = DslashCuda::tuneKey();
-      switch(dslashType){
-      case QUDA_DEG_TWIST_INV_DSLASH:
-	strcat(key.aux,",TwistInvDslash");
-	break;
-      case QUDA_DEG_DSLASH_TWIST_INV:
-        strcat(key.aux,",");
-        break;
-      case QUDA_DEG_DSLASH_TWIST_XPAY:
-        strcat(key.aux,",DslashTwist");
-        break;
-      case QUDA_NONDEG_DSLASH:
-        strcat(key.aux,",NdegDslash");
-        break;
-      }
-      return key;
-    }
->>>>>>> 3cabd1a3
-
 
 #ifdef PTHREADS
 #include <pthread.h>
@@ -1800,26 +1483,6 @@
         int nFace;
         int dagger;
       };
-
-<<<<<<< HEAD
-=======
-  private:
-    const gFloat *gauge0, *gauge1;
-    const int dagger;
-    const double mferm;
-    const double a;
-
-    bool checkGrid(TuneParam &param) const {
-      if (param.grid.x > deviceProp.maxGridSize[0] || param.grid.y > deviceProp.maxGridSize[1]) {
-	warningQuda("Autotuner is skipping blockDim=(%u,%u,%u), gridDim=(%u,%u,%u) because lattice volume is too large",
-		    param.block.x, param.block.y, param.block.z, 
-		    param.grid.x, param.grid.y, param.grid.z);
-	return false;
-      } else {
-	return true;
-      }
-    }
->>>>>>> 3cabd1a3
 
       void *issueMPIReceive(void* receiveParam)
       {
@@ -1848,32 +1511,12 @@
         PROFILE(param->dslash->apply(streams[Nstream-1]), (*(param->profile)), QUDA_PROFILE_DSLASH_KERNEL);
         return NULL;
       }
-<<<<<<< HEAD
-#endif
-=======
-    }
-
-    unsigned int sharedBytesPerThread() const { return 0; }
-  
-  public:
-    DomainWallDslashCuda(cudaColorSpinorField *out, const gFloat *gauge0, const gFloat *gauge1, 
-			 const QudaReconstructType reconstruct, const cudaColorSpinorField *in,
-			 const cudaColorSpinorField *x, const double mferm, 
-			 const double a, const int dagger)
-      : DslashCuda(out, in, x, reconstruct), gauge0(gauge0), gauge1(gauge1), mferm(mferm), 
-	dagger(dagger), a(a)
-    { 
-      bindSpinorTex<sFloat>(in, out, x);
-    }
-    virtual ~DomainWallDslashCuda() { unbindSpinorTex<sFloat>(in, out, x); }
->>>>>>> 3cabd1a3
+#endif
 
       void dslashCuda2(DslashCuda &dslash, const size_t regSize, const int parity, const int dagger, 
           const int volume, const int *faceVolumeCB, TimeProfile &profile) {
         profile.Start(QUDA_PROFILE_TOTAL);
 
-
-<<<<<<< HEAD
         dslashParam.parity = parity;
         dslashParam.kernel_type = INTERIOR_KERNEL;
         dslashParam.threads = volume;
@@ -1959,15 +1602,6 @@
           }
         }
 #endif // GPU_COMMS
-=======
-    void apply(const cudaStream_t &stream)
-    {
-      TuneParam tp = tuneLaunch(*this, getTuning(), getVerbosity());
-      DSLASH(domainWallDslash, tp.grid, tp.block, tp.shared_bytes, stream, dslashParam,
-	     (sFloat*)out->V(), (float*)out->Norm(), gauge0, gauge1, 
-	     (sFloat*)in->V(), (float*)in->Norm(), mferm, (sFloat*)(x ? x->V() : 0), (float*)(x ? x->Norm() : 0), a);
-    }
->>>>>>> 3cabd1a3
 
 #endif // MULTI_GPU
 
@@ -1999,7 +1633,6 @@
         }
 #endif
 
-<<<<<<< HEAD
         int completeSum = 0;
         while (completeSum < commDimTotal) {
           for (int i=3; i>=0; i--) {
@@ -2020,15 +1653,6 @@
                 }
               }
 #endif
-=======
-  private:
-    const fatGFloat *fat0, *fat1;
-    const longGFloat *long0, *long1;
-   // const typename RealType<longGFloat>::type *phase0, *phase1;
-    const phaseFloat *phase0, *phase1;
-    const int dagger;
-    const double a;
->>>>>>> 3cabd1a3
 
               // Query if comms has finished
               if (!commsCompleted[2*i+dir] && commsCompleted[previousDir[2*i+dir]] &&
@@ -2048,22 +1672,7 @@
                 }
               }
 
-<<<<<<< HEAD
             } // dir=0,1
-=======
-  public:
-    StaggeredDslashCuda(cudaColorSpinorField *out, const fatGFloat *fat0, const fatGFloat *fat1,
-			const longGFloat *long0, const longGFloat *long1,
-                        const phaseFloat *phase0, 
-                        const phaseFloat *phase1, 
-			const QudaReconstructType reconstruct, const cudaColorSpinorField *in,
-			const cudaColorSpinorField *x, const double a, const int dagger)
-      : DslashCuda(out, in, x, reconstruct), fat0(fat0), fat1(fat1), long0(long0), 
-	long1(long1), phase0(phase0), phase1(phase1), dagger(dagger), a(a)
-    { 
-      bindSpinorTex<sFloat>(in, out, x);
-    }
->>>>>>> 3cabd1a3
 
             // enqueue the boundary dslash kernel as soon as the scatters have been enqueued
             if (!dslashCompleted[2*i] && commsCompleted[2*i] && commsCompleted[2*i+1] ) {
@@ -2072,7 +1681,6 @@
               PROFILE(cudaEventRecord(scatterEnd[2*i], streams[2*i]), 
                   profile, QUDA_PROFILE_EVENT_RECORD);
 
-<<<<<<< HEAD
               // wait for scattering to finish and then launch dslash
               PROFILE(cudaStreamWaitEvent(streams[Nstream-1], scatterEnd[2*i], 0), 
                   profile, QUDA_PROFILE_STREAM_WAIT_EVENT);
@@ -2082,16 +1690,6 @@
               dslashParam.threads = dslash.Nface()*faceVolumeCB[i]; // updating 2 or 6 faces
               // all faces use this stream
               PROFILE(dslash.apply(streams[Nstream-1]), profile, QUDA_PROFILE_DSLASH_KERNEL);
-=======
-    void apply(const cudaStream_t &stream)
-    {
-      TuneParam tp = tuneLaunch(*this, getTuning(), getVerbosity());
-      dim3 gridDim( (dslashParam.threads+tp.block.x-1) / tp.block.x, 1, 1);
-      STAGGERED_DSLASH(gridDim, tp.block, tp.shared_bytes, stream, dslashParam,
-		       (sFloat*)out->V(), (float*)out->Norm(), fat0, fat1, long0, long1, phase0, phase1, 
-		       (sFloat*)in->V(), (float*)in->Norm(), (sFloat*)(x ? x->V() : 0), (float*)(x ? x->Norm() : 0), a);
-    }
->>>>>>> 3cabd1a3
 
               dslashCompleted[2*i] = 1;
             }
@@ -2106,20 +1704,8 @@
         if(pthread_join(interiorThread, NULL)) errorQuda("pthread_join failed");
 #endif
 
-<<<<<<< HEAD
         profile.Stop(QUDA_PROFILE_TOTAL);
       }
-=======
-  //  #define DSLASH_PROFILE
-#ifdef DSLASH_PROFILE
-#define PROFILE(f, profile, idx)		\
-  profile.Start(idx);				\
-  f;						\
-  profile.Stop(idx); 
-#else
-#define PROFILE(f, profile, idx) f;
-#endif
->>>>>>> 3cabd1a3
 
       /**
         Variation of multi-gpu dslash where the packing kernel writes
@@ -2507,72 +2093,76 @@
           dslashParam.commDim[i] = (!commOverride[i]) ? 0 : commDimPartitioned(i); // switch off comms if override = 0
           ghost_threads[i] = ((in->TwistFlavor() == QUDA_TWIST_PLUS) || (in->TwistFlavor() == QUDA_TWIST_MINUS)) ? in->GhostFace()[i] : in->GhostFace()[i] / 2;
         }
+
+#ifdef MULTI_GPU
         twist_a	= 2.*mu*kappa;
+#endif
+
         /*
-#ifdef MULTI_GPU
-if(type == QUDA_DEG_CLOVER_TWIST_INV_DSLASH){
-setTwistPack(true);
-twist_a = kappa; 
-twist_b = mu;
-}
-#endif
-         */
+	  #ifdef MULTI_GPU
+	  if(type == QUDA_DEG_CLOVER_TWIST_INV_DSLASH){
+	  setTwistPack(true);
+	  twist_a = kappa; 
+	  twist_b = mu;
+	  }
+	  #endif
+	*/
         void *gauge0, *gauge1;
         bindGaugeTex(gauge, parity, &gauge0, &gauge1);
 
         void *cloverP, *cloverNormP, *cloverInvP, *cloverInvNormP;
         QudaPrecision clover_prec = bindTwistedCloverTex(*clover, *cloverInv, parity, &cloverP, &cloverNormP, &cloverInvP, &cloverInvNormP);
 
-if (in->Precision() != clover_prec)
-  errorQuda("Mixing clover and spinor precision not supported");
-
-if (in->Precision() != gauge.Precision())
-  errorQuda("Mixing gauge and spinor precision not supported");
-
-  DslashCuda *dslash = 0;
-  size_t regSize = sizeof(float);
-
-  if (in->Precision() == QUDA_DOUBLE_PRECISION) {
+	if (in->Precision() != clover_prec)
+	  errorQuda("Mixing clover and spinor precision not supported");
+	
+	if (in->Precision() != gauge.Precision())
+	  errorQuda("Mixing gauge and spinor precision not supported");
+	
+	DslashCuda *dslash = 0;
+	size_t regSize = sizeof(float);
+	
+	if (in->Precision() == QUDA_DOUBLE_PRECISION) {
 #if (__COMPUTE_CAPABILITY__ >= 130)
-    dslash = new TwistedCloverDslashCuda<double2,double2,double2>(out, (double2*)gauge0,(double2*)gauge1, gauge.Reconstruct(), (double2*)cloverP, (float*)cloverNormP,
-        (double2*)cloverInvP, (float*)cloverInvNormP, in, x, type, kappa, mu, epsilon, k, dagger);
-
-    regSize = sizeof(double);
-#else
-    errorQuda("Double precision not supported on this GPU");
-#endif
-  } else if (in->Precision() == QUDA_SINGLE_PRECISION) {
-    dslash = new TwistedCloverDslashCuda<float4,float4,float4>(out, (float4*)gauge0,(float4*)gauge1, gauge.Reconstruct(), (float4*)cloverP, (float*)cloverNormP,
+	  dslash = new TwistedCloverDslashCuda<double2,double2,double2>(out, (double2*)gauge0,(double2*)gauge1, gauge.Reconstruct(), (double2*)cloverP, (float*)cloverNormP,
+									(double2*)cloverInvP, (float*)cloverInvNormP, in, x, type, kappa, mu, epsilon, k, dagger);
+	  
+	  regSize = sizeof(double);
+#else
+	  errorQuda("Double precision not supported on this GPU");
+#endif
+	} else if (in->Precision() == QUDA_SINGLE_PRECISION) {
+	  dslash = new TwistedCloverDslashCuda<float4,float4,float4>(out, (float4*)gauge0,(float4*)gauge1, gauge.Reconstruct(), (float4*)cloverP, (float*)cloverNormP,
         (float4*)cloverInvP, (float*)cloverInvNormP, in, x, type, kappa, mu, epsilon, k, dagger);
 
-  } else if (in->Precision() == QUDA_HALF_PRECISION) {
-    dslash = new TwistedCloverDslashCuda<short4,short4,short4>(out, (short4*)gauge0,(short4*)gauge1, gauge.Reconstruct(), (short4*)cloverP, (float*)cloverNormP,
-        (short4*)cloverInvP, (float*)cloverInvNormP, in, x, type, kappa, mu, epsilon, k, dagger);
-  }
-
-//    dslashCuda(*dslash, regSize, parity, dagger, bulk_threads, ghost_threads, profile);
-dslashCuda2(*dslash, regSize, parity, dagger, in->Volume(), in->GhostFace(), profile);
-
-delete dslash;
-/*
-#ifdef MULTI_GPU
-if(type == QUDA_DEG_CLOVER_TWIST_INV_DSLASH){
-setTwistPack(false);
-twist_a = 0.0; 
-twist_b = 0.0;
-}
-#endif
- */
-unbindGaugeTex(gauge);
-unbindTwistedCloverTex(*clover);
-
-checkCudaError();
-#else
-errorQuda("Twisted clover dslash has not been built");
-#endif
-}
-
-void domainWallDslashCuda(cudaColorSpinorField *out, const cudaGaugeField &gauge, 
+	} else if (in->Precision() == QUDA_HALF_PRECISION) {
+	  dslash = new TwistedCloverDslashCuda<short4,short4,short4>(out, (short4*)gauge0,(short4*)gauge1, gauge.Reconstruct(), (short4*)cloverP, (float*)cloverNormP,
+								     (short4*)cloverInvP, (float*)cloverInvNormP, in, x, type, kappa, mu, epsilon, k, dagger);
+  }
+
+	//    dslashCuda(*dslash, regSize, parity, dagger, bulk_threads, ghost_threads, profile);
+	dslashCuda2(*dslash, regSize, parity, dagger, in->Volume(), in->GhostFace(), profile);
+	
+	delete dslash;
+	/*
+	  #ifdef MULTI_GPU
+	  if(type == QUDA_DEG_CLOVER_TWIST_INV_DSLASH){
+	  setTwistPack(false);
+	  twist_a = 0.0; 
+	  twist_b = 0.0;
+	  }
+	  #endif
+	*/
+	unbindGaugeTex(gauge);
+	unbindTwistedCloverTex(*clover);
+	
+	checkCudaError();
+#else
+	errorQuda("Twisted clover dslash has not been built");
+#endif
+      }
+  
+  void domainWallDslashCuda(cudaColorSpinorField *out, const cudaGaugeField &gauge, 
     const cudaColorSpinorField *in, const int parity, const int dagger, 
     const cudaColorSpinorField *x, const double &m_f, const double &k2, 
     const int *commOverride, TimeProfile &profile)
@@ -2919,7 +2509,6 @@
     TwistGamma5Cuda(cudaColorSpinorField *out, const cudaColorSpinorField *in,
         double kappa, double mu, double epsilon, const int dagger, QudaTwistGamma5Type twist) :
       out(out), in(in) 
-<<<<<<< HEAD
   {
     bindSpinorTex<sFloat>(in);
     if((in->TwistFlavor() == QUDA_TWIST_PLUS) || (in->TwistFlavor() == QUDA_TWIST_MINUS))
@@ -2928,40 +2517,15 @@
       a = kappa, b = mu, c = epsilon;
     } 
   }
-=======
-    {
-      bindSpinorTex<sFloat>(in);
-      if((in->TwistFlavor() == QUDA_TWIST_PLUS) || (in->TwistFlavor() == QUDA_TWIST_MINUS))
-        setTwistParam(a, b, kappa, mu, dagger, twist);
-      else{//twist doublet
-        a = kappa, b = mu, c = epsilon;
-      } 
-      
-    }
->>>>>>> 3cabd1a3
+
     virtual ~TwistGamma5Cuda() {
       unbindSpinorTex<sFloat>(in);    
     }
 
-<<<<<<< HEAD
-    TuneKey tuneKey() const {
-      std::stringstream vol, aux;
-      vol << dslashConstants.x[0] << "x";
-      vol << dslashConstants.x[1] << "x";
-      vol << dslashConstants.x[2] << "x";
-      vol << dslashConstants.x[3];    
-      aux << "TwistFlavor" << in->TwistFlavor();
-      return TuneKey(vol.str(), typeid(*this).name(), aux.str());
-    }  
+    TuneKey tuneKey() const { return TuneKey(in->VolString(), typeid(*this).name(), in->AuxString()); }
 
     void apply(const cudaStream_t &stream) 
     {
-=======
-    TuneKey tuneKey() const { return TuneKey(in->VolString(), typeid(*this).name(), in->AuxString()); }
-
-  void apply(const cudaStream_t &stream) 
-  {
->>>>>>> 3cabd1a3
 #if (defined GPU_TWISTED_MASS_DIRAC) || (defined GPU_NDEG_TWISTED_MASS_DIRAC)
       TuneParam tp = tuneLaunch(*this, getTuning(), getVerbosity());
       dim3 gridDim( (dslashParam.threads+tp.block.x-1) / tp.block.x, 1, 1);
@@ -3088,13 +2652,7 @@
     }
 
     TuneKey tuneKey() const {
-      std::stringstream vol, aux;
-      vol << dslashConstants.x[0] << "x";
-      vol << dslashConstants.x[1] << "x";
-      vol << dslashConstants.x[2] << "x";
-      vol << dslashConstants.x[3];    
-      aux << "TwistFlavor" << in->TwistFlavor();
-      return TuneKey(vol.str(), typeid(*this).name(), aux.str());
+      return TuneKey(in->VolString(), typeid(*this).name(), in->AuxString());
     }  
 
     void apply(const cudaStream_t &stream)
@@ -3208,12 +2766,3 @@
 #ifdef GPU_FERMION_FORCE
 #include "fermion_force_quda.cu"
 #endif
-
-
-<<<<<<< HEAD
-=======
-#ifdef GPU_HISQ_FORCE
-#include "hisq_paths_force_quda.cu"
-//#include "unitarize_force_quda.cu"
-#endif
->>>>>>> 3cabd1a3
