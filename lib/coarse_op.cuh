#include <tune_quda.h>
#include <jitify_helper.cuh>
#include <kernels/coarse_op_kernel.cuh>
#include <uint_to_char.h>

namespace quda {

  // For coarsening un-preconditioned operators we use uni-directional
  // coarsening to reduce the set up code.  For debugging we can force
  // bi-directional coarsening.
  static bool bidirectional_debug = false;

  enum ComputeType {
    COMPUTE_UV,
    COMPUTE_AV,
    COMPUTE_TMAV,
    COMPUTE_TMCAV,
    COMPUTE_CLOVER_INV_MAX,
    COMPUTE_TWISTED_CLOVER_INV_MAX,
    COMPUTE_VUV,
    COMPUTE_COARSE_CLOVER,
    COMPUTE_REVERSE_Y,
    COMPUTE_DIAGONAL,
    COMPUTE_TMDIAGONAL,
    COMPUTE_CONVERT,
    COMPUTE_RESCALE,
    COMPUTE_INVALID
  };

  /**
     @brief Launcher for CPU instantiations of coarse-link construction
   */
  template <QudaFieldLocation location, bool from_coarse, typename Float, int fineSpin,
            int fineColor, int coarseSpin, int coarseColor, typename Arg> struct Launch {
    Launch(Arg &arg, QUresult &error, TuneParam &tp, ComputeType type, const qudaStream_t &stream)
    {
      if (type == COMPUTE_UV) {
        if (arg.dir == QUDA_BACKWARDS) {
          if      (arg.dim==0) ComputeUVCPU<from_coarse,Float,0,QUDA_BACKWARDS,fineSpin,coarseSpin>(arg);
          else if (arg.dim==1) ComputeUVCPU<from_coarse,Float,1,QUDA_BACKWARDS,fineSpin,coarseSpin>(arg);
          else if (arg.dim==2) ComputeUVCPU<from_coarse,Float,2,QUDA_BACKWARDS,fineSpin,coarseSpin>(arg);
          else if (arg.dim==3) ComputeUVCPU<from_coarse,Float,3,QUDA_BACKWARDS,fineSpin,coarseSpin>(arg);
        } else if (arg.dir == QUDA_FORWARDS) {
          if      (arg.dim==0) ComputeUVCPU<from_coarse,Float,0,QUDA_FORWARDS,fineSpin,coarseSpin>(arg);
          else if (arg.dim==1) ComputeUVCPU<from_coarse,Float,1,QUDA_FORWARDS,fineSpin,coarseSpin>(arg);
          else if (arg.dim==2) ComputeUVCPU<from_coarse,Float,2,QUDA_FORWARDS,fineSpin,coarseSpin>(arg);
          else if (arg.dim==3) ComputeUVCPU<from_coarse,Float,3,QUDA_FORWARDS,fineSpin,coarseSpin>(arg);
        } else {
          errorQuda("Undefined direction %d", arg.dir);
        }
      } else if (type == COMPUTE_AV) {
        if (from_coarse) errorQuda("ComputeAV should only be called from the fine grid");

#if defined(GPU_CLOVER_DIRAC) && !defined(COARSECOARSE)
        ComputeAVCPU<Float,fineSpin,fineColor,coarseColor>(arg);
#else
        errorQuda("Clover dslash has not been built");
#endif

      } else if (type == COMPUTE_TMAV) {
        if (from_coarse) errorQuda("ComputeTMAV should only be called from the fine grid");

#if defined(GPU_TWISTED_MASS_DIRAC) && !defined(COARSECOARSE)
        ComputeTMAVCPU<Float,fineSpin,fineColor,coarseColor>(arg);
#else
        errorQuda("Twisted mass dslash has not been built");
#endif

      } else if (type == COMPUTE_TMCAV) {
        if (from_coarse) errorQuda("ComputeTMCAV should only be called from the fine grid");

#if defined(GPU_TWISTED_CLOVER_DIRAC) && !defined(COARSECOARSE)
        ComputeTMCAVCPU<Float,fineSpin,fineColor,coarseColor>(arg);
#else
        errorQuda("Twisted clover dslash has not been built");
#endif

      } else if (type == COMPUTE_CLOVER_INV_MAX) {
        if (from_coarse) errorQuda("ComputeInvCloverMax should only be called from the fine grid");

#if defined(DYNAMIC_CLOVER) && !defined(COARSECOARSE)
        ComputeCloverInvMaxCPU<Float, false>(arg);
        double max = arg.max_h;
        comm_allreduce_max(&max);
        arg.max_h = max;
#else
        errorQuda("ComputeInvCloverMax only enabled with dynamic clover");
#endif

      } else if (type == COMPUTE_TWISTED_CLOVER_INV_MAX) {
        if (from_coarse) errorQuda("ComputeInvCloverMax should only be called from the fine grid");

#if defined(DYNAMIC_CLOVER) && !defined(COARSECOARSE)
        ComputeCloverInvMaxCPU<Float, true>(arg);
        double max = arg.max_h;
        comm_allreduce_max(&max);
        arg.max_h = max;
#else
        errorQuda("ComputeInvCloverMax only enabled with dynamic clover");
#endif

      } else if (type == COMPUTE_VUV) {
        if (arg.dir == QUDA_BACKWARDS) {
          if      (arg.dim==0) ComputeVUVCPU<from_coarse,Float,0,QUDA_BACKWARDS,fineSpin,coarseSpin>(arg);
          else if (arg.dim==1) ComputeVUVCPU<from_coarse,Float,1,QUDA_BACKWARDS,fineSpin,coarseSpin>(arg);
          else if (arg.dim==2) ComputeVUVCPU<from_coarse,Float,2,QUDA_BACKWARDS,fineSpin,coarseSpin>(arg);
          else if (arg.dim==3) ComputeVUVCPU<from_coarse,Float,3,QUDA_BACKWARDS,fineSpin,coarseSpin>(arg);
        } else if (arg.dir == QUDA_FORWARDS) {
          if      (arg.dim==0) ComputeVUVCPU<from_coarse,Float,0,QUDA_FORWARDS,fineSpin,coarseSpin>(arg);
          else if (arg.dim==1) ComputeVUVCPU<from_coarse,Float,1,QUDA_FORWARDS,fineSpin,coarseSpin>(arg);
          else if (arg.dim==2) ComputeVUVCPU<from_coarse,Float,2,QUDA_FORWARDS,fineSpin,coarseSpin>(arg);
          else if (arg.dim==3) ComputeVUVCPU<from_coarse,Float,3,QUDA_FORWARDS,fineSpin,coarseSpin>(arg);
        } else {
          errorQuda("Undefined direction %d", arg.dir);
        }
      } else if (type == COMPUTE_COARSE_CLOVER) {
        ComputeCoarseCloverCPU<from_coarse,Float,fineSpin,coarseSpin,fineColor,coarseColor>(arg);
      } else if (type == COMPUTE_REVERSE_Y) {
        ComputeYReverseCPU<Float,coarseSpin,coarseColor>(arg);
      } else if (type == COMPUTE_DIAGONAL) {
        AddCoarseDiagonalCPU<Float,coarseSpin,coarseColor>(arg);
      } else if (type == COMPUTE_TMDIAGONAL) {
        AddCoarseTmDiagonalCPU<Float,coarseSpin,coarseColor>(arg);
      } else if (type == COMPUTE_CONVERT) {
        ConvertCPU<Float,coarseSpin,coarseColor>(arg);
      } else if (type == COMPUTE_RESCALE) {
        RescaleYCPU<Float,coarseSpin,coarseColor>(arg);
      } else {
        errorQuda("Undefined compute type %d", type);
      }
    }
  };

  /**
     @brief Launcher for GPU instantiations of coarse-link construction
  */
  template <bool from_coarse, typename Float, int fineSpin, int fineColor, int coarseSpin, int coarseColor, typename Arg>
  struct Launch<QUDA_CUDA_FIELD_LOCATION, from_coarse, Float, fineSpin, fineColor, coarseSpin, coarseColor, Arg> {
    Launch(Arg &arg, QUresult &error, TuneParam &tp, ComputeType type, const qudaStream_t &stream)
    {
#ifdef JITIFY
      using namespace jitify::reflection;
#endif
      if (type == COMPUTE_UV) {

        if (arg.dir != QUDA_BACKWARDS && arg.dir != QUDA_FORWARDS) errorQuda("Undefined direction %d", arg.dir);
#ifdef JITIFY
        error = program->kernel("quda::ComputeUVGPU")
          .instantiate(from_coarse,Type<Float>(),arg.dim,arg.dir,fineSpin,coarseSpin,Type<Arg>())
          .configure(tp.grid,tp.block,tp.shared_bytes,stream).launch(arg);
#else
        if (arg.dir == QUDA_BACKWARDS) {
          if      (arg.dim==0) ComputeUVGPU<from_coarse,Float,0,QUDA_BACKWARDS,fineSpin,coarseSpin><<<tp.grid,tp.block,tp.shared_bytes>>>(arg);
          else if (arg.dim==1) ComputeUVGPU<from_coarse,Float,1,QUDA_BACKWARDS,fineSpin,coarseSpin><<<tp.grid,tp.block,tp.shared_bytes>>>(arg);
          else if (arg.dim==2) ComputeUVGPU<from_coarse,Float,2,QUDA_BACKWARDS,fineSpin,coarseSpin><<<tp.grid,tp.block,tp.shared_bytes>>>(arg);
          else if (arg.dim==3) ComputeUVGPU<from_coarse,Float,3,QUDA_BACKWARDS,fineSpin,coarseSpin><<<tp.grid,tp.block,tp.shared_bytes>>>(arg);
        } else if (arg.dir == QUDA_FORWARDS) {
          if      (arg.dim==0) ComputeUVGPU<from_coarse,Float,0,QUDA_FORWARDS,fineSpin,coarseSpin><<<tp.grid,tp.block,tp.shared_bytes>>>(arg);
          else if (arg.dim==1) ComputeUVGPU<from_coarse,Float,1,QUDA_FORWARDS,fineSpin,coarseSpin><<<tp.grid,tp.block,tp.shared_bytes>>>(arg);
          else if (arg.dim==2) ComputeUVGPU<from_coarse,Float,2,QUDA_FORWARDS,fineSpin,coarseSpin><<<tp.grid,tp.block,tp.shared_bytes>>>(arg);
          else if (arg.dim==3) ComputeUVGPU<from_coarse,Float,3,QUDA_FORWARDS,fineSpin,coarseSpin><<<tp.grid,tp.block,tp.shared_bytes>>>(arg);
        }
#endif

      } else if (type == COMPUTE_AV) {

        if (from_coarse) errorQuda("ComputeAV should only be called from the fine grid");
#ifdef JITIFY
        error = program->kernel("quda::ComputeAVGPU")
          .instantiate(Type<Float>(),fineSpin,fineColor,coarseColor,Type<Arg>())
          .configure(tp.grid,tp.block,tp.shared_bytes,stream).launch(arg);
#else
#if defined(GPU_CLOVER_DIRAC) && !defined(COARSECOARSE)
          ComputeAVGPU<Float,fineSpin,fineColor,coarseColor><<<tp.grid,tp.block,tp.shared_bytes>>>(arg);
#else
          errorQuda("Clover dslash has not been built");
#endif
#endif

      } else if (type == COMPUTE_TMAV) {

        if (from_coarse) errorQuda("ComputeTMAV should only be called from the fine grid");
#ifdef JITIFY
        error = program->kernel("quda::ComputeTMAVGPU")
          .instantiate(Type<Float>(),fineSpin,fineColor,coarseColor,Type<Arg>())
          .configure(tp.grid,tp.block,tp.shared_bytes,stream).launch(arg);
#else
#if defined(GPU_TWISTED_MASS_DIRAC) && !defined(COARSECOARSE)
        ComputeTMAVGPU<Float,fineSpin,fineColor,coarseColor><<<tp.grid,tp.block,tp.shared_bytes>>>(arg);
#else
        errorQuda("Twisted mass dslash has not been built");
#endif
#endif

      } else if (type == COMPUTE_TMCAV) {

        if (from_coarse) errorQuda("ComputeTMCAV should only be called from the fine grid");
#ifdef JITIFY
        error = program->kernel("quda::ComputeTMCAVGPU")
          .instantiate(Type<Float>(),fineSpin,fineColor,coarseColor,Type<Arg>())
          .configure(tp.grid,tp.block,tp.shared_bytes,stream).launch(arg);
#else
#if defined(GPU_TWISTED_CLOVER_DIRAC) && !defined(COARSECOARSE)
        ComputeTMCAVGPU<Float,fineSpin,fineColor,coarseColor><<<tp.grid,tp.block,tp.shared_bytes>>>(arg);
#else
        errorQuda("Twisted clover dslash has not been built");
#endif
#endif

      } else if (type == COMPUTE_CLOVER_INV_MAX) {

        if (from_coarse) errorQuda("ComputeCloverInvMax should only be called from the fine grid");
        arg.max_d = static_cast<Float*>(pool_device_malloc(2 * arg.fineVolumeCB *sizeof(Float)));

#ifdef JITIFY
        error = program->kernel("quda::ComputeCloverInvMaxGPU")
          .instantiate(Type<Float>(), false, Type<Arg>())
          .configure(tp.grid, tp.block, tp.shared_bytes, stream)
          .launch(arg);
#else
#if defined(DYNAMIC_CLOVER) && !defined(COARSECOARSE)
        ComputeCloverInvMaxGPU<Float, false><<<tp.grid, tp.block, tp.shared_bytes>>>(arg);
#else
        errorQuda("ComputeCloverInvMax only enabled with dynamic clover");
#endif
#endif

        if (!activeTuning()) { // only do reduction once tuning is done else we have nested tuning
          double max = reduce(QUDA_CUDA_FIELD_LOCATION, arg.max_d, 2 * arg.fineVolumeCB,
                             static_cast<Float>(0.0), maximum<Float>());
          comm_allreduce_max(&max);
          arg.max_h = max;
        }
        pool_device_free(arg.max_d);

      } else if (type == COMPUTE_TWISTED_CLOVER_INV_MAX) {

        if (from_coarse) errorQuda("ComputeCloverInvMax should only be called from the fine grid");
        arg.max_d = static_cast<Float *>(pool_device_malloc(2 * arg.fineVolumeCB * sizeof(Float)));

#ifdef JITIFY
        error = program->kernel("quda::ComputeCloverInvMaxGPU")
          .instantiate(Type<Float>(), true, Type<Arg>())
          .configure(tp.grid, tp.block, tp.shared_bytes, stream)
          .launch(arg);
#else
#if defined(DYNAMIC_CLOVER) && !defined(COARSECOARSE)
        ComputeCloverInvMaxGPU<Float, true><<<tp.grid, tp.block, tp.shared_bytes>>>(arg);
#else
        errorQuda("ComputeCloverInvMax only enabled with dynamic clover");
#endif
#endif

        if (!activeTuning()) { // only do reduction once tuning is done else we have nested tuning
          double max = reduce(QUDA_CUDA_FIELD_LOCATION, arg.max_d, 2 * arg.fineVolumeCB,
                              static_cast<Float>(0.0), maximum<Float>());
          comm_allreduce_max(&max);
          arg.max_h = max;
        }
        pool_device_free(arg.max_d);

      } else if (type == COMPUTE_VUV) {

        // need to resize the grid since we don't tune over the entire coarseColor dimension
        // factor of two comes from parity onto different blocks (e.g. in the grid)
        tp.grid.y = (2*arg.vuvTile.M_tiles + tp.block.y - 1) / tp.block.y;
        tp.grid.z = (arg.vuvTile.N_tiles + tp.block.z - 1) / tp.block.z;

        arg.shared_atomic = tp.aux.y;
        arg.parity_flip = tp.aux.z;

        if (arg.shared_atomic) {
          // check we have a valid problem size for shared atomics
          // constraint is due to how shared memory initialization and global store are done
          int block_size = arg.fineVolumeCB/arg.coarseVolumeCB;
          if (block_size/2 < coarseSpin*coarseSpin)
            errorQuda("Block size %d not supported in shared-memory atomic coarsening", block_size);

          arg.aggregates_per_block = tp.aux.x;
          tp.block.x *= tp.aux.x;
          tp.grid.x /= tp.aux.x;
        }

        if (arg.coarse_color_wave) {
          // swap x and y grids
          std::swap(tp.grid.y,tp.grid.x);
          // augment x grid with coarseColor row grid (z grid)
          arg.grid_z = tp.grid.z;
          arg.coarse_color_grid_z = arg.vuvTile.M_tiles*tp.grid.z;
          tp.grid.x *= tp.grid.z;
          tp.grid.z = 1;
        }

#ifdef JITIFY
        error = program->kernel("quda::ComputeVUVGPU")
          .instantiate(arg.shared_atomic,arg.parity_flip,from_coarse,Type<Float>(),arg.dim,arg.dir,fineSpin,coarseSpin,Type<Arg>())
          .configure(tp.grid,tp.block,tp.shared_bytes,stream).launch(arg);
#else
        if (arg.shared_atomic) {
          if (arg.parity_flip != true) errorQuda("parity_flip = %d not instantiated", arg.parity_flip);
          constexpr bool parity_flip = true;

          if (arg.dir == QUDA_BACKWARDS) {
            if      (arg.dim==0) ComputeVUVGPU<true,parity_flip,from_coarse,Float,0,QUDA_BACKWARDS,fineSpin,coarseSpin><<<tp.grid,tp.block,tp.shared_bytes>>>(arg);
            else if (arg.dim==1) ComputeVUVGPU<true,parity_flip,from_coarse,Float,1,QUDA_BACKWARDS,fineSpin,coarseSpin><<<tp.grid,tp.block,tp.shared_bytes>>>(arg);
            else if (arg.dim==2) ComputeVUVGPU<true,parity_flip,from_coarse,Float,2,QUDA_BACKWARDS,fineSpin,coarseSpin><<<tp.grid,tp.block,tp.shared_bytes>>>(arg);
            else if (arg.dim==3) ComputeVUVGPU<true,parity_flip,from_coarse,Float,3,QUDA_BACKWARDS,fineSpin,coarseSpin><<<tp.grid,tp.block,tp.shared_bytes>>>(arg);
          } else if (arg.dir == QUDA_FORWARDS) {
            if      (arg.dim==0) ComputeVUVGPU<true,parity_flip,from_coarse,Float,0,QUDA_FORWARDS,fineSpin,coarseSpin><<<tp.grid,tp.block,tp.shared_bytes>>>(arg);
            else if (arg.dim==1) ComputeVUVGPU<true,parity_flip,from_coarse,Float,1,QUDA_FORWARDS,fineSpin,coarseSpin><<<tp.grid,tp.block,tp.shared_bytes>>>(arg);
            else if (arg.dim==2) ComputeVUVGPU<true,parity_flip,from_coarse,Float,2,QUDA_FORWARDS,fineSpin,coarseSpin><<<tp.grid,tp.block,tp.shared_bytes>>>(arg);
            else if (arg.dim==3) ComputeVUVGPU<true,parity_flip,from_coarse,Float,3,QUDA_FORWARDS,fineSpin,coarseSpin><<<tp.grid,tp.block,tp.shared_bytes>>>(arg);
          } else {
            errorQuda("Undefined direction %d", arg.dir);
          }
        } else {
          if (arg.parity_flip != false) errorQuda("parity_flip = %d not instantiated", arg.parity_flip);
          constexpr bool parity_flip = false;

          if (arg.dir == QUDA_BACKWARDS) {
            if      (arg.dim==0) ComputeVUVGPU<false,parity_flip,from_coarse,Float,0,QUDA_BACKWARDS,fineSpin,coarseSpin><<<tp.grid,tp.block,tp.shared_bytes>>>(arg);
            else if (arg.dim==1) ComputeVUVGPU<false,parity_flip,from_coarse,Float,1,QUDA_BACKWARDS,fineSpin,coarseSpin><<<tp.grid,tp.block,tp.shared_bytes>>>(arg);
            else if (arg.dim==2) ComputeVUVGPU<false,parity_flip,from_coarse,Float,2,QUDA_BACKWARDS,fineSpin,coarseSpin><<<tp.grid,tp.block,tp.shared_bytes>>>(arg);
            else if (arg.dim==3) ComputeVUVGPU<false,parity_flip,from_coarse,Float,3,QUDA_BACKWARDS,fineSpin,coarseSpin><<<tp.grid,tp.block,tp.shared_bytes>>>(arg);
          } else if (arg.dir == QUDA_FORWARDS) {
            if      (arg.dim==0) ComputeVUVGPU<false,parity_flip,from_coarse,Float,0,QUDA_FORWARDS,fineSpin,coarseSpin><<<tp.grid,tp.block,tp.shared_bytes>>>(arg);
            else if (arg.dim==1) ComputeVUVGPU<false,parity_flip,from_coarse,Float,1,QUDA_FORWARDS,fineSpin,coarseSpin><<<tp.grid,tp.block,tp.shared_bytes>>>(arg);
            else if (arg.dim==2) ComputeVUVGPU<false,parity_flip,from_coarse,Float,2,QUDA_FORWARDS,fineSpin,coarseSpin><<<tp.grid,tp.block,tp.shared_bytes>>>(arg);
            else if (arg.dim==3) ComputeVUVGPU<false,parity_flip,from_coarse,Float,3,QUDA_FORWARDS,fineSpin,coarseSpin><<<tp.grid,tp.block,tp.shared_bytes>>>(arg);
          } else {
            errorQuda("Undefined direction %d", arg.dir);
          }
        }
#endif

        if (arg.coarse_color_wave) {
          // revert the grids
          tp.grid.z = arg.grid_z;
          tp.grid.x /= tp.grid.z;
          std::swap(tp.grid.x,tp.grid.y);
        }

        if (arg.shared_atomic) {
          tp.block.x /= tp.aux.x;
          tp.grid.x *= tp.aux.x;
        }

      } else if (type == COMPUTE_COARSE_CLOVER) {

#ifdef JITIFY
        error = program->kernel("quda::ComputeCoarseCloverGPU")
          .instantiate(from_coarse,Type<Float>(),fineSpin,coarseSpin,fineColor,coarseColor,Type<Arg>())
          .configure(tp.grid,tp.block,tp.shared_bytes,stream).launch(arg);
#else
        ComputeCoarseCloverGPU<from_coarse,Float,fineSpin,coarseSpin,fineColor,coarseColor>
          <<<tp.grid,tp.block,tp.shared_bytes>>>(arg);
#endif

      } else if (type == COMPUTE_REVERSE_Y) {

#ifdef JITIFY
        error = program->kernel("quda::ComputeYReverseGPU")
          .instantiate(Type<Float>(),coarseSpin,coarseColor,Type<Arg>())
          .configure(tp.grid,tp.block,tp.shared_bytes,stream).launch(arg);
#else
        ComputeYReverseGPU<Float,coarseSpin,coarseColor><<<tp.grid,tp.block,tp.shared_bytes>>>(arg);
#endif
      } else if (type == COMPUTE_DIAGONAL) {

#ifdef JITIFY
        error = program->kernel("quda::AddCoarseDiagonalGPU")
          .instantiate(Type<Float>(),coarseSpin,coarseColor,Type<Arg>())
          .configure(tp.grid,tp.block,tp.shared_bytes,stream).launch(arg);
#else
        AddCoarseDiagonalGPU<Float,coarseSpin,coarseColor><<<tp.grid,tp.block,tp.shared_bytes>>>(arg);
#endif
      } else if (type == COMPUTE_TMDIAGONAL) {

#ifdef JITIFY
        error = program->kernel("quda::AddCoarseTmDiagonalGPU")
          .instantiate(Type<Float>(),coarseSpin,coarseColor,Type<Arg>())
          .configure(tp.grid,tp.block,tp.shared_bytes,stream).launch(arg);
#else
        AddCoarseTmDiagonalGPU<Float,coarseSpin,coarseColor><<<tp.grid,tp.block,tp.shared_bytes>>>(arg);
#endif
      } else if (type == COMPUTE_CONVERT) {

#ifdef JITIFY
        error = program->kernel("quda::ConvertGPU")
          .instantiate(Type<Float>(),coarseSpin,coarseColor,Type<Arg>())
          .configure(tp.grid,tp.block,tp.shared_bytes,stream).launch(arg);
#else
        ConvertGPU<Float,coarseSpin,coarseColor><<<tp.grid,tp.block,tp.shared_bytes>>>(arg);
#endif
      } else if (type == COMPUTE_RESCALE) {

#ifdef JITIFY
        error = program->kernel("quda::RescaleYGPU")
          .instantiate(Type<Float>(),coarseSpin,coarseColor,Type<Arg>())
          .configure(tp.grid,tp.block,tp.shared_bytes,stream).launch(arg);
#else
        RescaleYGPU<Float,coarseSpin,coarseColor><<<tp.grid,tp.block,tp.shared_bytes>>>(arg);
#endif

      } else {
        errorQuda("Undefined compute type %d", type);
      }
    }
  };

  template <QudaFieldLocation location, bool from_coarse, typename Float, int fineSpin,
	    int fineColor, int coarseSpin, int coarseColor, typename Arg>
  class CalculateY : public TunableVectorYZ {
  public:

  protected:
    Arg &arg;
    const ColorSpinorField &meta;
    GaugeField &Y;
    GaugeField &X;
    GaugeField &Y_atomic;
    GaugeField &X_atomic;

    int dim;
    QudaDirection dir;
    ComputeType type;

    long long flops() const
    {
      long long flops_ = 0;
      switch (type) {
      case COMPUTE_UV:
	// when fine operator is coarse take into account that the link matrix has spin dependence
	flops_ = 2l * arg.fineVolumeCB * 8 * fineSpin * coarseColor * fineColor * fineColor * (!from_coarse ? 1 : fineSpin);
	break;
      case COMPUTE_AV:
      case COMPUTE_TMAV:
	// # chiral blocks * size of chiral block * number of null space vectors
	flops_ = 2l * arg.fineVolumeCB * 8 * (fineSpin/2) * (fineSpin/2) * (fineSpin/2) * fineColor * fineColor * coarseColor;
	break;
      case COMPUTE_TMCAV:
	// # Twice chiral blocks * size of chiral block * number of null space vectors
	flops_ = 4l * arg.fineVolumeCB * 8 * (fineSpin/2) * (fineSpin/2) * (fineSpin/2) * fineColor * fineColor * coarseColor;
	break;
      case COMPUTE_VUV:
	// when the fine operator is truly fine the VUV multiplication is block sparse which halves the number of operations
	flops_ = 2l * arg.fineVolumeCB * 8 * fineSpin * fineSpin * coarseColor * coarseColor * fineColor / (!from_coarse ? coarseSpin : 1);
	break;
      case COMPUTE_COARSE_CLOVER:
	// when the fine operator is truly fine the clover multiplication is block sparse which halves the number of operations
	flops_ = 2l * arg.fineVolumeCB * 8 * fineSpin * fineSpin * coarseColor * coarseColor * fineColor * fineColor / (!from_coarse ? coarseSpin : 1);
	break;
      case COMPUTE_REVERSE_Y:
      case COMPUTE_CONVERT:
      case COMPUTE_RESCALE:
      case COMPUTE_CLOVER_INV_MAX: // FIXME
      case COMPUTE_TWISTED_CLOVER_INV_MAX: // FIXME
        // no floating point operations
        flops_ = 0;
	break;
      case COMPUTE_DIAGONAL:
      case COMPUTE_TMDIAGONAL:
	// read addition on the diagonal
	flops_ = 2l * arg.coarseVolumeCB*coarseSpin*coarseColor;
	break;
      default:
	errorQuda("Undefined compute type %d", type);
      }
      // 2 from parity, 8 from complex
      return flops_;
    }
    long long bytes() const
    {
      long long bytes_ = 0;
      switch (type) {
      case COMPUTE_UV:
	bytes_ = arg.UV.Bytes() + arg.V.Bytes() + 2*arg.U.Bytes()*coarseColor;
	break;
      case COMPUTE_AV:
	bytes_ = arg.AV.Bytes() + arg.V.Bytes() + 2*arg.C.Bytes()*coarseColor;
	break;
      case COMPUTE_TMAV:
	bytes_ = arg.AV.Bytes() + arg.V.Bytes();
	break;
      case COMPUTE_TMCAV:
#ifdef DYNAMIC_CLOVER
	bytes_ = arg.AV.Bytes() + arg.V.Bytes() + 2*arg.C.Bytes()*coarseColor; // A single clover field
#else
	bytes_ = arg.AV.Bytes() + arg.V.Bytes() + 4*arg.C.Bytes()*coarseColor; // Both clover and its inverse
#endif
	break;
      case COMPUTE_CLOVER_INV_MAX:
      case COMPUTE_TWISTED_CLOVER_INV_MAX:
        bytes_ = 2*arg.C.Bytes(); // read both parities of the clover field
	break;
      case COMPUTE_VUV:
        {
          // formula for shared-atomic variant assuming parity_flip = true
          int writes = 4;
          // we use a (coarseColor * coarseColor) matrix of threads so each load is input element is loaded coarseColor times
          // we ignore the multiple loads of spin since these are per thread (and should be cached?)
          bytes_ = 2*writes*arg.Y.Bytes() + (arg.bidirectional ? 1 : 2) * 2*writes*arg.X.Bytes() + coarseColor*(arg.UV.Bytes() + arg.V.Bytes());
          break;
        }
      case COMPUTE_COARSE_CLOVER:
	bytes_ = 2*arg.X.Bytes() + 2*arg.C.Bytes() + arg.V.Bytes(); // 2 from parity
	break;
      case COMPUTE_REVERSE_Y:
	bytes_ = 4*2*2*arg.Y.Bytes(); // 4 from direction, 2 from i/o, 2 from parity
      case COMPUTE_DIAGONAL:
      case COMPUTE_TMDIAGONAL:
	bytes_ = 2*2*arg.X.Bytes(); // 2 from i/o, 2 from parity
	break;
      case COMPUTE_CONVERT:
	bytes_ = dim == 4 ? 2*(arg.X.Bytes() + arg.X_atomic.Bytes()) : 2*(arg.Y.Bytes() + arg.Y_atomic.Bytes());
	break;
      case COMPUTE_RESCALE:
	bytes_ = 2*2*arg.Y.Bytes(); // 2 from i/o, 2 from parity
	break;
      default:
	errorQuda("Undefined compute type %d", type);
      }
      return bytes_;
    }

    unsigned int minThreads() const {
      unsigned int threads = 0;
      switch (type) {
      case COMPUTE_UV:
      case COMPUTE_AV:
      case COMPUTE_TMAV:
      case COMPUTE_TMCAV:
      case COMPUTE_CLOVER_INV_MAX:
      case COMPUTE_TWISTED_CLOVER_INV_MAX:
      case COMPUTE_VUV:
      case COMPUTE_COARSE_CLOVER:
	threads = arg.fineVolumeCB;
	break;
      case COMPUTE_REVERSE_Y:
      case COMPUTE_DIAGONAL:
      case COMPUTE_TMDIAGONAL:
      case COMPUTE_CONVERT:
      case COMPUTE_RESCALE:
	threads = arg.coarseVolumeCB;
	break;
      default:
	errorQuda("Undefined compute type %d", type);
      }
      return threads;
    }

    bool tuneGridDim() const { return false; } // don't tune the grid dimension
    bool tuneAuxDim() const { return type != COMPUTE_VUV ? false : true; }

    unsigned int sharedBytesPerBlock(const TuneParam &param) const {
      if (arg.shared_atomic && type == COMPUTE_VUV)
        return 4*sizeof(storeType)*arg.max_color_height_per_block*arg.max_color_width_per_block*4*coarseSpin*coarseSpin;
      return TunableVectorYZ::sharedBytesPerBlock(param);
    }

  public:
    CalculateY(Arg &arg, const ColorSpinorField &meta, GaugeField &Y, GaugeField &X, GaugeField &Y_atomic, GaugeField &X_atomic)
      : TunableVectorYZ(2,1), arg(arg), type(COMPUTE_INVALID),
	meta(meta), Y(Y), X(X), Y_atomic(Y_atomic), X_atomic(X_atomic), dim(0), dir(QUDA_BACKWARDS)
    {
      if (meta.Location() == QUDA_CUDA_FIELD_LOCATION) {
#ifdef JITIFY
        create_jitify_program("kernels/coarse_op_kernel.cuh");
#endif
      }
      strcpy(aux, compile_type_str(meta));
      strcat(aux, meta.AuxString());
      strcat(aux, comm_dim_partitioned_string());
      if (meta.Location() == QUDA_CPU_FIELD_LOCATION) strcat(aux, getOmpThreadStr());
    }

<<<<<<< HEAD
    void apply(const qudaStream_t &stream) {
=======
    void apply(const qudaStream_t &stream)
    {
>>>>>>> a2543a25
      TuneParam tp = tuneLaunch(*this, getTuning(), getVerbosity());
      arg.dim = dim;
      arg.dir = dir;
      if (type == COMPUTE_VUV || type == COMPUTE_CONVERT || type == COMPUTE_RESCALE) arg.dim_index = 4*(dir==QUDA_BACKWARDS ? 0 : 1) + dim;

      if (type == COMPUTE_VUV) tp.shared_bytes -= sharedBytesPerBlock(tp); // shared memory is static so don't include it in launch
      Launch<location, from_coarse, Float, fineSpin, fineColor, coarseSpin, coarseColor, Arg>(arg, jitify_error, tp, type, stream);
      if (type == COMPUTE_VUV) tp.shared_bytes += sharedBytesPerBlock(tp); // restore shared memory
    };

    /**
       Set which dimension we are working on (where applicable)
    */
    void setDimension(int dim_) { dim = dim_; }

    /**
       Set which direction we are working on (where applicable)
    */
    void setDirection(QudaDirection dir_) { dir = dir_; }

    /**
       Set which computation we are doing
     */
    void setComputeType(ComputeType type_) {
      type = type_;
      switch(type) {
      case COMPUTE_VUV:
        arg.shared_atomic = false;
        arg.parity_flip = false;
        if (arg.shared_atomic) {
          // if not parity flip then we need to force parity within the block (hence factor of 2)
          resizeVector((arg.parity_flip ? 1 : 2) * arg.max_height_tiles_per_block, arg.max_width_tiles_per_block);
        } else {
          resizeVector(2 * arg.max_height_tiles_per_block, arg.max_width_tiles_per_block);
        }
	break;
      case COMPUTE_COARSE_CLOVER: // no shared atomic version so keep separate from above
      case COMPUTE_REVERSE_Y:
      case COMPUTE_CONVERT:
      case COMPUTE_RESCALE:
	resizeVector(2*coarseColor,coarseColor);
        break;
      case COMPUTE_UV: resizeVector(2 * arg.uvTile.M_tiles, arg.uvTile.N_tiles); break;
      case COMPUTE_TMAV: resizeVector(2, coarseColor); break;
      case COMPUTE_AV:
      case COMPUTE_TMCAV: resizeVector(4, coarseColor); break; // y dimension is chirality and parity
      default: resizeVector(2, 1); break;
      }

      resizeStep(1,1);
      if (arg.shared_atomic && type == COMPUTE_VUV && !arg.parity_flip) resizeStep(2,1);

      // do not tune spatial block size for VUV or COARSE_CLOVER
      tune_block_x = (type == COMPUTE_VUV || type == COMPUTE_COARSE_CLOVER) ? false : true;
    }

    bool advanceAux(TuneParam &param) const
    {
      if (type != COMPUTE_VUV) return false;

      // exhausted the global-atomic search space so switch to
      // shared-atomic space
      if (param.aux.y == 0) {

        // pre-Maxwell does not support shared-memory atomics natively so no point in trying
        if (deviceProp.major < 5) return false;

        // before advancing, check we can use shared-memory atomics
        int block_size = arg.fineVolumeCB/arg.coarseVolumeCB;
        if (block_size/2 < coarseSpin*coarseSpin) return false;

        arg.shared_atomic = true;
        arg.parity_flip = true; // this is usually optimal for shared atomics

        resizeVector( (arg.parity_flip ? 1 : 2) * arg.max_height_tiles_per_block, arg.max_width_tiles_per_block);
        if (!arg.parity_flip) resizeStep(2,1);

        // need to reset since we're switching to shared-memory atomics
        initTuneParam(param);

        return true;
      } else {
        // already doing shared-memory atomics but can tune number of
        // coarse grid points per block

        if (param.aux.x < 4) {
          param.aux.x *= 2;
          return true;
        } else {
          param.aux.x = 1;

          // completed all shared-memory tuning so reset to global atomics
          arg.shared_atomic = false;
          arg.parity_flip = false; // this is usually optimal for global atomics

          initTuneParam(param);

          return false;
        }

      }

    }

    bool advanceSharedBytes(TuneParam &param) const {
      return ( (!arg.shared_atomic && !from_coarse && type == COMPUTE_VUV) || type == COMPUTE_COARSE_CLOVER) ? false : Tunable::advanceSharedBytes(param);
    }

    bool advanceTuneParam(TuneParam &param) const {
      // only do autotuning if we have device fields
      if (meta.Location() == QUDA_CUDA_FIELD_LOCATION && Y.MemType() == QUDA_MEMORY_DEVICE) return Tunable::advanceTuneParam(param);
      else return false;
    }

    void initTuneParam(TuneParam &param) const
    {
      TunableVectorYZ::initTuneParam(param);
      param.aux.x = 1; // aggregates per block
      param.aux.y = arg.shared_atomic;
      param.aux.z = arg.parity_flip; // not actually tuned over at present

      // with shared-atomic VUV, each block.x matches exactly to a c/b aggregate
      if (arg.shared_atomic && type == COMPUTE_VUV) {
	param.block.x = arg.fineVolumeCB/(2*arg.coarseVolumeCB); // checker-boarded block size
	param.grid.x = 2*arg.coarseVolumeCB;
      }
    }

    /** sets default values for when tuning is disabled */
    void defaultTuneParam(TuneParam &param) const
    {
      TunableVectorYZ::defaultTuneParam(param);
      param.aux.x = 1; // aggregates per block
      param.aux.y = arg.shared_atomic;
      param.aux.z = arg.parity_flip; // not actually tuned over at present

      // with shared-atomic VUV, each block.x matches exactly to a c/b aggregate
      if (arg.shared_atomic && type == COMPUTE_VUV) {
	param.block.x = arg.fineVolumeCB/(2*arg.coarseVolumeCB); // checker-boarded block size
	param.grid.x = 2*arg.coarseVolumeCB;
      }
    }

    TuneKey tuneKey() const {
      char Aux[TuneKey::aux_n];
      strcpy(Aux,aux);

      if      (type == COMPUTE_UV)                 strcat(Aux,",computeUV");
      else if (type == COMPUTE_AV)                 strcat(Aux,",computeAV");
      else if (type == COMPUTE_TMAV)               strcat(Aux,",computeTmAV");
      else if (type == COMPUTE_TMCAV)              strcat(Aux,",computeTmcAV");
      else if (type == COMPUTE_CLOVER_INV_MAX)
        strcat(Aux, ",computeCloverInverseMax");
      else if (type == COMPUTE_TWISTED_CLOVER_INV_MAX)
        strcat(Aux, ",computeTwistedCloverInverseMax");
      else if (type == COMPUTE_VUV)                strcat(Aux,",computeVUV");
      else if (type == COMPUTE_COARSE_CLOVER)      strcat(Aux,",computeCoarseClover");
      else if (type == COMPUTE_REVERSE_Y)          strcat(Aux,",computeYreverse");
      else if (type == COMPUTE_DIAGONAL)           strcat(Aux,",computeCoarseDiagonal");
      else if (type == COMPUTE_TMDIAGONAL)         strcat(Aux,",computeCoarseTmDiagonal");
      else if (type == COMPUTE_CONVERT)            strcat(Aux,",computeConvert");
      else if (type == COMPUTE_RESCALE)            strcat(Aux,",computeRescale");
      else errorQuda("Unknown type=%d\n", type);

#ifdef DYNAMIC_CLOVER
      if (type == COMPUTE_AV || type == COMPUTE_CLOVER_INV_MAX || // ensure separate tuning for dynamic
          type == COMPUTE_TMCAV || type == COMPUTE_TWISTED_CLOVER_INV_MAX)
        strcat(Aux, ",Dynamic");
#endif
      if (type == COMPUTE_UV || type == COMPUTE_VUV) {
        strcat(Aux, ",tile_size=");
        char tile[16];
        u32toa(tile, type == COMPUTE_UV ? arg.uvTile.M : arg.vuvTile.M);
        strcat(Aux, tile);
        strcat(Aux,"x");
        u32toa(tile, type == COMPUTE_UV ? arg.uvTile.N : arg.vuvTile.N);
        strcat(Aux, tile);
        strcat(Aux,"x");
        u32toa(tile, type == COMPUTE_UV ? arg.uvTile.K : arg.vuvTile.K);
        strcat(Aux, tile);
      }

      if (type == COMPUTE_UV || type == COMPUTE_VUV) {
        if      (dim == 0) strcat(Aux, ",dim=0");
        else if (dim == 1) strcat(Aux, ",dim=1");
        else if (dim == 2) strcat(Aux, ",dim=2");
        else if (dim == 3) strcat(Aux, ",dim=3");

	if (dir == QUDA_BACKWARDS) strcat(Aux,",dir=back");
	else if (dir == QUDA_FORWARDS) strcat(Aux,",dir=fwd");

        if (arg.bidirectional && type == COMPUTE_VUV) strcat(Aux,",bidirectional");
      }

      const char *vol_str = (type == COMPUTE_REVERSE_Y || type == COMPUTE_DIAGONAL || type == COMPUTE_TMDIAGONAL ||
                             type == COMPUTE_CONVERT || type == COMPUTE_RESCALE) ? X.VolString () : meta.VolString();

      if (type == COMPUTE_VUV || type == COMPUTE_COARSE_CLOVER) {
	strcat(Aux, (meta.Location()==QUDA_CUDA_FIELD_LOCATION && Y.MemType() == QUDA_MEMORY_MAPPED) ? ",GPU-mapped," :
               meta.Location()==QUDA_CUDA_FIELD_LOCATION ? ",GPU-device," : ",CPU,");
	strcat(Aux,"coarse_vol=");
	strcat(Aux,X.VolString());
      } else {
	strcat(Aux, (meta.Location()==QUDA_CUDA_FIELD_LOCATION && Y.MemType() == QUDA_MEMORY_MAPPED) ? ",GPU-mapped" :
               meta.Location()==QUDA_CUDA_FIELD_LOCATION ? ",GPU-device" : ",CPU");
      }

      return TuneKey(vol_str, typeid(*this).name(), Aux);
    }

    void preTune() {
      switch (type) {
      case COMPUTE_VUV:
        Y_atomic.backup();
      case COMPUTE_DIAGONAL:
      case COMPUTE_TMDIAGONAL:
      case COMPUTE_COARSE_CLOVER:
	X_atomic.backup();
        break;
      case COMPUTE_CONVERT:
	if (Y_atomic.Gauge_p() == Y.Gauge_p()) Y.backup();
	if (X_atomic.Gauge_p() == X.Gauge_p()) X.backup();
        break;
      case COMPUTE_RESCALE:
        Y.backup();
      case COMPUTE_UV:
      case COMPUTE_AV:
      case COMPUTE_TMAV:
      case COMPUTE_TMCAV:
      case COMPUTE_CLOVER_INV_MAX:
      case COMPUTE_TWISTED_CLOVER_INV_MAX:
      case COMPUTE_REVERSE_Y:
	break;
      default:
	errorQuda("Undefined compute type %d", type);
      }
    }

    void postTune() {
      switch (type) {
      case COMPUTE_VUV:
	Y_atomic.restore();
      case COMPUTE_DIAGONAL:
      case COMPUTE_TMDIAGONAL:
      case COMPUTE_COARSE_CLOVER:
	X_atomic.restore();
        break;
      case COMPUTE_CONVERT:
	if (Y_atomic.Gauge_p() == Y.Gauge_p()) Y.restore();
	if (X_atomic.Gauge_p() == X.Gauge_p()) X.restore();
        break;
      case COMPUTE_RESCALE:
        Y.restore();
      case COMPUTE_UV:
      case COMPUTE_AV:
      case COMPUTE_TMAV:
      case COMPUTE_TMCAV:
      case COMPUTE_CLOVER_INV_MAX:
      case COMPUTE_TWISTED_CLOVER_INV_MAX:
      case COMPUTE_REVERSE_Y:
	break;
      default:
	errorQuda("Undefined compute type %d", type);
      }
    }
  };

  /**
     @brief Calculate the coarse-link field, including the coarse clover field.

     @param Y[out] Coarse link field accessor
     @param X[out] Coarse clover field accessor
     @param UV[out] Temporary accessor used to store fine link field * null space vectors
     @param AV[out] Temporary accessor use to store fine clover inverse * null
     space vectors (only applicable when fine-grid operator is the
     preconditioned clover operator else in general this just aliases V
     @param V[in] Packed null-space vector accessor
     @param G[in] Fine grid link / gauge field accessor
     @param C[in] Fine grid clover field accessor
     @param Cinv[in] Fine grid clover inverse field accessor
     @param Y_[out] Coarse link field
     @param X_[out] Coarse clover field
     @param X_[out] Coarse clover inverese field (used as temporary here)
     @param v[in] Packed null-space vectors
     @param kappa[in] Kappa parameter
     @param mu[in] Twisted-mass parameter
     @param matpc[in] The type of preconditioning of the source fine-grid operator
     @param need_bidirectional[in] If we need to force bi-directional build or not. Required
     if some previous level was preconditioned, even if this one isn't
   */
  template<QudaFieldLocation location, bool from_coarse, typename Float, int fineSpin, int fineColor, int coarseSpin, int coarseColor, typename F,
	   typename Ftmp, typename Vt, typename coarseGauge, typename coarseGaugeAtomic, typename fineGauge, typename fineClover>
  void calculateY(coarseGauge &Y, coarseGauge &X,
		  coarseGaugeAtomic &Y_atomic, coarseGaugeAtomic &X_atomic,
		  Ftmp &UV, F &AV, Vt &V, fineGauge &G, fineClover &C, fineClover &Cinv,
		  GaugeField &Y_, GaugeField &X_, GaugeField &Y_atomic_, GaugeField &X_atomic_,
                  ColorSpinorField &uv, ColorSpinorField &av, const ColorSpinorField &v,
		  const GaugeField &G_, const CloverField &C_,
                  double kappa, double mu, double mu_factor, QudaDiracType dirac, QudaMatPCType matpc,
		  bool need_bidirectional, const int *fine_to_coarse, const int *coarse_to_fine) {

    // sanity checks
    if (matpc == QUDA_MATPC_EVEN_EVEN_ASYMMETRIC || matpc == QUDA_MATPC_ODD_ODD_ASYMMETRIC)
      errorQuda("Unsupported coarsening of matpc = %d", matpc);

    bool is_dirac_coarse = (dirac == QUDA_COARSE_DIRAC || dirac == QUDA_COARSEPC_DIRAC) ? true : false;
    if (is_dirac_coarse && fineSpin != 2)
      errorQuda("Input Dirac operator %d should have nSpin=2, not nSpin=%d\n", dirac, fineSpin);
    if (!is_dirac_coarse && fineSpin != 4)
      errorQuda("Input Dirac operator %d should have nSpin=4, not nSpin=%d\n", dirac, fineSpin);
    if (!is_dirac_coarse && fineColor != 3)
      errorQuda("Input Dirac operator %d should have nColor=3, not nColor=%d\n", dirac, fineColor);

    if (G.Ndim() != 4) errorQuda("Number of dimensions not supported");
    const int nDim = 4;

    int x_size[QUDA_MAX_DIM] = { };
    for (int i=0; i<4; i++) x_size[i] = v.X(i);
    x_size[4] = 1;

    int xc_size[QUDA_MAX_DIM] = { };
    for (int i=0; i<4; i++) xc_size[i] = X_.X()[i];
    xc_size[4] = 1;

    int geo_bs[QUDA_MAX_DIM] = { };
    for(int d = 0; d < nDim; d++) geo_bs[d] = x_size[d]/xc_size[d];
    int spin_bs = V.Nspin()/Y.NspinCoarse();

    // If doing a preconditioned operator with a clover term then we
    // have bi-directional links, though we can do the bidirectional setup for all operators for debugging
    bool bidirectional_links = (dirac == QUDA_CLOVERPC_DIRAC || dirac == QUDA_COARSEPC_DIRAC || bidirectional_debug ||
				dirac == QUDA_TWISTED_MASSPC_DIRAC || dirac == QUDA_TWISTED_CLOVERPC_DIRAC || need_bidirectional);

    if (getVerbosity() >= QUDA_VERBOSE) {
      if (bidirectional_links) printfQuda("Doing bi-directional link coarsening\n");
      else printfQuda("Doing uni-directional link coarsening\n");
    }

    //Calculate UV and then VUV for each dimension, accumulating directly into the coarse gauge field Y

    typedef CalculateYArg<Float,fineSpin,coarseSpin,fineColor,coarseColor,coarseGauge,coarseGaugeAtomic,fineGauge,F,Ftmp,Vt,fineClover> Arg;
    Arg arg(Y, X, Y_atomic, X_atomic, UV, AV, G, V, C, Cinv, kappa,
	    mu, mu_factor, x_size, xc_size, geo_bs, spin_bs, fine_to_coarse, coarse_to_fine, bidirectional_links);
    CalculateY<location, from_coarse, Float, fineSpin, fineColor, coarseSpin, coarseColor, Arg> y(arg, v, Y_, X_, Y_atomic_, X_atomic_);

    QudaFieldLocation location_ = checkLocation(Y_, X_, av, v);
    if (getVerbosity() >= QUDA_VERBOSE) printfQuda("Running link coarsening on the %s\n", location_ == QUDA_CUDA_FIELD_LOCATION ? "GPU" : "CPU");

    // do exchange of null-space vectors
    const int nFace = 1;
    v.exchangeGhost(QUDA_INVALID_PARITY, nFace, 0);
    arg.V.resetGhost(v, v.Ghost());  // point the accessor to the correct ghost buffer
    if (&v == &av) arg.AV.resetGhost(av, av.Ghost());
    LatticeField::bufferIndex = (1 - LatticeField::bufferIndex); // update ghost bufferIndex for next exchange

    if (getVerbosity() >= QUDA_VERBOSE) printfQuda("V2 = %e\n", arg.V.norm2());

    // If doing preconditioned clover then we first multiply the
    // null-space vectors by the clover inverse matrix, since this is
    // needed for the coarse link computation
    if ( dirac == QUDA_CLOVERPC_DIRAC && (matpc == QUDA_MATPC_EVEN_EVEN || matpc == QUDA_MATPC_ODD_ODD) ) {
      if (getVerbosity() >= QUDA_VERBOSE) printfQuda("Computing AV\n");

      if (av.Precision() == QUDA_HALF_PRECISION) {
#ifdef DYNAMIC_CLOVER
        y.setComputeType(COMPUTE_CLOVER_INV_MAX);
        y.apply(0);
        double max = 6 * arg.max_h;
#else
        double max = 6*C_.abs_max(true);
#endif
        if (getVerbosity() >= QUDA_DEBUG_VERBOSE) printfQuda("clover max %e\n", max);
	av.Scale(max);
	arg.AV.resetScale(max);
      }

      y.setComputeType(COMPUTE_AV);
      y.apply(0);

      if (getVerbosity() >= QUDA_VERBOSE) printfQuda("AV2 = %e\n", arg.AV.norm2());
    }

    // If doing preconditioned twisted-mass then we first multiply the
    // null-space vectors by the inverse twist, since this is
    // needed for the coarse link computation
    if ( dirac == QUDA_TWISTED_MASSPC_DIRAC && (matpc == QUDA_MATPC_EVEN_EVEN || matpc == QUDA_MATPC_ODD_ODD) ) {
      if (getVerbosity() >= QUDA_VERBOSE) printfQuda("Computing TMAV\n");

      if (av.Precision() == QUDA_HALF_PRECISION) {
	// this is just a trivial rescaling kernel, find the maximum
	complex<Float> fp(1./(1.+arg.mu*arg.mu),-arg.mu/(1.+arg.mu*arg.mu));
	complex<Float> fm(1./(1.+arg.mu*arg.mu),+arg.mu/(1.+arg.mu*arg.mu));
	double max = std::max(abs(fp), abs(fm));
	if (getVerbosity() >= QUDA_DEBUG_VERBOSE) printfQuda("tm max %e\n", max);
	av.Scale(max);
	arg.AV.resetScale(max);
      }

      y.setComputeType(COMPUTE_TMAV);
      y.apply(0);

      if (getVerbosity() >= QUDA_VERBOSE) printfQuda("AV2 = %e\n", arg.AV.norm2());
    }

    // If doing preconditioned twisted-clover then we first multiply the
    // null-space vectors by the inverse of the squared clover matrix plus
    // mu^2, and then we multiply the result by the clover matrix. This is
    // needed for the coarse link computation
    if ( dirac == QUDA_TWISTED_CLOVERPC_DIRAC && (matpc == QUDA_MATPC_EVEN_EVEN || matpc == QUDA_MATPC_ODD_ODD) ) {
      if (getVerbosity() >= QUDA_VERBOSE) printfQuda("Computing TMCAV\n");

      if (av.Precision() == QUDA_HALF_PRECISION) {
#ifdef DYNAMIC_CLOVER
        y.setComputeType(COMPUTE_TWISTED_CLOVER_INV_MAX);
        y.apply(0);
	double max = 6*sqrt(arg.max_h);
#else
	double max = 6*sqrt(C_.abs_max(true));
#endif
	if (getVerbosity() >= QUDA_DEBUG_VERBOSE) printfQuda("tmc max %e\n", max);
	av.Scale(max);
	arg.AV.resetScale(max);
      }

      y.setComputeType(COMPUTE_TMCAV);
      y.apply(0);

      if (getVerbosity() >= QUDA_VERBOSE) printfQuda("AV2 = %e\n", arg.AV.norm2());
    }

    // work out what to set the scales to
    if (coarseGaugeAtomic::fixedPoint()) {
      double max = 500.0; // Should be more than sufficient
      Y_atomic_.Scale(max);
      arg.Y_atomic.resetScale(max);
      X_atomic_.Scale(max);
      arg.X_atomic.resetScale(max);
    }

    // zero the atomic fields before we start summing to them
    Y_atomic_.zero();
    X_atomic_.zero();

    bool set_scale = false; // records where the scale has been set already or not

    // First compute the coarse forward links if needed
    if (bidirectional_links) {
      for (int d = 0; d < nDim; d++) {
        y.setDimension(d);
	y.setDirection(QUDA_FORWARDS);
	if (getVerbosity() >= QUDA_VERBOSE) printfQuda("Computing forward %d UV and VUV\n", d);

	if (uv.Precision() == QUDA_HALF_PRECISION) {
	  double U_max = 3.0*G_.abs_max(from_coarse ? d+4 : d);
	  double uv_max = U_max * v.Scale();
	  uv.Scale(uv_max);
	  arg.UV.resetScale(uv_max);

	  if (getVerbosity() >= QUDA_DEBUG_VERBOSE) printfQuda("%d U_max = %e v_max = %e uv_max = %e\n", d, U_max, v.Scale(), uv_max);
	}

	y.setComputeType(COMPUTE_UV);  // compute U*V product
	y.apply(0);
	if (getVerbosity() >= QUDA_VERBOSE) printfQuda("UV2[%d] = %e\n", d, arg.UV.norm2());

        // if we are writing to a temporary, we need to zero it before each computation
        if (Y_atomic.Geometry() == 1) Y_atomic_.zero();

        y.setComputeType(COMPUTE_VUV); // compute Y += VUV
        y.apply(0);
        if (getVerbosity() >= QUDA_VERBOSE)
          printfQuda("Y2[%d] (atomic) = %e\n", 4+d, Y_atomic_.norm2((4+d) % arg.Y_atomic.geometry, coarseGaugeAtomic::fixedPoint()));

        // now convert from atomic to application computation format if necessary for Y[d]
        if (coarseGaugeAtomic::fixedPoint() || coarseGauge::fixedPoint()) {

          if (coarseGauge::fixedPoint()) {
            double y_max = Y_atomic_.abs_max((4+d) % arg.Y_atomic.geometry, coarseGaugeAtomic::fixedPoint());

            if (getVerbosity() >= QUDA_DEBUG_VERBOSE) printfQuda("Y[%d] (atomic) max = %e Y[%d] scale = %e\n", 4+d, y_max, 4+d, Y_.Scale());
            if (!set_scale) {
              Y_.Scale(1.1*y_max); // slightly oversize to avoid unnecessary rescaling
              arg.Y.resetScale(Y_.Scale());
              set_scale = true;
            } else if (y_max > Y_.Scale()) {
              // we have exceeded the maximum used before so we need to reset the maximum and rescale the elements
              arg.rescale = Y_.Scale() / y_max; // how much we need to shrink the elements by
              y.setComputeType(COMPUTE_RESCALE);

              for (int d_=0; d_<d; d_++) {
                y.setDimension(d_);
                y.apply(0);
              }

              y.setDimension(d);
              Y_.Scale(y_max);
              arg.Y.resetScale(Y_.Scale());
            }
          }

          y.setComputeType(COMPUTE_CONVERT);
          y.apply(0);

          if (getVerbosity() >= QUDA_VERBOSE) printfQuda("Y2[%d] = %e\n", 4+d, Y_.norm2( 4+d ));
        }

      }
    }

    if ( (dirac == QUDA_CLOVERPC_DIRAC || dirac == QUDA_TWISTED_MASSPC_DIRAC || dirac == QUDA_TWISTED_CLOVERPC_DIRAC) &&
	 (matpc == QUDA_MATPC_EVEN_EVEN || matpc == QUDA_MATPC_ODD_ODD) ) {
      av.exchangeGhost(QUDA_INVALID_PARITY, nFace, 0);
      arg.AV.resetGhost(av, av.Ghost());  // make sure we point to the correct pointer in the accessor
      LatticeField::bufferIndex = (1 - LatticeField::bufferIndex); // update ghost bufferIndex for next exchange
    }

    // Now compute the backward links
    for (int d = 0; d < nDim; d++) {
      y.setDimension(d);
      y.setDirection(QUDA_BACKWARDS);
      if (getVerbosity() >= QUDA_VERBOSE) printfQuda("Computing backward %d UV and VUV\n", d);

      if (uv.Precision() == QUDA_HALF_PRECISION) {
	double U_max = 3.0*G_.abs_max(d);
	double uv_max = U_max * av.Scale();
	uv.Scale(uv_max);
	arg.UV.resetScale(uv_max);

	if (getVerbosity() >= QUDA_DEBUG_VERBOSE) printfQuda("%d U_max = %e av_max = %e uv_max = %e\n", d, U_max, av.Scale(), uv_max);
      }

      y.setComputeType(COMPUTE_UV);  // compute U*A*V product
      y.apply(0);
      if (getVerbosity() >= QUDA_VERBOSE) printfQuda("UAV2[%d] = %e\n", d, arg.UV.norm2());

      // if we are writing to a temporary, we need to zero it before each computation
      if (Y_atomic.Geometry() == 1) Y_atomic_.zero();

      y.setComputeType(COMPUTE_VUV); // compute Y += VUV
      y.apply(0);
      if (getVerbosity() >= QUDA_VERBOSE)
        printfQuda("Y2[%d] (atomic) = %e\n", d, Y_atomic_.norm2(d%arg.Y_atomic.geometry, coarseGaugeAtomic::fixedPoint()));

      // now convert from atomic to application computation format if necessary for Y[d]
      if (coarseGaugeAtomic::fixedPoint() || coarseGauge::fixedPoint() ) {

        if (coarseGauge::fixedPoint()) {
          double y_max = Y_atomic_.abs_max(d % arg.Y_atomic.geometry, coarseGaugeAtomic::fixedPoint());
          if (getVerbosity() >= QUDA_DEBUG_VERBOSE) printfQuda("Y[%d] (atomic) max = %e Y[%d] scale = %e\n", d, y_max, d, Y_.Scale());

          if (!set_scale) {
            Y_.Scale(1.1*y_max); // slightly oversize to avoid unnecessary rescaling
            arg.Y.resetScale(Y_.Scale());
            set_scale = true;
          } else if (y_max > Y_.Scale()) {
            // we have exceeded the maximum used before so we need to reset the maximum and rescale the elements
            arg.rescale = Y_.Scale() / y_max; // how much we need to shrink the elements by
            y.setComputeType(COMPUTE_RESCALE);

            // update all prior compute Y links
            if (bidirectional_links) {
              y.setDirection(QUDA_FORWARDS);
              for (int d_=0; d_<4; d_++) {
                y.setDimension(d_);
                y.apply(0);
              }
            }

            y.setDirection(QUDA_BACKWARDS);
            for (int d_=0; d_<d; d_++) {
              y.setDimension(d_);
              y.apply(0);
            }

            y.setDimension(d);
            Y_.Scale(y_max);
            arg.Y.resetScale(Y_.Scale());
          }
        }

        y.setComputeType(COMPUTE_CONVERT);
        y.apply(0);

        if (getVerbosity() >= QUDA_VERBOSE) printfQuda("Y2[%d] = %e\n", d, Y_.norm2( d ));
      }

    }

    if (getVerbosity() >= QUDA_VERBOSE) printfQuda("X2 = %e\n", X_atomic_.norm2(0, coarseGaugeAtomic::fixedPoint()));

    // if not doing a preconditioned operator then we can trivially
    // construct the forward links from the backward links
    if ( !bidirectional_links ) {
      if (getVerbosity() >= QUDA_VERBOSE) printfQuda("Reversing links\n");
      y.setComputeType(COMPUTE_REVERSE_Y);  // reverse the links for the forwards direction
      y.apply(0);
    }

    // Check if we have a clover term that needs to be coarsened
    if (dirac == QUDA_CLOVER_DIRAC || dirac == QUDA_COARSE_DIRAC || dirac == QUDA_TWISTED_CLOVER_DIRAC) {
      if (getVerbosity() >= QUDA_VERBOSE) printfQuda("Computing fine->coarse clover term\n");
      y.setComputeType(COMPUTE_COARSE_CLOVER);
      y.apply(0);
    } else {  //Otherwise, we just have to add the identity matrix
      if (getVerbosity() >= QUDA_VERBOSE) printfQuda("Summing diagonal contribution to coarse clover\n");
      y.setComputeType(COMPUTE_DIAGONAL);
      y.apply(0);
    }

    if (arg.mu*arg.mu_factor!=0 || dirac == QUDA_TWISTED_MASS_DIRAC || dirac == QUDA_TWISTED_CLOVER_DIRAC) {
      if (dirac == QUDA_TWISTED_MASS_DIRAC || dirac == QUDA_TWISTED_CLOVER_DIRAC)
	arg.mu_factor += 1.;
      if (getVerbosity() >= QUDA_VERBOSE) printfQuda("Adding mu = %e\n",arg.mu*arg.mu_factor);
      y.setComputeType(COMPUTE_TMDIAGONAL);
      y.apply(0);
    }

    // now convert from atomic to application computation format if necessary for X field
    if (coarseGaugeAtomic::fixedPoint() || coarseGauge::fixedPoint() ) {
      // dim=4 corresponds to X field
      y.setDimension(8);
      y.setDirection(QUDA_BACKWARDS);

      if (coarseGauge::fixedPoint()) {
        double x_max = X_atomic_.abs_max(0, coarseGaugeAtomic::fixedPoint());
        X_.Scale(x_max);
        arg.X.resetScale(x_max);
      }

      y.setComputeType(COMPUTE_CONVERT);
      y.apply(0);
    }

    if (getVerbosity() >= QUDA_VERBOSE) printfQuda("X2 = %e\n", X_.norm2(0));
  }

} // namespace quda<|MERGE_RESOLUTION|>--- conflicted
+++ resolved
@@ -574,12 +574,8 @@
       if (meta.Location() == QUDA_CPU_FIELD_LOCATION) strcat(aux, getOmpThreadStr());
     }
 
-<<<<<<< HEAD
-    void apply(const qudaStream_t &stream) {
-=======
     void apply(const qudaStream_t &stream)
     {
->>>>>>> a2543a25
       TuneParam tp = tuneLaunch(*this, getTuning(), getVerbosity());
       arg.dim = dim;
       arg.dir = dir;
