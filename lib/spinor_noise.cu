/*
  Spinor reordering and copying routines.  These are implemented to
  un on both CPU and GPU.  Here we are templating on the following:
  - input precision
  - output precision
  - number of colors
  - number of spins
  - field ordering
*/

#include <color_spinor_field.h>
#include <color_spinor_field_order.h>
#include <tune_quda.h>
#include <utility> // for std::swap
#include <random_quda.h>

namespace quda {

  using namespace colorspinor;

  template<typename real, int Ns, int Nc, QudaFieldOrder order>
  struct Arg {
    typedef typename colorspinor::FieldOrderCB<real,Ns,Nc,1,order> V;
    V v;
    const int nParity;
    const int volumeCB;
    RNG rng;
    Arg(ColorSpinorField &v, RNG &rng) : v(v), nParity(v.SiteSubset()), volumeCB(v.VolumeCB()), rng(rng) { }
  };

  template<typename real, typename Arg> // Gauss
  __device__ __host__ inline void genGauss(Arg &arg, cuRNGState& localState, int parity, int x_cb, int s, int c) {
    real phi = 2.0*M_PI*Random<real>(localState);
    real radius = Random<real>(localState);
    radius = sqrt(-1.0 * log(radius));
    arg.v(parity, x_cb, s, c) = complex<real>(radius*cos(phi),radius*sin(phi));
  }

  template<typename real, typename Arg> // Uniform
  __device__ __host__ inline void genUniform(Arg &arg, cuRNGState& localState, int parity, int x_cb, int s, int c) {
    real x = Random<real>(localState);
    real y = Random<real>(localState);
    arg.v(parity, x_cb, s, c) = complex<real>(x, y);
  }

  /** CPU function to reorder spinor fields.  */
<<<<<<< HEAD
  template <typename real, int Ns, int Nc, QudaNoiseType type, typename Arg>
  void SpinorNoiseCPU(Arg &arg) {

    for (int parity=0; parity<arg.nParity; parity++) {
      for (int x_cb=0; x_cb<arg.volumeCB; x_cb++) {
        for (int s=0; s<Ns; s++) {
          for (int c=0; c<Nc; c++) {
            cuRNGState localState = arg.rng.State()[parity*arg.volumeCB+x_cb];
            if (type == QUDA_NOISE_GAUSS) genGauss<real>(arg, localState, parity, x_cb, s, c);
            else if (type == QUDA_NOISE_UNIFORM) genUniform<real>(arg, localState, parity, x_cb, s, c);
            arg.rng.State()[parity*arg.volumeCB+x_cb] = localState;
=======
  template <typename real, int Ns, int Nc, QudaNoiseType type, typename Arg> void SpinorNoiseCPU(Arg &arg)
  {

    for (int parity = 0; parity < arg.nParity; parity++) {
      for (int x_cb = 0; x_cb < arg.volumeCB; x_cb++) {
        for (int s = 0; s < Ns; s++) {
          for (int c = 0; c < Nc; c++) {
            cuRNGState localState = arg.rng.State()[parity * arg.volumeCB + x_cb];
            if (type == QUDA_NOISE_GAUSS)
              genGauss<real>(arg, localState, parity, x_cb, s, c);
            else if (type == QUDA_NOISE_UNIFORM)
              genUniform<real>(arg, localState, parity, x_cb, s, c);
            arg.rng.State()[parity * arg.volumeCB + x_cb] = localState;
>>>>>>> bd6b516e
          }
        }
      }
    }
  }

  /** CUDA kernel to reorder spinor fields.  Adopts a similar form as the CPU version, using the same inlined functions. */
  template <typename real, int Ns, int Nc, QudaNoiseType type, typename Arg>
    __global__ void SpinorNoiseGPU(Arg arg) {

    int x_cb = blockIdx.x * blockDim.x + threadIdx.x;
    if (x_cb >= arg.volumeCB) return;

    int parity = blockIdx.y * blockDim.y + threadIdx.y;
    if (parity >= arg.nParity) return;

<<<<<<< HEAD
    cuRNGState localState = arg.rng.State()[parity*arg.volumeCB+x_cb];
=======
    cuRNGState localState = arg.rng.State()[parity * arg.volumeCB + x_cb];
>>>>>>> bd6b516e
    for (int s=0; s<Ns; s++) {
      for (int c=0; c<Nc; c++) {
        if (type == QUDA_NOISE_GAUSS) genGauss<real>(arg, localState, parity, x_cb, s, c);
        else if (type == QUDA_NOISE_UNIFORM) genUniform<real>(arg, localState, parity, x_cb, s, c);
      }
    }
<<<<<<< HEAD
    arg.rng.State()[parity*arg.volumeCB+x_cb] = localState;
=======
    arg.rng.State()[parity * arg.volumeCB + x_cb] = localState;
>>>>>>> bd6b516e
  }

  template <typename real, int Ns, int Nc, QudaNoiseType type, typename Arg>
  class SpinorNoise : TunableVectorY {
    Arg &arg;
    const ColorSpinorField &meta; // this reference is for meta data only

  private:
    unsigned int sharedBytesPerThread() const { return 0; }
    unsigned int sharedBytesPerBlock(const TuneParam &param) const { return 0; }
    bool tuneGridDim() const { return false; } // Don't tune the grid dimensions.
    unsigned int minThreads() const { return meta.VolumeCB(); }

  public:
    SpinorNoise(Arg &arg, const ColorSpinorField &meta)
      : TunableVectorY(meta.SiteSubset()), arg(arg), meta(meta) {
      strcpy(aux, meta.AuxString());
      strcat(aux, meta.Location()==QUDA_CUDA_FIELD_LOCATION ? ",GPU" : ",CPU");
    }

    void apply(const cudaStream_t &stream) {
      TuneParam tp = tuneLaunch(*this, getTuning(), getVerbosity());
      SpinorNoiseGPU<real, Ns, Nc, type><<<tp.grid, tp.block, tp.shared_bytes, stream>>>(arg);
    }

    bool advanceTuneParam(TuneParam &param) const {
      if (meta.Location() == QUDA_CUDA_FIELD_LOCATION) return Tunable::advanceTuneParam(param);
      else return false;
    }

    TuneKey tuneKey() const { return TuneKey(meta.VolString(), typeid(*this).name(), aux); }
    long long flops() const { return 0; }
    long long bytes() const { return meta.Bytes(); }
    void preTune() { arg.rng.backup(); }
    void postTune(){ arg.rng.restore(); }
  };

  template <typename real, int Ns, int Nc, QudaFieldOrder order>
  void spinorNoise(ColorSpinorField &in, RNG &rngstate, QudaNoiseType type) {
    Arg<real, Ns, Nc, order> arg(in, rngstate);
    switch (type) {
    case QUDA_NOISE_GAUSS:
      {
        SpinorNoise<real, Ns, Nc, QUDA_NOISE_GAUSS, Arg<real, Ns, Nc, order> > noise(arg, in);
        noise.apply(0);
        break;
      }
    case QUDA_NOISE_UNIFORM:
      {
        SpinorNoise<real, Ns, Nc, QUDA_NOISE_UNIFORM, Arg<real, Ns, Nc, order> > noise(arg, in);
        noise.apply(0);
        break;
      }
    default:
      errorQuda("Noise type %d not implemented", type);
    }
  }

  /** Decide on the input order*/
  template <typename real, int Ns, int Nc>
  void spinorNoise(ColorSpinorField &in, RNG &rngstate, QudaNoiseType type)
  {
    if (in.FieldOrder() == QUDA_FLOAT2_FIELD_ORDER) {
      spinorNoise<real,Ns,Nc,QUDA_FLOAT2_FIELD_ORDER>(in, rngstate, type);
    } else if (in.FieldOrder() == QUDA_FLOAT4_FIELD_ORDER) {
      spinorNoise<real,Ns,Nc,QUDA_FLOAT4_FIELD_ORDER>(in, rngstate, type);
    } else {
      errorQuda("Order %d not defined (Ns=%d, Nc=%d)", in.FieldOrder(), Ns, Nc);
    }
  }

  template <typename real, int Ns>
  void spinorNoise(ColorSpinorField &src, RNG& randstates, QudaNoiseType type)
  {
    if (src.Ncolor() == 3) {
      spinorNoise<real,Ns,3>(src, randstates, type);
    } else if (src.Ncolor() == 6) {
      spinorNoise<real,Ns,6>(src, randstates, type);
    } else if (src.Ncolor() == 24) {
      spinorNoise<real,Ns,24>(src, randstates, type);
    } else if (src.Ncolor() == 32) {
      spinorNoise<real,Ns,32>(src, randstates, type);
    } else if (src.Ncolor() == 64) {
      spinorNoise<real,Ns,64>(src, randstates, type);
    } else if (src.Ncolor() == 96) {
      spinorNoise<real,Ns,96>(src, randstates, type);
    } else {
      errorQuda("Ncolor = %d not implemented", src.Ncolor());
    }
  }

  template <typename real>
  void spinorNoise(ColorSpinorField &src, RNG& randstates, QudaNoiseType type)
  {
    if (src.Nspin() == 4) {
      spinorNoise<real,4>(src, randstates, type);
    } else if (src.Nspin() == 2) {
      spinorNoise<real,2>(src, randstates, type);
    } else if (src.Nspin() == 1) {
      spinorNoise<real,1>(src, randstates, type);
    } else {
      errorQuda("Nspin = %d not implemented", src.Nspin());
    }
  }

  void spinorNoise(ColorSpinorField &src_, RNG &randstates, QudaNoiseType type)
  {
    // if src is a CPU field then create GPU field
    ColorSpinorField *src = &src_;
    if (src_.Location() == QUDA_CPU_FIELD_LOCATION) {
      ColorSpinorParam param(src_);
      param.setPrecision(param.Precision(), param.Precision(), true); // change to native field order
      param.create = QUDA_NULL_FIELD_CREATE;
      param.location = QUDA_CUDA_FIELD_LOCATION;
      src = ColorSpinorField::Create(param);
    }

    switch (src->Precision()) {
    case QUDA_DOUBLE_PRECISION: spinorNoise<double>(*src, randstates, type); break;
    case QUDA_SINGLE_PRECISION: spinorNoise<float>(*src, randstates, type); break;
    default: errorQuda("Precision %d not implemented", src->Precision());
    }

    if (src != &src_) {
      src_ = *src; // upload result
      delete src;
    }
  }

  void spinorNoise(ColorSpinorField &src, int seed, QudaNoiseType type)
  {
    RNG* randstates = new RNG(src.Volume(), seed, src.X());
    randstates->Init();
    spinorNoise(src, *randstates, type);
    randstates->Release();
    delete randstates;
  }

} // namespace quda<|MERGE_RESOLUTION|>--- conflicted
+++ resolved
@@ -44,19 +44,6 @@
   }
 
   /** CPU function to reorder spinor fields.  */
-<<<<<<< HEAD
-  template <typename real, int Ns, int Nc, QudaNoiseType type, typename Arg>
-  void SpinorNoiseCPU(Arg &arg) {
-
-    for (int parity=0; parity<arg.nParity; parity++) {
-      for (int x_cb=0; x_cb<arg.volumeCB; x_cb++) {
-        for (int s=0; s<Ns; s++) {
-          for (int c=0; c<Nc; c++) {
-            cuRNGState localState = arg.rng.State()[parity*arg.volumeCB+x_cb];
-            if (type == QUDA_NOISE_GAUSS) genGauss<real>(arg, localState, parity, x_cb, s, c);
-            else if (type == QUDA_NOISE_UNIFORM) genUniform<real>(arg, localState, parity, x_cb, s, c);
-            arg.rng.State()[parity*arg.volumeCB+x_cb] = localState;
-=======
   template <typename real, int Ns, int Nc, QudaNoiseType type, typename Arg> void SpinorNoiseCPU(Arg &arg)
   {
 
@@ -70,7 +57,6 @@
             else if (type == QUDA_NOISE_UNIFORM)
               genUniform<real>(arg, localState, parity, x_cb, s, c);
             arg.rng.State()[parity * arg.volumeCB + x_cb] = localState;
->>>>>>> bd6b516e
           }
         }
       }
@@ -87,22 +73,14 @@
     int parity = blockIdx.y * blockDim.y + threadIdx.y;
     if (parity >= arg.nParity) return;
 
-<<<<<<< HEAD
-    cuRNGState localState = arg.rng.State()[parity*arg.volumeCB+x_cb];
-=======
     cuRNGState localState = arg.rng.State()[parity * arg.volumeCB + x_cb];
->>>>>>> bd6b516e
     for (int s=0; s<Ns; s++) {
       for (int c=0; c<Nc; c++) {
         if (type == QUDA_NOISE_GAUSS) genGauss<real>(arg, localState, parity, x_cb, s, c);
         else if (type == QUDA_NOISE_UNIFORM) genUniform<real>(arg, localState, parity, x_cb, s, c);
       }
     }
-<<<<<<< HEAD
-    arg.rng.State()[parity*arg.volumeCB+x_cb] = localState;
-=======
     arg.rng.State()[parity * arg.volumeCB + x_cb] = localState;
->>>>>>> bd6b516e
   }
 
   template <typename real, int Ns, int Nc, QudaNoiseType type, typename Arg>
