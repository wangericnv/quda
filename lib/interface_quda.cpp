--- conflicted
+++ resolved
@@ -2397,212 +2397,6 @@
   profileInvert.TPSTOP(QUDA_PROFILE_TOTAL);
 }
 
-<<<<<<< HEAD
-void generateNullVectors(std::vector<ColorSpinorField*> B, QudaInvertParam *mg_inv_param)//input/output => cpu fields!
-{
-   printfQuda("\nGenerate null vectors\n");
-   //Create spinor field parameters:
-
-   ColorSpinorParam csParam(*B[0]);//
-   csParam.create = QUDA_NULL_FIELD_CREATE;
-   csParam.setPrecision(csParam.precision);
-   csParam.location = QUDA_CUDA_FIELD_LOCATION;
-   csParam.gammaBasis = QUDA_UKQCD_GAMMA_BASIS;//UKQCD
-
-   //New invert parameter for the null vector generations:
-   QudaInvertParam inv_param = newQudaInvertParam();
-
-   inv_param.dslash_type = mg_inv_param->dslash_type;
-
-   inv_param.matpc_type  = QUDA_MATPC_EVEN_EVEN;
-   inv_param.verbosity   = QUDA_VERBOSE;
-
-   inv_param.gcrNkrylov  = 10;
-   inv_param.maxiter  = 500;
-   inv_param.tol      = 1e-4;
-
-   inv_param.use_init_guess      = QUDA_USE_INIT_GUESS_YES;
-   // removed this from QudaInvertParam so set this by hand below for now
-   //inv_param.compute_null_vector = QUDA_COMPUTE_NULL_VECTOR_YES;
-
-   inv_param.preserve_source = QUDA_PRESERVE_SOURCE_NO;
-   inv_param.reliable_delta    = 1e-7;
-
-   inv_param.inv_type      = QUDA_BICGSTAB_INVERTER;//use bicgstab solver for null vector generation
-   inv_param.solve_type    = QUDA_DIRECT_SOLVE;
-   inv_param.solution_type = QUDA_MAT_SOLUTION;
-
-   inv_param.dagger = QUDA_DAG_NO;
-   inv_param.mass_normalization   = QUDA_KAPPA_NORMALIZATION;
-   inv_param.solver_normalization = QUDA_DEFAULT_NORMALIZATION;
-   //
-   inv_param.residual_type = static_cast<QudaResidualType>(QUDA_L2_RELATIVE_RESIDUAL);
-   inv_param.tol_hq = 1e-3; // specify a tolerance for the residual for heavy quark residual
-
-   inv_param.inv_type_precondition = QUDA_INVALID_INVERTER;
-
-   inv_param.schwarz_type = QUDA_ADDITIVE_SCHWARZ;
-   inv_param.precondition_cycle = 1;
-   inv_param.tol_precondition = 1e-1;
-   inv_param.maxiter_precondition = 10;
-   inv_param.verbosity_precondition = QUDA_SILENT;
-   inv_param.cuda_prec_precondition = QUDA_INVALID_PRECISION;
-   inv_param.omega = 1.0;
-
-   inv_param.cpu_prec = csParam.precision;
-   inv_param.cuda_prec = csParam.precision;
-   inv_param.cuda_prec_sloppy = csParam.precision;
-   inv_param.gamma_basis = QUDA_UKQCD_GAMMA_BASIS;
-   inv_param.dirac_order = QUDA_DIRAC_ORDER;
-
-   inv_param.input_location = QUDA_CPU_FIELD_LOCATION;
-   inv_param.output_location = QUDA_CPU_FIELD_LOCATION;
-
-   inv_param.tune = getTuning();
-
-   inv_param.sp_pad = 0; // 24*24*24/2;
-   inv_param.cl_pad = 0; // 24*24*24/2;
-
-   inv_param.kappa   = mg_inv_param->kappa;//1.0 / (2.0 * (1 + 3/anisotropy + mass));
-   if(mg_inv_param->dslash_type == QUDA_STAGGERED_DSLASH || mg_inv_param->dslash_type == QUDA_ASQTAD_DSLASH) inv_param.mass = mg_inv_param->mass;//for staggered only
-
-   pushVerbosity(inv_param.verbosity);
-
-   // check the gauge fields have been created
-   //cudaGaugeField *cudaGauge = checkGauge(&inv_param);
-   //WARNING!!! :  new checkGauge routine cannot be used here. 
-   //We assume that gauge field check was done in multigridQuda, and just assign pointers. 
-   //This must be fix in the future. 
-   cudaGaugeField *cudaGauge = (mg_inv_param->dslash_type != QUDA_STAGGERED_DSLASH && mg_inv_param->dslash_type != QUDA_ASQTAD_DSLASH) ? gaugePrecise : gaugeFatPrecise;
-  
-   checkInvertParam(&inv_param);
-
-   // It was probably a bad design decision to encode whether the system is even/odd preconditioned (PC) in
-   // solve_type and solution_type, rather than in separate members of QudaInvertParam.  We're stuck with it
-   // for now, though, so here we factorize everything for convenience.
-
-//   bool pc_solution = false;
-   bool pc_solve    = false;
-//   bool mat_solution = true;
-//   bool direct_solve = true;
-
-   inv_param.spinorGiB = cudaGauge->VolumeCB() * spinorSiteSize;
-   if (!pc_solve) inv_param.spinorGiB *= 2;
-   inv_param.spinorGiB *= (inv_param.cuda_prec == QUDA_DOUBLE_PRECISION ? sizeof(double) : sizeof(float));
-   if (inv_param.preserve_source == QUDA_PRESERVE_SOURCE_NO) {
-     inv_param.spinorGiB *= 7.0 /(double)(1<<30);
-   } else {
-     inv_param.spinorGiB *= 9.0 /(double)(1<<30);
-   }
-
-   inv_param.secs   = 0;
-   inv_param.gflops = 0;
-   inv_param.iter   = 0;
-
-   Dirac *d        = NULL;
-   Dirac *dSloppy  = NULL;
-   Dirac *dPre     = NULL;
-
-   // create the dirac operator: in fact, solo-precision defined by b[0]->Precision().
-   createDirac(d, dSloppy, dPre, inv_param, pc_solve);
-
-   Dirac &dirac       = *d;
-   Dirac &diracSloppy = *dSloppy;
-   Dirac &diracPre    = *dPre;
-
-   ColorSpinorField *b = NULL;
-   ColorSpinorField *x = NULL;
-   ColorSpinorField *in = NULL;
-   ColorSpinorField *out = NULL;
-
-   ColorSpinorParam bParam(csParam, inv_param);
-   bParam.create = QUDA_ZERO_FIELD_CREATE;
-
-   ColorSpinorParam xParam(csParam, inv_param);
-   xParam.create     = QUDA_COPY_FIELD_CREATE;
-
-   //profileInvert.TPSTART(QUDA_PROFILE_TOTAL);
-
-   // Generate sources and launch bicgstab for each source:
-   for(std::vector<ColorSpinorField*>::iterator nullvec = B.begin() ; nullvec != B.end(); ++nullvec)
-   {
-     cpuColorSpinorField *curr_nullvec = static_cast<cpuColorSpinorField*> (*nullvec); 
-     curr_nullvec->Source(QUDA_RANDOM_SOURCE);//random initial guess
-
-     b = static_cast<ColorSpinorField*>(new cudaColorSpinorField(bParam)); 
-     //copy fields:
-     x = static_cast<ColorSpinorField*>(new cudaColorSpinorField(*curr_nullvec, xParam)); 
-
-     setTuning(inv_param.tune);
-
-     dirac.prepare(in, out, *x, *b, inv_param.solution_type);
-
-     if (getVerbosity() >= QUDA_VERBOSE) 
-     {
-       double nin = blas::norm2(*out);
-       printfQuda("Prepared source = %g\n", nin);      
-     }
-
-
-     DiracM m(dirac), mSloppy(diracSloppy), mPre(diracPre);
-     SolverParam solverParam(inv_param);
-     solverParam.compute_null_vector = QUDA_COMPUTE_NULL_VECTOR_YES;
-     Solver *solve = Solver::create(solverParam, mSloppy, mSloppy, mPre, profileInvert);
-     (*solve)(*out, *in);
-     solverParam.updateInvertParam(inv_param);
-     delete solve;
-
-     if (getVerbosity() >= QUDA_VERBOSE)
-     {
-       double nx = blas::norm2(*x);
-       printfQuda("Solution = %g\n",nx);
-     }
-     dirac.reconstruct(*x, *b, inv_param.solution_type);
-
-     *curr_nullvec = *x;
-
-     // global orthoonormalization of the generated null-space vectors
-     Complex alpha = Complex(0.0, 0.0);
-
-     for (std::vector<ColorSpinorField*>::iterator prevvec = B.begin(); prevvec != nullvec; ++prevvec)//row id
-     {
-        cpuColorSpinorField *prev_nullvec = static_cast<cpuColorSpinorField*> (*prevvec);
-
-        alpha = blas::cDotProduct(*prev_nullvec, *curr_nullvec);//<j,i>
-        Complex scale = Complex(-alpha.real(), -alpha.imag());
-        blas::caxpy(scale, *prev_nullvec, *curr_nullvec); //i-<j,i>j
-     }
-
-     alpha = blas::norm2(*curr_nullvec);
-     if(alpha.real() > 1e-16)
-        blas::ax(1.0 /sqrt(alpha.real()), *curr_nullvec);  
-     else
-        errorQuda("\nCannot orthogonalize ??th vector\n");
-
-     delete b;
-     delete x;
-
-  }//stop for-loop:
-
-  delete d;
-  delete dSloppy;
-  delete dPre;
-
-  popVerbosity();
-
-  saveVectors(B);
-
-  // FIXME: added temporarily so that the cache is written out even if a long benchmarking job gets interrupted
-  saveTuneCache(getVerbosity());
-
-  //profileInvert.TPSTOP(QUDA_PROFILE_TOTAL);
-
-  return;
-}
-
-
-=======
->>>>>>> d005ca8c
 void multigridQuda(void *hp_x, void *hp_b, QudaMultigridParam *mg_param)
 {
   QudaInvertParam *param = mg_param->invert_param;
