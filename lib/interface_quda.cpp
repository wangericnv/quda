--- conflicted
+++ resolved
@@ -1363,7 +1363,6 @@
     diracParam.mass = inv_param->mass;
     diracParam.m5 = inv_param->m5;
     diracParam.mu = inv_param->mu;
-    diracParam.omega = 0.0;//it's needed for AMG preconditioner only
 
     for (int i=0; i<4; i++) diracParam.commDim[i] = 1;   // comms are always on
   }
@@ -2180,7 +2179,7 @@
 }
 
 multigrid_solver::multigrid_solver(QudaMultigridParam &mg_param, TimeProfile &profile)
-  : m(nullptr), mSmooth(nullptr), mSmoothSloppy(nullptr), dEigen(nullptr), dEigenSloppy(nullptr), mEigen(nullptr), mEigenSloppy(nullptr), profile(profile) {
+  : profile(profile) {
   profile.TPSTART(QUDA_PROFILE_INIT);
   QudaInvertParam *param = mg_param.invert_param;
 
@@ -2190,15 +2189,10 @@
   // check MG params (needs to go somewhere else)
   if (mg_param.n_level > QUDA_MAX_MG_LEVEL)
     errorQuda("Requested MG levels %d greater than allowed maximum %d", mg_param.n_level, QUDA_MAX_MG_LEVEL);
-
-  if (((param->dslash_type == QUDA_STAGGERED_DSLASH || param->dslash_type == QUDA_ASQTAD_DSLASH) && (mg_param.smoother_solve_type[0] != QUDA_DIRECT_SOLVE && mg_param.smoother_solve_type[0] != QUDA_NORMOP_PC_SOLVE)) && ((param->dslash_type != QUDA_STAGGERED_DSLASH && param->dslash_type != QUDA_ASQTAD_DSLASH) && (mg_param.smoother_solve_type[0] != QUDA_DIRECT_SOLVE && mg_param.smoother_solve_type[0] != QUDA_DIRECT_PC_SOLVE))) 
-     errorQuda("Unsupported smoother solve type %d on level 0", mg_param.smoother_solve_type[0]);
-
-  for (int i=1; i<mg_param.n_level; i++) {
+  for (int i=0; i<mg_param.n_level; i++) {
     if (mg_param.smoother_solve_type[i] != QUDA_DIRECT_SOLVE && mg_param.smoother_solve_type[i] != QUDA_DIRECT_PC_SOLVE)
       errorQuda("Unsupported smoother solve type %d on level %d", mg_param.smoother_solve_type[i], i);
   }
-
   if (param->solve_type != QUDA_DIRECT_SOLVE)
     errorQuda("Outer MG solver can only use QUDA_DIRECT_SOLVE at present");
 
@@ -2219,8 +2213,7 @@
   DiracParam diracParam;
   setDiracSloppyParam(diracParam, param, outer_pc_solve);
   d = Dirac::create(diracParam);
-  m   =  new DiracM(*d);
-
+  m = new DiracM(*d);
 
   // this is the Dirac operator we use for smoothing
   DiracParam diracSmoothParam;
@@ -2228,69 +2221,26 @@
     (mg_param.smoother_solve_type[0] == QUDA_NORMOP_PC_SOLVE);
   setDiracSloppyParam(diracSmoothParam, param, fine_grid_pc_solve);
   dSmooth = Dirac::create(diracSmoothParam);
-  mSmooth = ((param->dslash_type == QUDA_STAGGERED_DSLASH || param->dslash_type == QUDA_ASQTAD_DSLASH) && mg_param.smoother_solve_type[0] == QUDA_NORMOP_PC_SOLVE) ? static_cast<DiracMatrix*>( new DiracMdagM(*dSmooth) ) : static_cast<DiracMatrix*>( new DiracM(*dSmooth) );
+  mSmooth = new DiracM(*dSmooth);
 
   // this is the Dirac operator we use for sloppy smoothing (we use the preconditioner fields for this)
   DiracParam diracSmoothSloppyParam;
-<<<<<<< HEAD
-  setDiracPreParam(diracSmoothSloppyParam, param, fine_grid_pc_solve, true);
-  dSmoothSloppy = Dirac::create(diracSmoothSloppyParam);
-  mSmoothSloppy = ((param->dslash_type == QUDA_STAGGERED_DSLASH || param->dslash_type == QUDA_ASQTAD_DSLASH) && mg_param.smoother_solve_type[0] == QUDA_NORMOP_PC_SOLVE) ? static_cast<DiracMatrix*>( new DiracMdagM(*dSmoothSloppy)) : static_cast<DiracMatrix*>( new DiracM(*dSmoothSloppy) );
-=======
   setDiracPreParam(diracSmoothSloppyParam, param, fine_grid_pc_solve,
 		   mg_param.smoother_schwarz_type[0] == QUDA_INVALID_SCHWARZ ? true : false);
 
   dSmoothSloppy = Dirac::create(diracSmoothSloppyParam);
   mSmoothSloppy = new DiracM(*dSmoothSloppy);
->>>>>>> 0a0a316e
-
-  if(mg_param.compute_null_vector == QUDA_COMPUTE_LOW_MODE_VECTOR && mg_param.eigensolver_precision == param->cuda_prec)
-  {
-    DiracParam diracEigenParam;
-    diracEigenParam.type = ((param->dslash_type == QUDA_STAGGERED_DSLASH || param->dslash_type == QUDA_ASQTAD_DSLASH) && (mg_param.smoother_solve_type[0] == QUDA_DIRECT_PC_SOLVE || mg_param.smoother_solve_type[0] == QUDA_NORMOP_PC_SOLVE)) ? QUDA_STAGGEREDPC_DIRAC : QUDA_STAGGERED_DIRAC;
-    setDiracParam(diracEigenParam, param, mg_param.null_solve_type == QUDA_NORMOP_PC_SOLVE ? fine_grid_pc_solve : !fine_grid_pc_solve);
-    dEigen   = Dirac::create(diracEigenParam);
-    mEigen   = mg_param.null_solve_type == QUDA_NORMOP_PC_SOLVE ? static_cast<DiracMatrix*>( new DiracMdagM(*dEigen) ) : static_cast<DiracMatrix*>( new DiracM(*dEigen) );
-
-    if( mg_param.null_solve_type == mg_param.smoother_solve_type[0] ) 
-    {
-      mEigenSloppy = mSmooth;
-    }
-    else
-    {
-      DiracParam diracEigenSloppyParam;
-      diracEigenSloppyParam.type = ((param->dslash_type == QUDA_STAGGERED_DSLASH || param->dslash_type == QUDA_ASQTAD_DSLASH) && (mg_param.smoother_solve_type[0] == QUDA_DIRECT_PC_SOLVE || mg_param.smoother_solve_type[0] == QUDA_NORMOP_PC_SOLVE)) ? QUDA_STAGGEREDPC_DIRAC : QUDA_STAGGERED_DIRAC;
-      setDiracSloppyParam(diracEigenParam, param, mg_param.null_solve_type == QUDA_NORMOP_PC_SOLVE ? fine_grid_pc_solve : !fine_grid_pc_solve);
-      dEigenSloppy   = Dirac::create(diracEigenSloppyParam);
-      mEigenSloppy   = mg_param.null_solve_type == QUDA_NORMOP_PC_SOLVE ? static_cast<DiracMatrix*>( new DiracMdagM(*dEigenSloppy) ) : static_cast<DiracMatrix*>(  new DiracM(*dEigenSloppy) );
-    }
-  }
-  else if(mg_param.compute_null_vector == QUDA_COMPUTE_LOW_MODE_VECTOR && mg_param.eigensolver_precision == param->cuda_prec_sloppy)
-  {
-    if(mg_param.null_solve_type == mg_param.smoother_solve_type[0])
-    {
-      mEigen       = mSmooth;
-      mEigenSloppy = mSmoothSloppy;
-    }
-    else 
-    {
-      errorQuda("\nCurrently not implemented.\n");
-    }
-  }
- 
+
   printfQuda("Creating vector of null space fields of length %d\n", mg_param.n_vec[0]);
 
   ColorSpinorParam cpuParam(0, *param, cudaGauge->X(), pc_solution, QUDA_CPU_FIELD_LOCATION);
   cpuParam.create = QUDA_ZERO_FIELD_CREATE;
-  cpuParam.setPrecision( param->cuda_prec_sloppy );
-  cpuParam.reduceDimensionality();
-  B.reserve(mg_param.n_vec[0]);
-  for (int i=0; i<mg_param.n_vec[0]; i++) B.push_back( new cpuColorSpinorField(cpuParam) );
+  cpuParam.precision = param->cuda_prec_sloppy;
+  B.resize(mg_param.n_vec[0]);
+  for (int i=0; i<mg_param.n_vec[0]; i++) B[i] = new cpuColorSpinorField(cpuParam);
 
   // fill out the MG parameters for the fine level
   mgParam = new MGParam(mg_param, B, m, mSmooth, mSmoothSloppy);
-
-  if( mg_param.compute_null_vector == QUDA_COMPUTE_LOW_MODE_VECTOR ) mgParam->setMatEigen( *mEigen, *mEigenSloppy );
 
   mg = new MG(*mgParam, profile);
   mgParam->updateInvertParam(*param);
@@ -2640,16 +2590,15 @@
     errorQuda("Normal-error solve requires Mat solution");
   }
 
-  //if (param->inv_type_precondition == QUDA_MG_INVERTER && (!direct_solve || !mat_solution))
-      //errorQuda("Multigrid preconditioning only supported for direct solves");
-  if (param->inv_type_precondition == QUDA_MG_INVERTER && ( ((param->dslash_type != QUDA_STAGGERED_DSLASH && param->dslash_type != QUDA_ASQTAD_DSLASH) && (!direct_solve || !mat_solution)) || ((param->dslash_type == QUDA_STAGGERED_DSLASH || param->dslash_type == QUDA_ASQTAD_DSLASH) && (!(direct_solve || param->solve_type == QUDA_NORMOP_PC_SOLVE) || !mat_solution)) )  )
-      errorQuda("Multigrid preconditioning only supported for direct solves");
+  if (param->inv_type_precondition == QUDA_MG_INVERTER && (!direct_solve || !mat_solution)) {
+    errorQuda("Multigrid preconditioning only supported for direct solves");
+  }
 
   if (param->use_resident_chrono && (direct_solve || norm_error_solve) ){
     errorQuda("Chronological forcasting only presently supported for M^dagger M solver");
   }
 
-  if (mat_solution && !direct_solve && !norm_error_solve && ((param->dslash_type != QUDA_STAGGERED_DSLASH && param->dslash_type != QUDA_ASQTAD_DSLASH))) { // prepare source: b' = A^dag b
+  if (mat_solution && !direct_solve && !norm_error_solve) { // prepare source: b' = A^dag b
     cudaColorSpinorField tmp(*in);
     dirac.Mdag(*in, tmp);
   } else if (!mat_solution && direct_solve) { // perform the first of two solves: A^dag y = b
