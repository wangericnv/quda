
#include <stdlib.h>
#include <stdio.h>
#include <cstring> // needed for memset



#include <tune_quda.h>
#include <typeinfo>

#include <quda_internal.h>
#include <float_vector.h>
#include <blas_quda.h>
#include <color_spinor_field.h>
#include <color_spinor_field_order.h>
#include <face_quda.h> // this is where the MPI / QMP depdendent code is

#define checkSpinor(a, b)						\
  {									\
    if (a.Precision() != b.Precision())					\
      errorQuda("precisions do not match: %d %d", a.Precision(), b.Precision()); \
    if (a.Length() != b.Length())					\
      errorQuda("lengths do not match: %lu %lu", a.Length(), b.Length()); \
    if (a.Stride() != b.Stride())					\
      errorQuda("strides do not match: %d %d", a.Stride(), b.Stride());	\
  }

#define checkLength(a, b)						\
  {									\
    if (a.Length() != b.Length())					\
      errorQuda("lengths do not match: %lu %lu", a.Length(), b.Length()); \
    if (a.Stride() != b.Stride())					\
      errorQuda("strides do not match: %d %d", a.Stride(), b.Stride());	\
  }

namespace quda {

  namespace blas {

#define BLAS_SPINOR // do not include ghost functions in Spinor class to reduce parameter space overhead
#include <texture.h>

    unsigned long long flops;
    unsigned long long bytes;

    void zero(ColorSpinorField &a) {
      if (typeid(a) == typeid(cudaColorSpinorField)) {
	static_cast<cudaColorSpinorField&>(a).zero();
      } else {
	static_cast<cpuColorSpinorField&>(a).zero();
      }
    }

    static cudaStream_t *blasStream;

    static struct {
      const char *vol_str;
      const char *aux_str;
      char aux_tmp[TuneKey::aux_n];
    } blasStrings;

    void initReduce();
    void endReduce();

    void init()
    {
      blasStream = &streams[Nstream-1];
      initReduce();
    }

    void end(void)
    {
      endReduce();
    }

    cudaStream_t* getStream() { return blasStream; }

#include <blas_core.cuh>

#include <blas_core.h>
#include <blas_mixed_core.h>

    template <typename Float2, typename FloatN>
    struct BlasFunctor {

      //! pre-computation routine before the main loop
      virtual __device__ __host__ void init() { ; }

      //! where the reduction is usually computed and any auxiliary operations
      virtual __device__ __host__ void operator()(FloatN &x, FloatN &y, FloatN &z, FloatN &w) = 0;
    };

    /**
       Functor to perform the operation y = a*x + b*y
    */
    template <typename Float2, typename FloatN>
    struct axpby_ : public BlasFunctor<Float2,FloatN> {
      const Float2 a;
      const Float2 b;
      axpby_(const Float2 &a, const Float2 &b, const Float2 &c) : a(a), b(b) { ; }
      __device__ __host__ void operator()(FloatN &x, FloatN &y, FloatN &z, FloatN &w)
      { y = a.x*x + b.x*y; }
      static int streams() { return 3; } //! total number of input and output streams
      static int flops() { return 3; } //! flops per element
    };

    void axpby(const double &a, ColorSpinorField &x, const double &b, ColorSpinorField &y) {
      if (x.Precision() != y.Precision()) {
	// call hacked mixed precision kernel
	mixed::blasCuda<axpby_,0,1,0,0>(make_double2(a,0.0), make_double2(b,0.0), make_double2(0.0,0.0),
				       x, y, x, x);
      } else {
	blasCuda<axpby_,0,1,0,0>(make_double2(a, 0.0), make_double2(b, 0.0), make_double2(0.0, 0.0),
				 x, y, x, x);
      }
    }

    /**
       Functor to perform the operation y += x
    */
    template <typename Float2, typename FloatN>
    struct xpy_ : public BlasFunctor<Float2,FloatN> {
      xpy_(const Float2 &a, const Float2 &b, const Float2 &c) { ; }
      __device__ __host__ void operator()(FloatN &x, FloatN &y, FloatN &z, FloatN &w) { y += x ; }
      static int streams() { return 3; } //! total number of input and output streams
      static int flops() { return 1; } //! flops per element
    };

    void xpy(ColorSpinorField &x, ColorSpinorField &y) {
      blasCuda<xpy_,0,1,0,0>(make_double2(1.0, 0.0), make_double2(1.0, 0.0),
			     make_double2(0.0, 0.0), x, y, x, x);
    }

    /**
       Functor to perform the operation y += a*x
    */
    template <typename Float2, typename FloatN>
    struct axpy_ : public BlasFunctor<Float2,FloatN> {
      const Float2 a;
      axpy_(const Float2 &a, const Float2 &b, const Float2 &c) : a(a) { ; }
      __device__ __host__ void operator()(FloatN &x, FloatN &y, FloatN &z, FloatN &w) { y = a.x*x + y; }
      static int streams() { return 3; } //! total number of input and output streams
      static int flops() { return 2; } //! flops per element
    };

    void axpy(const double &a, ColorSpinorField &x, ColorSpinorField &y) {
      if (x.Precision() != y.Precision()) {
	// call hacked mixed precision kernel
	mixed::blasCuda<axpy_,0,1,0,0>(make_double2(a,0.0), make_double2(1.0,0.0), make_double2(0.0,0.0),
				       x, y, x, x);
      } else {
	blasCuda<axpy_,0,1,0,0>(make_double2(a, 0.0), make_double2(1.0, 0.0), make_double2(0.0, 0.0),
			       x, y, x, x);
      }
    }

    /**
       Functor to perform the operation y = x + a*y
    */
    template <typename Float2, typename FloatN>
    struct xpay_ : public BlasFunctor<Float2,FloatN> {
      const Float2 a;
      xpay_(const Float2 &a, const Float2 &b, const Float2 &c) : a(a) { ; }
      __device__ __host__ void operator()(FloatN &x, FloatN &y, FloatN &z, FloatN &w) { y = x + a.x*y; }
      static int streams() { return 3; } //! total number of input and output streams
      static int flops() { return 2; } //! flops per element
    };

    void xpay(ColorSpinorField &x, const double &a, ColorSpinorField &y) {
      blasCuda<xpay_,0,1,0,0>(make_double2(a,0.0), make_double2(0.0, 0.0), make_double2(0.0, 0.0),
			     x, y, x, x);
    }

    /**
       Functor to perform the operation y -= x;
    */
    template <typename Float2, typename FloatN>
    struct mxpy_ : public BlasFunctor<Float2,FloatN> {
      mxpy_(const Float2 &a, const Float2 &b, const Float2 &c) { ; }
      __device__ __host__ void operator()(FloatN &x, FloatN &y, FloatN &z, FloatN &w) { y -= x; }
      static int streams() { return 3; } //! total number of input and output streams
      static int flops() { return 1; } //! flops per element
    };

    void mxpy(ColorSpinorField &x, ColorSpinorField &y) {
      blasCuda<mxpy_,0,1,0,0>(make_double2(1.0, 0.0), make_double2(1.0, 0.0),
			     make_double2(0.0, 0.0), x, y, x, x);
    }

    /**
       Functor to perform the operation x *= a
    */
    template <typename Float2, typename FloatN>
    struct ax_ : public BlasFunctor<Float2,FloatN> {
      const Float2 a;
      ax_(const Float2 &a, const Float2 &b, const Float2 &c) : a(a) { ; }
      __device__ __host__ void operator()(FloatN &x, FloatN &y, FloatN &z, FloatN &w) { x *= a.x; }
      static int streams() { return 2; } //! total number of input and output streams
      static int flops() { return 1; } //! flops per element
    };

    void ax(const double &a, ColorSpinorField &x) {
      blasCuda<ax_,1,0,0,0>(make_double2(a, 0.0), make_double2(0.0, 0.0),
			   make_double2(0.0, 0.0), x, x, x, x);
    }


    /**
       Functor to perform the operation y += a * x  (real-valued)
    */

    template<int NXZ, typename Float2, typename FloatN>
    struct multiaxpy_ : public MultiBlasFunctor<NXZ, Float2, FloatN> { 
      const int NYW;
      // ignore parameter arrays since we place them in constant memory
      multiaxpy_(const coeff_array<double> &a, const coeff_array<double> &b,
		  const coeff_array<double> &c, int NYW) : NYW(NYW) { }

      __device__ __host__ void operator()(FloatN &x, FloatN &y, FloatN &z, FloatN &w, const int i, const int j)
      {
#ifdef __CUDA_ARCH__
	Float2 *a = reinterpret_cast<Float2*>(Amatrix_d); // fetch coefficient matrix from constant memory
        y = a[MAX_MULTI_BLAS_N*j+i].x*x + y;
#else
	Float2 *a = reinterpret_cast<Float2*>(Amatrix_h);
        y = a[NYW*j+i].x*x + y;
#endif
      }

      int streams() { return NYW + NXZ*NYW; } //! total number of input and output streams
      int flops() { return 2*NXZ*NYW; } //! flops per real element
    };



    void axpy(const double *a_, std::vector<ColorSpinorField*> &x, std::vector<ColorSpinorField*> &y) {

      // mark true since we will copy the "a" matrix into constant memory
      coeff_array<double> a(a_, true), b, c;

      switch (x.size()) {
      case 1:
	multiblasCuda<1,multiaxpy_,0,1,0,0>(a, b, c, x, y, x, y);
        break;
      case 2:
	multiblasCuda<2,multiaxpy_,0,1,0,0>(a, b, c, x, y, x, y);
        break;
      case 3:
	multiblasCuda<3,multiaxpy_,0,1,0,0>(a, b, c, x, y, x, y);
        break;
      case 4:
	multiblasCuda<4,multiaxpy_,0,1,0,0>(a, b, c, x, y, x, y);
        break;
      case 5:
	multiblasCuda<5,multiaxpy_,0,1,0,0>(a, b, c, x, y, x, y);
        break;
      case 6:
	multiblasCuda<6,multiaxpy_,0,1,0,0>(a, b, c, x, y, x, y);
        break;
      case 7:
	multiblasCuda<7,multiaxpy_,0,1,0,0>(a, b, c, x, y, x, y);
        break;
      case 8:
	multiblasCuda<8,multiaxpy_,0,1,0,0>(a, b, c, x, y, x, y);
        break;
      case 9:
	multiblasCuda<9,multiaxpy_,0,1,0,0>(a, b, c, x, y, x, y);
        break;
      case 10:
	multiblasCuda<10,multiaxpy_,0,1,0,0>(a, b, c, x, y, x, y);
        break;
      case 11:
	multiblasCuda<11,multiaxpy_,0,1,0,0>(a, b, c, x, y, x, y);
        break;
      case 12:
	multiblasCuda<12,multiaxpy_,0,1,0,0>(a, b, c, x, y, x, y);
        break;
      case 13:
	multiblasCuda<13,multiaxpy_,0,1,0,0>(a, b, c, x, y, x, y);
        break;
      case 14:
	multiblasCuda<14,multiaxpy_,0,1,0,0>(a, b, c, x, y, x, y);
        break;
      case 15:
	multiblasCuda<15,multiaxpy_,0,1,0,0>(a, b, c, x, y, x, y);
        break;
      case 16:
	multiblasCuda<16,multiaxpy_,0,1,0,0>(a, b, c, x, y, x, y);
        break;
      default:
	// split the problem in half and recurse
	const double *a0 = &a_[0];
	const double *a1 = &a_[x.size()*y.size()/2];

	std::vector<ColorSpinorField*> x0(x.begin(), x.begin() + x.size()/2);
	std::vector<ColorSpinorField*> x1(x.begin() + x.size()/2, x.end());

	axpy(a0, x0, y);
	axpy(a1, x1, y);
      }
    }


    /**
       Functor to perform the operation y += a * x  (complex-valued)
    */

    __device__ __host__ void _caxpy(const float2 &a, const float4 &x, float4 &y) {
      y.x += a.x*x.x; y.x -= a.y*x.y;
      y.y += a.y*x.x; y.y += a.x*x.y;
      y.z += a.x*x.z; y.z -= a.y*x.w;
      y.w += a.y*x.z; y.w += a.x*x.w;
    }

    __device__ __host__ void _caxpy(const float2 &a, const float2 &x, float2 &y) {
      y.x += a.x*x.x; y.x -= a.y*x.y;
      y.y += a.y*x.x; y.y += a.x*x.y;
    }

    __device__ __host__ void _caxpy(const double2 &a, const double2 &x, double2 &y) {
      y.x += a.x*x.x; y.x -= a.y*x.y;
      y.y += a.y*x.x; y.y += a.x*x.y;
    }

    template <typename Float2, typename FloatN>
    struct caxpy_ : public BlasFunctor<Float2,FloatN> {
      const Float2 a;
      caxpy_(const Float2 &a, const Float2 &b, const Float2 &c) : a(a) { ; }
      __device__ __host__ void operator()(FloatN &x, FloatN &y, FloatN &z, FloatN &w)
      { _caxpy(a, x, y); }
      static int streams() { return 3; } //! total number of input and output streams
      static int flops() { return 4; } //! flops per element
    };

    void caxpy(const Complex &a, ColorSpinorField &x, ColorSpinorField &y) {
<<<<<<< HEAD
      blasCuda<caxpy_,0,1,0,0>(make_double2(real(a),imag(a)), make_double2(0.0, 0.0),
			       make_double2(0.0, 0.0), x, y, x, x);
    }

    template<int NXZ, typename Float2, typename FloatN>
    struct multicaxpy_ : public MultiBlasFunctor<NXZ, Float2, FloatN> { 
      const int NYW;
      // ignore parameter arrays since we place them in constant memory
      multicaxpy_(const coeff_array<Complex> &a, const coeff_array<Complex> &b,
		  const coeff_array<Complex> &c, int NYW) : NYW(NYW) { }

      __device__ __host__ void operator()(FloatN &x, FloatN &y, FloatN &z, FloatN &w, const int i, const int j)
      {
#ifdef __CUDA_ARCH__
	Float2 *a = reinterpret_cast<Float2*>(Amatrix_d); // fetch coefficient matrix from constant memory
	_caxpy(a[MAX_MULTI_BLAS_N*j+i], x, y);
#else
	Float2 *a = reinterpret_cast<Float2*>(Amatrix_h);
	_caxpy(a[NYW*j+i], x, y);
#endif
      }

      int streams() { return 2*NYW + NXZ*NYW; } //! total number of input and output streams
      int flops() { return 4*NXZ*NYW; } //! flops per real element
    };

    void caxpy(const Complex *a_, std::vector<ColorSpinorField*> &x, std::vector<ColorSpinorField*> &y) {

      // mark true since we will copy the "a" matrix into constant memory
      coeff_array<Complex> a(a_, true), b, c;

      switch (x.size()) {
      case 1:
	multiblasCuda<1,multicaxpy_,0,1,0,0>(a, b, c, x, y, x, y);
        break;
      case 2:
	multiblasCuda<2,multicaxpy_,0,1,0,0>(a, b, c, x, y, x, y);
        break;
      case 3:
	multiblasCuda<3,multicaxpy_,0,1,0,0>(a, b, c, x, y, x, y);
        break;
      case 4:
	multiblasCuda<4,multicaxpy_,0,1,0,0>(a, b, c, x, y, x, y);
        break;
      case 5:
	multiblasCuda<5,multicaxpy_,0,1,0,0>(a, b, c, x, y, x, y);
        break;
      case 6:
	multiblasCuda<6,multicaxpy_,0,1,0,0>(a, b, c, x, y, x, y);
        break;
      case 7:
	multiblasCuda<7,multicaxpy_,0,1,0,0>(a, b, c, x, y, x, y);
        break;
      case 8:
	multiblasCuda<8,multicaxpy_,0,1,0,0>(a, b, c, x, y, x, y);
        break;
      case 9:
	multiblasCuda<9,multicaxpy_,0,1,0,0>(a, b, c, x, y, x, y);
        break;
      case 10:
	multiblasCuda<10,multicaxpy_,0,1,0,0>(a, b, c, x, y, x, y);
        break;
      case 11:
	multiblasCuda<11,multicaxpy_,0,1,0,0>(a, b, c, x, y, x, y);
        break;
      case 12:
	multiblasCuda<12,multicaxpy_,0,1,0,0>(a, b, c, x, y, x, y);
        break;
      case 13:
	multiblasCuda<13,multicaxpy_,0,1,0,0>(a, b, c, x, y, x, y);
        break;
      case 14:
	multiblasCuda<14,multicaxpy_,0,1,0,0>(a, b, c, x, y, x, y);
        break;
      case 15:
	multiblasCuda<15,multicaxpy_,0,1,0,0>(a, b, c, x, y, x, y);
        break;
      case 16:
	multiblasCuda<16,multicaxpy_,0,1,0,0>(a, b, c, x, y, x, y);
        break;
      default:
	// split the problem in half and recurse
	const Complex *a0 = &a_[0];
	const Complex *a1 = &a_[x.size()*y.size()/2];

	std::vector<ColorSpinorField*> x0(x.begin(), x.begin() + x.size()/2);
	std::vector<ColorSpinorField*> x1(x.begin() + x.size()/2, x.end());

	caxpy(a0, x0, y);
	caxpy(a1, x1, y);
=======
      if (x.Precision() != y.Precision()) {
        mixed::blasCuda<caxpy_,0,1,0,0>(make_double2(real(a),imag(a)), make_double2(0.0, 0.0),
               make_double2(0.0, 0.0), x, y, x, x);
      } else {
        blasCuda<caxpy_,0,1,0,0>(make_double2(real(a),imag(a)), make_double2(0.0, 0.0),
               make_double2(0.0, 0.0), x, y, x, x);
>>>>>>> 6dc607bb
      }
    }


    /**
       Functor to perform the operation y = a*x + b*y  (complex-valued)
    */

    __device__ __host__ void _caxpby(const float2 &a, const float4 &x, const float2 &b, float4 &y)
    { float4 yy;
      yy.x = a.x*x.x; yy.x -= a.y*x.y; yy.x += b.x*y.x; yy.x -= b.y*y.y;
      yy.y = a.y*x.x; yy.y += a.x*x.y; yy.y += b.y*y.x; yy.y += b.x*y.y;
      yy.z = a.x*x.z; yy.z -= a.y*x.w; yy.z += b.x*y.z; yy.z -= b.y*y.w;
      yy.w = a.y*x.z; yy.w += a.x*x.w; yy.w += b.y*y.z; yy.w += b.x*y.w;
      y = yy; }

    __device__ __host__ void _caxpby(const float2 &a, const float2 &x, const float2 &b, float2 &y)
    { float2 yy;
      yy.x = a.x*x.x; yy.x -= a.y*x.y; yy.x += b.x*y.x; yy.x -= b.y*y.y;
      yy.y = a.y*x.x; yy.y += a.x*x.y; yy.y += b.y*y.x; yy.y += b.x*y.y;
      y = yy; }

    __device__ __host__ void _caxpby(const double2 &a, const double2 &x, const double2 &b, double2 &y)
    { double2 yy;
      yy.x = a.x*x.x; yy.x -= a.y*x.y; yy.x += b.x*y.x; yy.x -= b.y*y.y;
      yy.y = a.y*x.x; yy.y += a.x*x.y; yy.y += b.y*y.x; yy.y += b.x*y.y;
      y = yy; }

    template <typename Float2, typename FloatN>
    struct caxpby_ : public BlasFunctor<Float2,FloatN> {
      const Float2 a;
      const Float2 b;
      caxpby_(const Float2 &a, const Float2 &b, const Float2 &c) : a(a), b(b) { ; }
      __device__ __host__ void operator()(FloatN &x, FloatN &y, FloatN &z, FloatN &w)
      { _caxpby(a, x, b, y); }
      static int streams() { return 3; } //! total number of input and output streams
      static int flops() { return 7; } //! flops per element
    };

    void caxpby(const Complex &a, ColorSpinorField &x, const Complex &b, ColorSpinorField &y) {
      blasCuda<caxpby_,0,1,0,0>(make_double2(REAL(a),IMAG(a)), make_double2(REAL(b), IMAG(b)),
			       make_double2(0.0, 0.0), x, y, x, x);
    }

    /**
       Functor to performs the operation z[i] = x[i] + a*y[i] + b*z[i]
    */

    __device__ __host__ void _cxpaypbz(const float4 &x, const float2 &a, const float4 &y, const float2 &b, float4 &z) {
      float4 zz;
      zz.x = x.x + a.x*y.x; zz.x -= a.y*y.y; zz.x += b.x*z.x; zz.x -= b.y*z.y;
      zz.y = x.y + a.y*y.x; zz.y += a.x*y.y; zz.y += b.y*z.x; zz.y += b.x*z.y;
      zz.z = x.z + a.x*y.z; zz.z -= a.y*y.w; zz.z += b.x*z.z; zz.z -= b.y*z.w;
      zz.w = x.w + a.y*y.z; zz.w += a.x*y.w; zz.w += b.y*z.z; zz.w += b.x*z.w;
      z = zz;
    }

    __device__ __host__ void _cxpaypbz(const float2 &x, const float2 &a, const float2 &y, const float2 &b, float2 &z) {
      float2 zz;
      zz.x = x.x + a.x*y.x; zz.x -= a.y*y.y; zz.x += b.x*z.x; zz.x -= b.y*z.y;
      zz.y = x.y + a.y*y.x; zz.y += a.x*y.y; zz.y += b.y*z.x; zz.y += b.x*z.y;
      z = zz;
    }

    __device__ __host__ void _cxpaypbz(const double2 &x, const double2 &a, const double2 &y, const double2 &b, double2 &z) {
      double2 zz;
      zz.x = x.x + a.x*y.x; zz.x -= a.y*y.y; zz.x += b.x*z.x; zz.x -= b.y*z.y;
      zz.y = x.y + a.y*y.x; zz.y += a.x*y.y; zz.y += b.y*z.x; zz.y += b.x*z.y;
      z = zz;
    }

    template <typename Float2, typename FloatN>
    struct cxpaypbz_ : public BlasFunctor<Float2,FloatN> {
      const Float2 a;
      const Float2 b;
      cxpaypbz_(const Float2 &a, const Float2 &b, const Float2 &c) : a(a), b(b) { ; }
      __device__ __host__ void operator()(FloatN &x, FloatN &y, FloatN &z, FloatN &w)
      { _cxpaypbz(x, a, y, b, z); }
      static int streams() { return 4; } //! total number of input and output streams
      static int flops() { return 8; } //! flops per element
    };

    void cxpaypbz(ColorSpinorField &x, const Complex &a, ColorSpinorField &y,
		  const Complex &b, ColorSpinorField &z) {
      blasCuda<cxpaypbz_,0,0,1,0>(make_double2(REAL(a),IMAG(a)), make_double2(REAL(b), IMAG(b)),
				 make_double2(0.0, 0.0), x, y, z, z);
    }

    /**
       Functor performing the operations: y[i] = a*x[i] + y[i]; x[i] = b*z[i] + c*x[i]
    */
    template <typename Float2, typename FloatN>
    struct axpyBzpcx_ : public BlasFunctor<Float2,FloatN> {
      const Float2 a;
      const Float2 b;
      const Float2 c;
      axpyBzpcx_(const Float2 &a, const Float2 &b, const Float2 &c) : a(a), b(b), c(c) { ; }
      __device__ __host__ void operator()(FloatN &x, FloatN &y, FloatN &z, FloatN &w)
      { y += a.x*x; x = b.x*z + c.x*x; }
      static int streams() { return 5; } //! total number of input and output streams
      static int flops() { return 5; } //! flops per element
    };

    void axpyBzpcx(const double &a, ColorSpinorField& x, ColorSpinorField& y, const double &b,
		   ColorSpinorField& z, const double &c) {
      if (x.Precision() != y.Precision()) {
	// call hacked mixed precision kernel
	mixed::blasCuda<axpyBzpcx_,1,1,0,0>(make_double2(a,0.0), make_double2(b,0.0),
					    make_double2(c,0.0), x, y, z, x);
      } else {
	// swap arguments around
	blasCuda<axpyBzpcx_,1,1,0,0>(make_double2(a,0.0), make_double2(b,0.0),
				     make_double2(c,0.0), x, y, z, x);
      }
    }


    /**
       Functor performing the operations: y[i] = a*x[i] + y[i]; x[i] = z[i] + b*x[i]
    */
    template <typename Float2, typename FloatN>
    struct axpyZpbx_ : public BlasFunctor<Float2,FloatN> {
      const Float2 a;
      const Float2 b;
      axpyZpbx_(const Float2 &a, const Float2 &b, const Float2 &c) : a(a), b(b) { ; }
      __device__ __host__ void operator()(FloatN &x, FloatN &y, FloatN &z, FloatN &w)
      { y += a.x*x; x = z + b.x*x; }
      static int streams() { return 5; } //! total number of input and output streams
      static int flops() { return 4; } //! flops per element
    };

    void axpyZpbx(const double &a, ColorSpinorField& x, ColorSpinorField& y,
		  ColorSpinorField& z, const double &b) {
      if (x.Precision() != y.Precision()) {
	// call hacked mixed precision kernel
	mixed::blasCuda<axpyZpbx_,1,1,0,0>(make_double2(a,0.0), make_double2(b,0.0), make_double2(0.0,0.0),
					   x, y, z, x);
      } else {
	// swap arguments around
	blasCuda<axpyZpbx_,1,1,0,0>(make_double2(a,0.0), make_double2(b,0.0), make_double2(0.0,0.0),
				    x, y, z, x);
      }
    }
    
    /**
       Functor performing the operations y[i] = a*x[i] + y[i] and x[i] = b*z[i] + x[i]
    */
    template <typename Float2, typename FloatN>
    struct caxpyBzpx_ : public BlasFunctor<Float2,FloatN> {
      const Float2 a;
      const Float2 b;
      caxpyBzpx_(const Float2 &a, const Float2 &b, const Float2 &c) : a(a), b(b) { ; }
      __device__ __host__ void operator()(FloatN &x, FloatN &y, FloatN &z, FloatN &w)
      { _caxpy(a, x, y); _caxpy(b, z, x); }

      static int streams() { return 5; } //! total number of input and output streams
      static int flops() { return 8; } //! flops per element
    };

    void caxpyBzpx(const Complex &a, ColorSpinorField &x,
		      ColorSpinorField &y, const Complex &b, ColorSpinorField &z) {
          if (x.Precision() != y.Precision()) {
            mixed::blasCuda<caxpyBzpx_,1,1,0,0>(make_double2(REAL(a),IMAG(a)), make_double2(REAL(b), IMAG(b)),
				     make_double2(0.0,0.0), x, y, z, x);
          } else {
            blasCuda<caxpyBzpx_,1,1,0,0>(make_double2(REAL(a),IMAG(a)), make_double2(REAL(b), IMAG(b)),
				     make_double2(0.0,0.0), x, y, z, x);
          }
    }
    
    /**
       Functor performing the operations y[i] = a*x[i] + y[i] and z[i] = b*x[i] + z[i]
    */
    template <typename Float2, typename FloatN>
    struct caxpyBxpz_ : public BlasFunctor<Float2,FloatN> {
      const Float2 a;
      const Float2 b;
      caxpyBxpz_(const Float2 &a, const Float2 &b, const Float2 &c) : a(a), b(b) { ; }
      __device__ __host__ void operator()(FloatN &x, FloatN &y, FloatN &z, FloatN &w)
      { _caxpy(a, x, y); _caxpy(b, x, z); }

      static int streams() { return 5; } //! total number of input and output streams
      static int flops() { return 8; } //! flops per element
    };

    void caxpyBxpz(const Complex &a, ColorSpinorField &x,
		      ColorSpinorField &y, const Complex &b, ColorSpinorField &z) {
          if (x.Precision() != y.Precision()) {
            mixed::blasCuda<caxpyBxpz_,0,1,1,0>(make_double2(REAL(a),IMAG(a)), make_double2(REAL(b), IMAG(b)),
				       make_double2(0.0,0.0), x, y, z, x);
            } else {
              blasCuda<caxpyBxpz_,0,1,1,0>(make_double2(REAL(a),IMAG(a)), make_double2(REAL(b), IMAG(b)),
				       make_double2(0.0,0.0), x, y, z, x);
            }
    }

    /**
       Functor performing the operations z[i] = a*x[i] + b*y[i] + z[i] and y[i] -= b*w[i]
    */
    template <typename Float2, typename FloatN>
    struct caxpbypzYmbw_ : public BlasFunctor<Float2,FloatN> {
      const Float2 a;
      const Float2 b;
      caxpbypzYmbw_(const Float2 &a, const Float2 &b, const Float2 &c) : a(a), b(b) { ; }
      __device__ __host__ void operator()(FloatN &x, FloatN &y, FloatN &z, FloatN &w)
      { _caxpy(a, x, z); _caxpy(b, y, z); _caxpy(-b, w, y); }

      static int streams() { return 6; } //! total number of input and output streams
      static int flops() { return 12; } //! flops per element
    };

    void caxpbypzYmbw(const Complex &a, ColorSpinorField &x, const Complex &b,
		      ColorSpinorField &y, ColorSpinorField &z, ColorSpinorField &w) {
      blasCuda<caxpbypzYmbw_,0,1,1,0>(make_double2(REAL(a),IMAG(a)), make_double2(REAL(b), IMAG(b)),
				     make_double2(0.0,0.0), x, y, z, w);
    }

    /**
       Functor performing the operation y[i] += a*b*x[i], x[i] *= a
    */
    template <typename Float2, typename FloatN>
    struct cabxpyAx_ : public BlasFunctor<Float2,FloatN> {
      const Float2 a;
      const Float2 b;
      cabxpyAx_(const Float2 &a, const Float2 &b, const Float2 &c) : a(a), b(b) { ; }
      __device__ __host__ void operator()(FloatN &x, FloatN &y, FloatN &z, FloatN &w)
      { x *= a.x; _caxpy(b, x, y); }
      static int streams() { return 4; } //! total number of input and output streams
      static int flops() { return 5; } //! flops per element
    };

    void cabxpyAx(const double &a, const Complex &b,
		  ColorSpinorField &x, ColorSpinorField &y) {
      // swap arguments around
      blasCuda<cabxpyAx_,1,1,0,0>(make_double2(a,0.0), make_double2(REAL(b),IMAG(b)),
				  make_double2(0.0,0.0), x, y, x, x);
    }

    /**
       Functor performing the operation z[i] = a*x[i] + b*y[i] + z[i]
    */
    template <typename Float2, typename FloatN>
    struct caxpbypz_ : public BlasFunctor<Float2,FloatN> {
      const Float2 a;
      const Float2 b;
      caxpbypz_(const Float2 &a, const Float2 &b, const Float2 &c) : a(a), b(b) { ; }
      __device__ __host__ void operator()(FloatN &x, FloatN &y, FloatN &z, FloatN &w)
      { _caxpy(a, x, z); _caxpy(b, y, z); }
      static int streams() { return 4; } //! total number of input and output streams
      static int flops() { return 8; } //! flops per element
    };

    void caxpbypz(const Complex &a, ColorSpinorField &x, const Complex &b,
		  ColorSpinorField &y, ColorSpinorField &z) {
      blasCuda<caxpbypz_,0,0,1,0>(make_double2(REAL(a),IMAG(a)), make_double2(REAL(b),IMAG(b)),
				  make_double2(0.0,0.0), x, y, z, z);
    }

    /**
       Functor Performing the operation w[i] = a*x[i] + b*y[i] + c*z[i] + w[i]
    */
    template <typename Float2, typename FloatN>
    struct caxpbypczpw_ : public BlasFunctor<Float2,FloatN> {
      const Float2 a;
      const Float2 b;
      const Float2 c;
      caxpbypczpw_(const Float2 &a, const Float2 &b, const Float2 &c) : a(a), b(b), c(c) { ; }
      __device__ __host__ void operator()(FloatN &x, FloatN &y, FloatN &z, FloatN &w)
      { _caxpy(a, x, w); _caxpy(b, y, w); _caxpy(c, z, w); }

      static int streams() { return 4; } //! total number of input and output streams
      static int flops() { return 12; } //! flops per element
    };

    void caxpbypczpw(const Complex &a, ColorSpinorField &x, const Complex &b,
		     ColorSpinorField &y, const Complex &c, ColorSpinorField &z,
		     ColorSpinorField &w) {
      blasCuda<caxpbypczpw_,0,0,0,1>(make_double2(REAL(a),IMAG(a)), make_double2(REAL(b),IMAG(b)),
				     make_double2(REAL(c),IMAG(c)), x, y, z, w);
    }

    /**
       double caxpyXmaz(c a, V x, V y, V z){}
       First performs the operation y[i] += a*x[i]
       Second performs the operator x[i] -= a*z[i]
    */
    template <typename Float2, typename FloatN>
    struct caxpyxmaz_ : public BlasFunctor<Float2,FloatN> {
      Float2 a;
      caxpyxmaz_(const Float2 &a, const Float2 &b, const Float2 &c) : a(a) { ; }
      __device__ __host__ void operator()(FloatN &x, FloatN &y, FloatN &z, FloatN &w)
      { _caxpy(a, x, y); _caxpy(-a, z, x); }
      static int streams() { return 5; } //! total number of input and output streams
      static int flops() { return 8; } //! flops per element
    };

    void caxpyXmaz(const Complex &a, ColorSpinorField &x,
		   ColorSpinorField &y, ColorSpinorField &z) {
      blasCuda<caxpyxmaz_,1,1,0,0>(make_double2(REAL(a), IMAG(a)), make_double2(0.0, 0.0),
				   make_double2(0.0, 0.0), x, y, z, x);
    }

    /**
       double caxpyXmazMR(c a, V x, V y, V z){}
       First performs the operation y[i] += a*x[i]
       Second performs the operator x[i] -= a*z[i]
    */
    template <typename Float2, typename FloatN>
    struct caxpyxmazMR_ : public BlasFunctor<Float2,FloatN> {
      Float2 a;
      double3 *Ar3;
      caxpyxmazMR_(const Float2 &a, const Float2 &b, const Float2 &c)
	: a(a), Ar3(static_cast<double3*>(blas::getDeviceReduceBuffer())) { ; }

      inline __device__ __host__ void init() {
#ifdef __CUDA_ARCH__
	typedef decltype(a.x) real;
	double3 result = __ldg(Ar3);
	a.y = a.x * (real)(result.y) * ((real)1.0 / (real)result.z);
	a.x = a.x * (real)(result.x) * ((real)1.0 / (real)result.z);
#endif
      }

      __device__ __host__ void operator()(FloatN &x, FloatN &y, FloatN &z, FloatN &w)
      { _caxpy(a, x, y); _caxpy(-a, z, x); }

      static int streams() { return 5; } //! total number of input and output streams
      static int flops() { return 8; } //! flops per element
    };

    void caxpyXmazMR(const Complex &a, ColorSpinorField &x,
		     ColorSpinorField &y, ColorSpinorField &z) {
      if (!commAsyncReduction())
	errorQuda("This kernel requires asynchronous reductions to be set");
      if (x.Location() == QUDA_CPU_FIELD_LOCATION)
	errorQuda("This kernel cannot be run on CPU fields");

      blasCuda<caxpyxmazMR_,1,1,0,0>(make_double2(REAL(a), IMAG(a)), make_double2(0.0, 0.0),
				     make_double2(0.0, 0.0), x, y, z, x);
    }

    /**
       double tripleCGUpdate(d a, d b, V x, V y, V z, V w){}
       First performs the operation y[i] = y[i] + a*w[i]
       Second performs the operation z[i] = z[i] - a*x[i]
       Third performs the operation w[i] = z[i] + b*w[i]
    */
    template <typename Float2, typename FloatN>
    struct tripleCGUpdate_ : public BlasFunctor<Float2,FloatN> {
      Float2 a, b;
      tripleCGUpdate_(const Float2 &a, const Float2 &b, const Float2 &c) : a(a), b(b) { ; }
      __device__ __host__ void operator()(FloatN &x, FloatN &y, FloatN &z, FloatN &w)
      { y += a.x*w; z -= a.x*x; w = z + b.x*w; }
      static int streams() { return 7; } //! total number of input and output streams
      static int flops() { return 6; } //! flops per element
    };

    void tripleCGUpdate(const double &a, const double &b, ColorSpinorField &x,
			ColorSpinorField &y, ColorSpinorField &z, ColorSpinorField &w) {
      if (x.Precision() != y.Precision()) {
      // call hacked mixed precision kernel
	mixed::blasCuda<tripleCGUpdate_,0,1,1,1>(make_double2(a,0.0), make_double2(b,0.0),
						 make_double2(0.0,0.0), x, y, z, w);
      } else {
	blasCuda<tripleCGUpdate_,0,1,1,1>(make_double2(a, 0.0), make_double2(b, 0.0),
					  make_double2(0.0, 0.0), x, y, z, w);
      }
    }

  } // namespace blas

} // namespace quda<|MERGE_RESOLUTION|>--- conflicted
+++ resolved
@@ -333,9 +333,13 @@
     };
 
     void caxpy(const Complex &a, ColorSpinorField &x, ColorSpinorField &y) {
-<<<<<<< HEAD
-      blasCuda<caxpy_,0,1,0,0>(make_double2(real(a),imag(a)), make_double2(0.0, 0.0),
-			       make_double2(0.0, 0.0), x, y, x, x);
+      if (x.Precision() != y.Precision()) {
+        mixed::blasCuda<caxpy_,0,1,0,0>(make_double2(real(a),imag(a)), make_double2(0.0, 0.0),
+               make_double2(0.0, 0.0), x, y, x, x);
+      } else {
+        blasCuda<caxpy_,0,1,0,0>(make_double2(real(a),imag(a)), make_double2(0.0, 0.0),
+               make_double2(0.0, 0.0), x, y, x, x);
+      }
     }
 
     template<int NXZ, typename Float2, typename FloatN>
@@ -424,14 +428,6 @@
 
 	caxpy(a0, x0, y);
 	caxpy(a1, x1, y);
-=======
-      if (x.Precision() != y.Precision()) {
-        mixed::blasCuda<caxpy_,0,1,0,0>(make_double2(real(a),imag(a)), make_double2(0.0, 0.0),
-               make_double2(0.0, 0.0), x, y, x, x);
-      } else {
-        blasCuda<caxpy_,0,1,0,0>(make_double2(real(a),imag(a)), make_double2(0.0, 0.0),
-               make_double2(0.0, 0.0), x, y, x, x);
->>>>>>> 6dc607bb
       }
     }
 
