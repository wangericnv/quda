--- conflicted
+++ resolved
@@ -48,15 +48,11 @@
     } else if (u.Ncolor() == 32) {
       extractGhostMG<Float, 32>(u, Ghost, extract);
     } else if (u.Ncolor() == 48) {
-<<<<<<< HEAD
-      extractGhostMG<Float, 48>(u, Ghost);
+      extractGhostMG<Float, 48>(u, Ghost, extract);
     } else if (u.Ncolor() == 96) {
-      extractGhostMG<Float, 96>(u, Ghost);
+      extractGhostMG<Float, 96>(u, Ghost, extract);
     } else if (u.Ncolor() == 192) {
-      extractGhostMG<Float, 192>(u, Ghost);
-=======
-      extractGhostMG<Float, 48>(u, Ghost, extract);
->>>>>>> 9b03bf6e
+      extractGhostMG<Float, 192>(u, Ghost, extract);
     } else {
       errorQuda("Ncolor = %d not supported", u.Ncolor());
     }
