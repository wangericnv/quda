#include <color_spinor_field.h>
#include <color_spinor_field_order.h>
#include <index_helper.cuh>
#include <tune_quda.h>

namespace quda {

  template <typename Field>
  struct PackGhostArg {

    Field field;
    void **ghost;
    const void *v;
    int X[QUDA_MAX_DIM];
    const int volumeCB;
    const int nDim;
    const int nFace;
    const int parity;
    const int nParity;
    const int dagger;
    const QudaDWFPCType pc_type;
    int commDim[4]; // whether a given dimension is partitioned or not

    PackGhostArg(Field field, void **ghost, const ColorSpinorField &a, int parity, int dagger)
      : field(field),
	ghost(ghost),
	v(a.V()),
	volumeCB(a.VolumeCB()),
	nDim(a.Ndim()),
	nFace(a.Nspin() == 1 ? 3 : 1),
	parity(parity),
	nParity(a.SiteSubset()),
	dagger(dagger),
	pc_type(a.DWFPCtype())
    {
      for (int d=0; d<nDim; d++) X[d] = a.X(d);
      X[0] *= (nParity == 1) ? 2 : 1; // set to full lattice dimensions
      X[4] = (nDim == 5) ? a.X(4) : 1; // set fifth dimension correctly
      for (int i=0; i<4; i++) {
	commDim[i] = comm_dim_partitioned(i);
      }
    }
  };

  template <typename Float, int Ns, int Nc, int Mc, typename Arg>
  __device__ __host__ inline void packGhost(Arg &arg, int cb_idx, int parity, int spinor_parity, int color_block) {
    typedef typename mapper<Float>::type RegType;

    const int *X = arg.X;
    int x[5] = { };
    if (arg.nDim == 5) getCoords5(x, cb_idx, X, parity, arg.pc_type);
    else getCoords(x, cb_idx, X, parity);

#pragma unroll
    for (int dim=0; dim<4; dim++) {
      if (arg.commDim[dim] && x[dim] < arg.nFace){
	for (int s=0; s<Ns; s++) {
	  for (int color_local=0; color_local<Mc; color_local++) {
	    int c = color_block + color_local;
	    arg.field.Ghost(dim, 0, spinor_parity, ghostFaceIndex<0>(x,arg.X,dim,arg.nFace), s, c)
	      = arg.field(spinor_parity, cb_idx, s, c);
	  }
	}
      }
      
      if (arg.commDim[dim] && x[dim] >= X[dim] - arg.nFace){
	for (int s=0; s<Ns; s++) {
	  for (int color_local=0; color_local<Mc; color_local++) {
	    int c = color_block + color_local;
	    arg.field.Ghost(dim, 1, spinor_parity, ghostFaceIndex<1>(x,arg.X,dim,arg.nFace), s, c)
	      = arg.field(spinor_parity, cb_idx, s, c);
	  }
	}
      }
    }
  }

  template <typename Float, int Ns, int Nc, int Mc, typename Arg>
  void GenericPackGhost(Arg &arg) {
    for (int parity=0; parity<arg.nParity; parity++) {
      parity = (arg.nParity == 2) ? parity : arg.parity;
      const int spinor_parity = (arg.nParity == 2) ? parity : 0;
      for (int i=0; i<arg.volumeCB; i++)
	for (int color_block=0; color_block<Nc; color_block+=Mc)
	  packGhost<Float,Ns,Nc,Mc>(arg, i, parity, spinor_parity, color_block);
    }
  }

  template <typename Float, int Ns, int Nc, int Mc, typename Arg>
  __global__ void GenericPackGhostKernel(Arg arg) {
    int x_cb = blockIdx.x*blockDim.x + threadIdx.x;
    if (x_cb >= arg.volumeCB) return;
    const int parity = (arg.nParity == 2) ? blockDim.y*blockIdx.y + threadIdx.y : arg.parity;
    const int spinor_parity = (arg.nParity == 2) ? parity : 0;
    const int color_block = (blockDim.z*blockIdx.z + threadIdx.z)*Mc;
    if (color_block >= Nc) return;
    packGhost<Float,Ns,Nc,Mc>(arg, x_cb, parity, spinor_parity, color_block);
  }

  template <typename Float, int Ns, int Nc, int Mc, typename Arg>
  class GenericPackGhostLauncher : public Tunable {

  protected:
    Arg &arg;
    const ColorSpinorField &meta;

    long long flops() const { return 0; }
    long long bytes() const {
      // FIXME take into account paritioning
      size_t totalBytes = 0;
      for (int d=0; d<4; d++) {
	if (!comm_dim_partitioned(d)) continue;
	totalBytes += 2*arg.nFace*2*Ns*Nc*meta.SurfaceCB(d)*meta.Precision();
      }
      return totalBytes;
    }

    unsigned int sharedBytesPerThread() const { return 0; }
    unsigned int sharedBytesPerBlock(const TuneParam &param) const { return 0; }
    bool tuneGridDim() const { return false; }
    unsigned int minThreads() const { return arg.volumeCB; }

    bool advanceBlockDim(TuneParam &param) const
    {
      dim3 block = param.block;
      dim3 grid = param.grid;
      bool ret = Tunable::advanceBlockDim(param);
      param.block.y = block.y; param.block.z = block.z;
      param.grid.y = grid.y; param.grid.z = grid.z;

      if (ret) { // we advanced the block.x so we're done
	return true;
      } else { // block.x (spacetime) was reset

	// y thread dimension corresponds to parity
	// z thread dimension corresponds to block color (spin is kept thread local)
	if (param.block.y == 1 && arg.nParity == 2) { // advance parity
	  param.block.y = arg.nParity;
	  param.grid.y = 1;
	  return true;
	} else {
	  // reset parity
	  param.block.y = 1;
	  param.grid.y = arg.nParity;

	  // let's try to block-color
	  while(param.block.z <= Nc/Mc) {
	    param.block.z++;
	    if ( (Nc/Mc) % param.block.z == 0) {
	      param.grid.z = (Nc/Mc) / param.block.z;
	      break;
	    }
	  }

	  // we can advance block-color since this is valid
	  if (param.block.z <= Nc/Mc) { //
	    return true;
	  } else { // we have run off the end so let's reset
	    param.block.z = 1;
	    param.grid.z = Nc/Mc;
	    return false;
	  }

	}
      }
    }

    virtual void initTuneParam(TuneParam &param) const
    {
      Tunable::initTuneParam(param);
      param.block.y = 1;
      param.grid.y = arg.nParity;
      param.block.z = 1;
      param.grid.z = Nc/Mc;
    }

    /** sets default values for when tuning is disabled */
    virtual void defaultTuneParam(TuneParam &param) const
    {
      Tunable::defaultTuneParam(param);
      param.block.y = 1;
      param.grid.y = arg.nParity;
      param.block.z = 1;
      param.grid.z = Nc/Mc;
    }

  public:
    GenericPackGhostLauncher(Arg &arg, const ColorSpinorField &meta) : arg(arg), meta(meta) {
      strcpy(aux, meta.AuxString());
#ifdef MULTI_GPU
      char comm[5];
      comm[0] = (arg.commDim[0] ? '1' : '0');
      comm[1] = (arg.commDim[1] ? '1' : '0');
      comm[2] = (arg.commDim[2] ? '1' : '0');
      comm[3] = (arg.commDim[3] ? '1' : '0');
      comm[4] = '\0';
      strcat(aux,",comm=");
      strcat(aux,comm);
#endif
    }

    virtual ~GenericPackGhostLauncher() { }

    void apply(const cudaStream_t &stream) {
      if (meta.Location() == QUDA_CPU_FIELD_LOCATION) {
	GenericPackGhost<Float,Ns,Nc,Mc,Arg>(arg);
      } else {
	TuneParam tp = tuneLaunch(*this, getTuning(), getVerbosity());
	GenericPackGhostKernel<Float,Ns,Nc,Mc,Arg> <<<tp.grid,tp.block,tp.shared_bytes,stream>>>(arg);
      }
    }

    TuneKey tuneKey() const {
      return TuneKey(meta.VolString(), typeid(*this).name(), meta.AuxString());
    }
  };

  template <typename Float, QudaFieldOrder order, int Ns, int Nc>
  void genericPackGhost(void **ghost, const ColorSpinorField &a, const QudaParity parity, const int dagger) {

    typedef typename colorspinor::FieldOrderCB<Float,Ns,Nc,1,order> Q;
    Q field(a, 0, ghost);

    const int colors_per_thread = 1;
    PackGhostArg<Q> arg(field, ghost, a, parity, dagger);
    GenericPackGhostLauncher<Float,Ns,Nc,colors_per_thread,PackGhostArg<Q> > launch(arg, a);
    launch.apply(0);
  }

  template <typename Float, QudaFieldOrder order, int Ns>
  void genericPackGhost(void **ghost, const ColorSpinorField &a, const QudaParity parity, const int dagger) {
    
    if (a.Ncolor() == 2) {
      genericPackGhost<Float,order,Ns,2>(ghost, a, parity, dagger);
    } else if (a.Ncolor() == 3) {
      genericPackGhost<Float,order,Ns,3>(ghost, a, parity, dagger);
    } else if (a.Ncolor() == 4) {
      genericPackGhost<Float,order,Ns,4>(ghost, a, parity, dagger);
    } else if (a.Ncolor() == 6) {
      genericPackGhost<Float,order,Ns,6>(ghost, a, parity, dagger);
    } else if (a.Ncolor() == 8) {
      genericPackGhost<Float,order,Ns,8>(ghost, a, parity, dagger);
    } else if (a.Ncolor() == 12) {
      genericPackGhost<Float,order,Ns,12>(ghost, a, parity, dagger);
    } else if (a.Ncolor() == 16) {
      genericPackGhost<Float,order,Ns,16>(ghost, a, parity, dagger);
    } else if (a.Ncolor() == 20) {
      genericPackGhost<Float,order,Ns,20>(ghost, a, parity, dagger);
    } else if (a.Ncolor() == 24) {
      genericPackGhost<Float,order,Ns,24>(ghost, a, parity, dagger);
    } else if (a.Ncolor() == 32) {
      genericPackGhost<Float,order,Ns,32>(ghost, a, parity, dagger);
    } else if (a.Ncolor() == 48) {
      genericPackGhost<Float,order,Ns,48>(ghost, a, parity, dagger);
    } else if (a.Ncolor() == 72) {
      genericPackGhost<Float,order,Ns,72>(ghost, a, parity, dagger);
    } else if (a.Ncolor() == 96) {
      genericPackGhost<Float,order,Ns,96>(ghost, a, parity, dagger);
<<<<<<< HEAD
    } else if (a.Ncolor() == 144) {
      genericPackGhost<Float,order,Ns,144>(ghost, a, parity, dagger);
=======
>>>>>>> 4f32a88d
    } else if (a.Ncolor() == 256) {
      genericPackGhost<Float,order,Ns,256>(ghost, a, parity, dagger);
    } else if (a.Ncolor() == 288) {
      genericPackGhost<Float,order,Ns,288>(ghost, a, parity, dagger);
    } else if (a.Ncolor() == 576) {
      genericPackGhost<Float,order,Ns,576>(ghost, a, parity, dagger);
    } else if (a.Ncolor() == 1024) {
      genericPackGhost<Float,order,Ns,1024>(ghost, a, parity, dagger);
    } else {
      errorQuda("Unsupported nColor = %d", a.Ncolor());
    }

  }

  template <typename Float, QudaFieldOrder order>
  void genericPackGhost(void **ghost, const ColorSpinorField &a, const QudaParity parity, const int dagger) {

    if (a.Nspin() == 4) {
      genericPackGhost<Float,order,4>(ghost, a, parity, dagger);
    } else if (a.Nspin() == 2) {
      genericPackGhost<Float,order,2>(ghost, a, parity, dagger);
#ifdef GPU_STAGGERED_DIRAC
    } else if (a.Nspin() == 1) {
      genericPackGhost<Float,order,1>(ghost, a, parity, dagger);
#endif
    } else {
      errorQuda("Unsupported nSpin = %d", a.Nspin());
    }

  }

  template <typename Float>
  void genericPackGhost(void **ghost, const ColorSpinorField &a, const QudaParity parity, const int dagger) {

    if (a.FieldOrder() == QUDA_FLOAT2_FIELD_ORDER) {
      genericPackGhost<Float,QUDA_FLOAT2_FIELD_ORDER>(ghost, a, parity, dagger);
    } else if (a.FieldOrder() == QUDA_SPACE_SPIN_COLOR_FIELD_ORDER) {
      genericPackGhost<Float,QUDA_SPACE_SPIN_COLOR_FIELD_ORDER>(ghost, a, parity, dagger);
    } else {
      errorQuda("Unsupported field order = %d", a.FieldOrder());
    }

  }

  void genericPackGhost(void **ghost, const ColorSpinorField &a, const QudaParity parity, const int dagger) {

    if (a.FieldOrder() == QUDA_QOP_DOMAIN_WALL_FIELD_ORDER) {
      errorQuda("Field order %d not supported", a.FieldOrder());
    }

    // only do packing if one of the dimensions is partitioned
    bool partitioned = false;
    for (int d=0; d<4; d++)
      if (comm_dim_partitioned(d)) partitioned = true;
    if (!partitioned) return;

    if (a.Precision() == QUDA_DOUBLE_PRECISION) {
      genericPackGhost<double>(ghost, a, parity, dagger);
    } else if (a.Precision() == QUDA_SINGLE_PRECISION) {
      genericPackGhost<float>(ghost, a, parity, dagger);
    } else {
      errorQuda("Unsupported precision %d", a.Precision());
    }

  }

} // namespace quda<|MERGE_RESOLUTION|>--- conflicted
+++ resolved
@@ -256,11 +256,8 @@
       genericPackGhost<Float,order,Ns,72>(ghost, a, parity, dagger);
     } else if (a.Ncolor() == 96) {
       genericPackGhost<Float,order,Ns,96>(ghost, a, parity, dagger);
-<<<<<<< HEAD
     } else if (a.Ncolor() == 144) {
       genericPackGhost<Float,order,Ns,144>(ghost, a, parity, dagger);
-=======
->>>>>>> 4f32a88d
     } else if (a.Ncolor() == 256) {
       genericPackGhost<Float,order,Ns,256>(ghost, a, parity, dagger);
     } else if (a.Ncolor() == 288) {
