--- conflicted
+++ resolved
@@ -111,12 +111,6 @@
     bool tuneGridDim() const { return false; }
 
   public:
-<<<<<<< HEAD
-    inline GenericPackGhostLauncher(Arg &arg, const ColorSpinorField &meta)
-      : TunableVectorYZ((Ns/Ms)*(Nc/Mc), arg.nParity), arg(arg), meta(meta) {
-      strcpy(aux, meta.AuxString());
-      strcat(aux,comm_dim_partitioned_string());
-=======
     inline GenericPackGhostLauncher(Arg &arg, const ColorSpinorField &meta, MemoryLocation *destination)
       : TunableVectorYZ((Ns/Ms)*(Nc/Mc), arg.nParity), arg(arg), meta(meta) {
       strcpy(aux, meta.AuxString());
@@ -135,7 +129,6 @@
       }
       label[14] = '\0';
       strcat(aux,label);
->>>>>>> 310fcd9c
     }
 
     virtual ~GenericPackGhostLauncher() { }
@@ -167,12 +160,8 @@
   };
 
   template <typename Float, QudaFieldOrder order, int Ns, int Nc>
-<<<<<<< HEAD
-  inline void genericPackGhost(void **ghost, const ColorSpinorField &a, const QudaParity parity, const int dagger) {
-=======
-  inline void genericPackGhost(void **ghost, const ColorSpinorField &a, const QudaParity parity,
-			       const int dagger, MemoryLocation *destination) {
->>>>>>> 310fcd9c
+  inline void genericPackGhost(void **ghost, const ColorSpinorField &a, const QudaParity parity,
+			       const int dagger, MemoryLocation *destination) {
 
     typedef typename colorspinor::FieldOrderCB<Float,Ns,Nc,1,order> Q;
     Q field(a, 0, ghost);
@@ -180,22 +169,14 @@
     constexpr int spins_per_thread = 1; // make this autotunable
     constexpr int colors_per_thread = 1;
     PackGhostArg<Q> arg(field, ghost, a, parity, dagger);
-<<<<<<< HEAD
-    GenericPackGhostLauncher<Float,Ns,spins_per_thread,Nc,colors_per_thread,PackGhostArg<Q> > launch(arg, a);
-=======
     GenericPackGhostLauncher<Float,Ns,spins_per_thread,Nc,colors_per_thread,PackGhostArg<Q> >
       launch(arg, a, destination);
->>>>>>> 310fcd9c
     launch.apply(0);
   }
 
   template <typename Float, QudaFieldOrder order, int Ns>
-<<<<<<< HEAD
-  inline void genericPackGhost(void **ghost, const ColorSpinorField &a, const QudaParity parity, const int dagger) {
-=======
-  inline void genericPackGhost(void **ghost, const ColorSpinorField &a, const QudaParity parity,
-			       const int dagger, MemoryLocation *destination) {
->>>>>>> 310fcd9c
+  inline void genericPackGhost(void **ghost, const ColorSpinorField &a, const QudaParity parity,
+			       const int dagger, MemoryLocation *destination) {
     
     if (a.Ncolor() == 2) {
       genericPackGhost<Float,order,Ns,2>(ghost, a, parity, dagger, destination);
@@ -240,12 +221,8 @@
   }
 
   template <typename Float, QudaFieldOrder order>
-<<<<<<< HEAD
-  inline void genericPackGhost(void **ghost, const ColorSpinorField &a, const QudaParity parity, const int dagger) {
-=======
-  inline void genericPackGhost(void **ghost, const ColorSpinorField &a, const QudaParity parity,
-			       const int dagger, MemoryLocation *destination) {
->>>>>>> 310fcd9c
+  inline void genericPackGhost(void **ghost, const ColorSpinorField &a, const QudaParity parity,
+			       const int dagger, MemoryLocation *destination) {
 
     if (a.Nspin() == 4) {
       genericPackGhost<Float,order,4>(ghost, a, parity, dagger, destination);
@@ -262,12 +239,8 @@
   }
 
   template <typename Float>
-<<<<<<< HEAD
-  inline void genericPackGhost(void **ghost, const ColorSpinorField &a, const QudaParity parity, const int dagger) {
-=======
-  inline void genericPackGhost(void **ghost, const ColorSpinorField &a, const QudaParity parity,
-			       const int dagger, MemoryLocation *destination) {
->>>>>>> 310fcd9c
+  inline void genericPackGhost(void **ghost, const ColorSpinorField &a, const QudaParity parity,
+			       const int dagger, MemoryLocation *destination) {
 
     if (a.FieldOrder() == QUDA_FLOAT2_FIELD_ORDER) {
       genericPackGhost<Float,QUDA_FLOAT2_FIELD_ORDER>(ghost, a, parity, dagger, destination);
