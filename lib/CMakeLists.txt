# all files for quda -- needs some cleanup
# cmake-format: off
set (QUDA_OBJS
  # cmake-format: sortable
  dirac_coarse.cpp dslash_coarse.cu coarse_op.cu coarsecoarse_op.cu
  coarse_op_preconditioned.cu staggered_coarse_op.cu
  eigensolve_quda.cpp quda_arpack_interface.cpp
  multigrid.cpp transfer.cpp block_orthogonalize.cu inv_bicgstab_quda.cpp
  prolongator.cu restrictor.cu staggered_prolong_restrict.cu
  gauge_phase.cu timer.cpp malloc.cpp
  solver.cpp inv_bicgstab_quda.cpp inv_cg_quda.cpp inv_bicgstabl_quda.cpp
  inv_multi_cg_quda.cpp inv_eigcg_quda.cpp gauge_ape.cu
  gauge_stout.cu gauge_plaq.cu laplace.cu gauge_laplace.cpp
  inv_cg3_quda.cpp inv_cg3ne_quda.cpp inv_ca_gcr.cpp inv_ca_cg.cpp
  inv_gcr_quda.cpp inv_mr_quda.cpp inv_sd_quda.cpp inv_xsd_quda.cpp
  inv_pcg_quda.cpp inv_mre.cpp interface_quda.cpp util_quda.cpp
  color_spinor_field.cpp color_spinor_util.cu color_spinor_pack.cu
  covDev.cu gauge_covdev.cpp
  cpu_color_spinor_field.cpp cuda_color_spinor_field.cpp dirac.cpp
  clover_field.cpp lattice_field.cpp gauge_field.cpp
  cpu_gauge_field.cpp cuda_gauge_field.cpp extract_gauge_ghost.cu
  extract_gauge_ghost_mg.cu max_gauge.cu gauge_update_quda.cu
  max_clover.cu dirac_clover.cpp dirac_wilson.cpp dirac_staggered.cpp
  dirac_clover_hasenbusch_twist.cpp
  dirac_improved_staggered.cpp dirac_domain_wall.cpp
  dirac_domain_wall_4d.cpp dirac_mobius.cpp dirac_twisted_clover.cpp
  dirac_twisted_mass.cpp tune.cpp
  llfat_quda.cu gauge_force.cu gauge_random.cu
  gauge_field_strength_tensor.cu clover_quda.cu dslash_quda.cu
  dslash_staggered.cu dslash_improved_staggered.cu
  dslash_wilson.cu dslash_wilson_clover.cu dslash5_domain_wall.cu
  dslash_wilson_clover_preconditioned.cu 
  dslash_twisted_mass.cu dslash_twisted_mass_preconditioned.cu
  dslash_ndeg_twisted_mass.cu dslash_ndeg_twisted_mass_preconditioned.cu
  dslash_twisted_clover.cu dslash_twisted_clover_preconditioned.cu
  dslash_wilson_clover_hasenbusch_twist.cu
  dslash_wilson_clover_hasenbusch_twist_preconditioned.cu
  dslash_domain_wall_4d.cu  dslash_domain_wall_5d.cu
  dslash_pack2.cu
  blas_quda.cu multi_blas_quda.cu reduce_quda.cu
  multi_reduce_quda.cu contract.cu
  comm_common.cpp ${COMM_OBJS} ${NUMA_AFFINITY_OBJS} ${QIO_UTIL}
  clover_deriv_quda.cu clover_invert.cu copy_gauge_extended.cu
  extract_gauge_ghost_extended.cu copy_color_spinor.cu spinor_noise.cu
  copy_color_spinor_dd.cu copy_color_spinor_ds.cu
  copy_color_spinor_dh.cu copy_color_spinor_dq.cu
  copy_color_spinor_ss.cu copy_color_spinor_sd.cu
  copy_color_spinor_sh.cu copy_color_spinor_sq.cu
  copy_color_spinor_hd.cu copy_color_spinor_hs.cu
  copy_color_spinor_hh.cu copy_color_spinor_hq.cu
  copy_color_spinor_qd.cu copy_color_spinor_qs.cu
  copy_color_spinor_qh.cu copy_color_spinor_qq.cu
  copy_color_spinor_mg_dd.cu copy_color_spinor_mg_ds.cu
  copy_color_spinor_mg_sd.cu copy_color_spinor_mg_ss.cu
  copy_color_spinor_mg_sh.cu copy_color_spinor_mg_sq.cu
  copy_color_spinor_mg_hs.cu copy_color_spinor_mg_hh.cu
  copy_color_spinor_mg_hq.cu copy_color_spinor_mg_qs.cu
  copy_color_spinor_mg_qh.cu copy_color_spinor_mg_qq.cu
  copy_gauge_double.cu copy_gauge_single.cu
  copy_gauge_half.cu copy_gauge_quarter.cu
  copy_gauge.cu copy_gauge_mg.cu copy_clover.cu
  staggered_oprod.cu clover_trace_quda.cu ks_force_quda.cu
  hisq_paths_force_quda.cu
  unitarize_force_quda.cu unitarize_links_quda.cu milc_interface.cpp
  extended_color_spinor_utilities.cu
  blas_cublas.cu blas_magma.cu
  inv_mpcg_quda.cpp inv_mpbicgstab_quda.cpp inv_gmresdr_quda.cpp
  pgauge_exchange.cu pgauge_init.cu pgauge_heatbath.cu random.cu
  gauge_fix_ovr_extra.cu gauge_fix_fft.cu gauge_fix_ovr.cu
  pgauge_det_trace.cu clover_outer_product.cu
  clover_sigma_outer_product.cu momentum.cu gauge_qcharge.cu
  quda_cuda_api.cpp deflation.cpp checksum.cu
  instantiate.cpp version.cpp )
# cmake-format: on

# split source into cu and cpp files
foreach(item ${QUDA_OBJS})
  string(REGEX MATCH ".+\\.cu$" item_match ${item})
  if(item_match)
    list(APPEND QUDA_CU_OBJS ${item})
  endif(item_match)
endforeach(item ${QUDA_OBJS})

list(REMOVE_ITEM QUDA_OBJS ${QUDA_CU_OBJS})

if(BUILD_FORTRAN_INTERFACE)
  list(APPEND QUDA_OBJS quda_fortran.F90)
  set_source_files_properties(quda_fortran.F90 PROPERTIES OBJECT_OUTPUTS ${CMAKE_CURRENT_BINARY_DIR}/quda_fortran.mod)
endif()

# QUDA_CU_OBJS shoudl contain all cuda files now QUDA_OBJS all c, cpp, fortran sources

# if we have a git version make version.cpp depend on git head so that it is rebuild if the git sha changed
if(${CMAKE_BUILD_TYPE} STREQUAL "DEVEL")
  if(GITVERSION)
    find_path(QUDA_GITDIR NAME HEAD PATHS ${CMAKE_SOURCE_DIR}/.git/logs NO_DEFAULT_PATH)
    include(AddFileDependencies)
    if(QUDA_GITDIR)
      add_file_dependencies(version.cpp ${QUDA_GITDIR}/HEAD)
    endif()
  endif()
  mark_as_advanced(QUDA_GITDIR)
endif()

# generate a cmake object library for all cpp files first
add_library(quda_cpp OBJECT ${QUDA_OBJS})

# add some deifnitions that cause issues with cmake 3.7 and nvcc only to cpp files
target_compile_definitions(quda_cpp PUBLIC -DQUDA_HASH="${HASH}")
if(GITVERSION)
  target_compile_definitions(quda_cpp PUBLIC -DGITVERSION="${GITVERSION}")
endif()

# make one library
if(QUDA_BUILD_SHAREDLIB)
  set_target_properties(quda_cpp PROPERTIES POSITION_INDEPENDENT_CODE TRUE)
  cuda_add_library(quda SHARED $<TARGET_OBJECTS:quda_cpp> ${QUDA_CU_OBJS})
else()
  cuda_add_library(quda STATIC $<TARGET_OBJECTS:quda_cpp> ${QUDA_CU_OBJS})
endif()

# include_directories
target_include_directories(quda SYSTEM PRIVATE ../include/externals)
target_include_directories(quda PRIVATE .)
target_include_directories(quda_cpp SYSTEM PRIVATE ../include/externals)
target_include_directories(quda_cpp PRIVATE .)

target_include_directories(quda PUBLIC $<BUILD_INTERFACE:${CMAKE_BINARY_DIR}/include> $<INSTALL_INTERFACE:include>)

# propagate CXX flags to CUDA host compiler
if(${QUDA_PROPAGATE_CXX_FLAGS})
  target_compile_options(quda
                         PUBLIC $<$<COMPILE_LANGUAGE:CUDA>: $<$<CONFIG:DEVEL>:-Xcompiler ${CMAKE_CXX_FLAGS_DEVEL}>
                                $<$<CONFIG:STRICT>:-Xcompiler ${CMAKE_CXX_FLAGS_STRICT}> $<$<CONFIG:RELEASE>:-Xcompiler
                                ${CMAKE_CXX_FLAGS_RELEASE}> $<$<CONFIG:DEBUG>:-Xcompiler ${CMAKE_CXX_FLAGS_DEBUG}>
                                $<$<CONFIG:HOSTDEBUG>:-Xcompiler ${CMAKE_CXX_FLAGS_HOSTDEBUG}>
                                $<$<CONFIG:DEVICEDEBUG>:-Xcompiler ${CMAKE_CXX_FLAGS_DEVICEDEBUG}> >)
endif()

# some clang warnings should be warning even when turning warnings into errors
if(CMAKE_CXX_COMPILER_ID MATCHES "Clang")
  target_compile_options(quda_cpp
                         PUBLIC $<$<COMPILE_LANGUAGE:CXX>:-Wno-error=unused-private-field -Wno-error=unused-function>)
  target_compile_options(quda
                         PUBLIC $<$<COMPILE_LANGUAGE:CUDA>: "SHELL:-Xcompiler -Wno-error=unused-private-field"
                                "SHELL:-Xcompiler -Wno-error=unused-function" >)

  # this is a hack to get colored diagnostics back when using Ninja and clang
  if(CMAKE_GENERATOR MATCHES "Ninja")
    target_compile_options(quda PUBLIC $<$<COMPILE_LANGUAGE:CXX>:-fcolor-diagnostics>)
  endif()
endif()

target_link_libraries(quda INTERFACE ${CMAKE_THREAD_LIBS_INIT} ${QUDA_LIBS})

if(QUDA_MULTIGRID)
  target_link_libraries(quda PUBLIC ${CUDA_cublas_LIBRARY})
endif(QUDA_MULTIGRID)

if(QUDA_JITIFY)
  target_link_libraries(quda PUBLIC ${CUDA_nvrtc_LIBRARY})
  target_link_libraries(quda PUBLIC ${LIBDL_LIBRARIES})
endif()

<<<<<<< HEAD
if(QUDA_BACKWARDS)
  target_include_directories(quda_cpp SYSTEM PRIVATE ${backward-cpp_SOURCE_DIR})
  set_property(SOURCE comm_common.cpp APPEND PROPERTY COMPILE_DEFINITIONS ${BACKWARD_DEFINITIONS})
  set_property(SOURCE comm_common.cpp APPEND PROPERTY COMPILE_DEFINITIONS QUDA_BACKWARDSCPP)
  set_property(SOURCE malloc.cpp APPEND PROPERTY COMPILE_DEFINITIONS ${BACKWARD_DEFINITIONS})
  set_property(SOURCE malloc.cpp APPEND PROPERTY COMPILE_DEFINITIONS QUDA_BACKWARDSCPP)
  target_link_libraries(quda PUBLIC ${BACKWARD_LIBRARIES})
endif()

=======
>>>>>>> c71386da
if(QUDA_QIO)
  if(QUDA_DOWNLOAD_USQCD AND NOT QIO_FOUND)
    add_dependencies(quda QIO)
    add_dependencies(quda_cpp QIO)
  endif()
  target_link_libraries(quda INTERFACE ${QUDA_QIO_LDFLAGS} ${QUDA_QIO_LIBS})
endif()

if(QUDA_QDPJIT)
  target_link_libraries(quda
                        INTERFACE ${QDP_LDFLAGS} ${QDP_LIB} ${QDP_LIBS} ${QIO_LIB} ${LIME_LIB} ${QUDA_QMP_LDFLAGS}
                                  ${QMP_LIB} ${MPI_CXX_LIBRARIES})
endif()

if(QUDA_QMP)
  if(QUDA_DOWNLOAD_USQCD AND NOT QMP_FOUND)
    add_dependencies(quda QMP)
    add_dependencies(quda_cpp QMP)
  endif()
  target_link_libraries(quda INTERFACE ${QUDA_QMP_LDFLAGS} ${QUDA_QMP_LIBS} ${MPI_CXX_LIBRARIES})
endif()

if(QUDA_MPI)
  target_link_libraries(quda INTERFACE ${MPI_CXX_LIBRARIES})
endif()

if(QUDA_MAGMA)
  target_link_libraries(quda PRIVATE ${MAGMA})
endif()

if(QUDA_ARPACK)
  if(QUDA_DOWNLOAD_ARPACK)
    target_link_libraries(quda PUBLIC arpack-ng)
    target_link_libraries(quda_cpp PUBLIC arpack-ng)
    if(QUDA_MPI OR QUDA_QMP)
      target_link_libraries(quda PUBLIC parpack-ng)
      target_link_libraries(quda_cpp PUBLIC parpack-ng)
    endif()
  else()
    target_link_libraries(quda INTERFACE ${ARPACK})
    if(QUDA_MPI OR QUDA_QMP)
      target_link_libraries(quda INTERFACE ${PARPACK} MPI::MPI_Fortran)
    endif()
  endif()
endif()

if(QUDA_NVML)
  target_link_libraries(quda PRIVATE ${NVML_LIBRARY})
endif()

if(QUDA_NUMA_NVML)
  target_link_libraries(quda PRIVATE ${NVML_LIBRARY})
endif()

# malloc.cpp uses both the driver and runtime api So we need to find the CUDA_CUDA_LIBRARY (driver api) or the stub
# version for cmake 3.8 and later this has been integrated into  FindCUDALibs.cmake
target_link_libraries(quda PUBLIC ${CUDA_cuda_LIBRARY})

# if we did not find Eigen but downloaded it we need to add it as dependency so the download is done first
if(QUDA_DOWNLOAD_EIGEN)
  add_dependencies(quda_cpp Eigen)
  add_dependencies(quda Eigen)
endif()

configure_file(../include/quda_define.h.in ../include/quda_define.h @ONLY)
install(FILES "${CMAKE_BINARY_DIR}/include/quda_define.h" DESTINATION include/)

if(QUDA_JITIFY)
  configure_file(../include/jitify_options.hpp.in ../include/jitify_options.hpp)
  install(FILES "${CMAKE_BINARY_DIR}/include/jitify_options.hpp" DESTINATION include/)
endif()

# until we define an install step copy the include directory to the build directory
add_custom_command(TARGET quda POST_BUILD
                   COMMAND ${CMAKE_COMMAND} -E copy_directory ${CMAKE_SOURCE_DIR}/include ${CMAKE_BINARY_DIR}/include)

# some hackery to prevent having old shared / static builds of quda messing with the current build
add_custom_command(TARGET quda PRE_LINK
                   COMMAND ${CMAKE_COMMAND} -E remove ${CMAKE_CURRENT_BINARY_DIR}/libquda.a
                                               ${CMAKE_CURRENT_BINARY_DIR}/libquda.so)

install(TARGETS quda EXPORT qudaTargets LIBRARY DESTINATION lib ARCHIVE DESTINATION lib INCLUDES DESTINATION include)

install(DIRECTORY ${CMAKE_SOURCE_DIR}/include/ DESTINATION include)
include(CMakePackageConfigHelpers)
write_basic_package_version_file("${CMAKE_CURRENT_BINARY_DIR}/qudaConfigVersion.cmake"
                                 VERSION ${QUDA_VERSION}
                                 COMPATIBILITY AnyNewerVersion)

export(EXPORT qudaTargets FILE "${CMAKE_CURRENT_BINARY_DIR}/qudaTargets.cmake" NAMESPACE quda::)
set(ConfigPackageLocation lib/cmake/quda/)
install(EXPORT qudaTargets NAMESPACE quda:: DESTINATION ${ConfigPackageLocation})

add_custom_target(mpi_nvtx ${PYTHON_EXECUTABLE} generate/wrap.py -g -o nvtx_pmpi.c generate/nvtx.w
                  WORKING_DIRECTORY ${CMAKE_CURRENT_SOURCE_DIR}
                  COMMENT "Generating mpi_nvtx wrapper")<|MERGE_RESOLUTION|>--- conflicted
+++ resolved
@@ -162,7 +162,6 @@
   target_link_libraries(quda PUBLIC ${LIBDL_LIBRARIES})
 endif()
 
-<<<<<<< HEAD
 if(QUDA_BACKWARDS)
   target_include_directories(quda_cpp SYSTEM PRIVATE ${backward-cpp_SOURCE_DIR})
   set_property(SOURCE comm_common.cpp APPEND PROPERTY COMPILE_DEFINITIONS ${BACKWARD_DEFINITIONS})
@@ -172,8 +171,6 @@
   target_link_libraries(quda PUBLIC ${BACKWARD_LIBRARIES})
 endif()
 
-=======
->>>>>>> c71386da
 if(QUDA_QIO)
   if(QUDA_DOWNLOAD_USQCD AND NOT QIO_FOUND)
     add_dependencies(quda QIO)
