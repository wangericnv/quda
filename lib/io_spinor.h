--- conflicted
+++ resolved
@@ -664,12 +664,6 @@
   T[1] = fetch_double2((spinor), idx + 1*mystride);	\
   T[2] = fetch_double2((spinor), idx + 2*mystride);
 
-<<<<<<< HEAD
-#define READ_1ST_NBR_SPINOR_SINGLE_TEX(I, spinor, idx, mystride)	\
-  I[0] = TEX1DFETCH(float2, (spinor), idx + 0*mystride);	\
-  I[1] = TEX1DFETCH(float2, (spinor), idx + 1*mystride);	\
-  I[2] = TEX1DFETCH(float2, (spinor), idx + 2*mystride);
-=======
 #ifdef USE_TEXTURE_OBJECTS
 #define READ_KS_NBR_SPINOR_GHOST_DOUBLE_TEX(T, spinor, idx, mystride, dir) \
   T##0 = fetch_double2((spinor)[dir], idx + 0*mystride);                \
@@ -686,7 +680,6 @@
   float2 I0 = TEX1DFETCH(float2, (spinor), idx + 0*mystride);	\
   float2 I1 = TEX1DFETCH(float2, (spinor), idx + 1*mystride);	\
   float2 I2 = TEX1DFETCH(float2, (spinor), idx + 2*mystride);
->>>>>>> 217aeb61
 
 #ifdef USE_TEXTURE_OBJECTS
 #define READ_1ST_NBR_SPINOR_GHOST_SINGLE_TEX(spinor, idx, mystride, dir) \
@@ -701,16 +694,6 @@
 #endif
 
 #define READ_KS_NBR_SPINOR_SINGLE_TEX(T, spinor, idx, mystride)	\
-<<<<<<< HEAD
-  T[0] = TEX1DFETCH(float2, (spinor), idx + 0*mystride);	\
-  T[1] = TEX1DFETCH(float2, (spinor), idx + 1*mystride);	\
-  T[2] = TEX1DFETCH(float2, (spinor), idx + 2*mystride);
-
-#define READ_1ST_NBR_SPINOR_HALF_TEX_(I, spinor, idx, mystride)		\
-  I[0] = TEX1DFETCH(float2, (spinor), idx + 0*mystride);		\
-  I[1] = TEX1DFETCH(float2, (spinor), idx + 1*mystride);		\
-  I[2] = TEX1DFETCH(float2, (spinor), idx + 2*mystride);		\
-=======
   T##0 = TEX1DFETCH(float2, (spinor), idx + 0*mystride);	\
   T##1 = TEX1DFETCH(float2, (spinor), idx + 1*mystride);	\
   T##2 = TEX1DFETCH(float2, (spinor), idx + 2*mystride);
@@ -731,17 +714,12 @@
   float2 I0 = TEX1DFETCH(float2, (spinor), idx + 0*mystride);		\
   float2 I1 = TEX1DFETCH(float2, (spinor), idx + 1*mystride);		\
   float2 I2 = TEX1DFETCH(float2, (spinor), idx + 2*mystride);		\
->>>>>>> 217aeb61
   {									\
     float C = TEX1DFETCH(float, (spinor ## Norm), norm_idx1);		\
     I[0].x *= C; I[0].y *= C;						\
     I[1].x *= C; I[1].y *= C;						\
     I[2].x *= C; I[2].y *= C;}
 
-<<<<<<< HEAD
-#define READ_1ST_NBR_SPINOR_HALF_TEX(I, spinor, idx, mystride)	\
-  READ_1ST_NBR_SPINOR_HALF_TEX_(I, spinor, idx, mystride)
-=======
 #ifdef USE_TEXTURE_OBJECTS
 #define READ_1ST_NBR_SPINOR_GHOST_HALF_TEX_(spinor, idx, mystride, dir) \
   float2 I0 = TEX1DFETCH(float2, (spinor)[dir], idx + 0*mystride);      \
@@ -769,7 +747,6 @@
 
 #define READ_1ST_NBR_SPINOR_GHOST_HALF_TEX(spinor, idx, mystride, dir)  \
   READ_1ST_NBR_SPINOR_GHOST_HALF_TEX_(spinor, idx, mystride, dir)
->>>>>>> 217aeb61
 
 #define READ_KS_NBR_SPINOR_HALF_TEX_(T, spinor, idx, mystride)		\
   T[0] = TEX1DFETCH(float2, (spinor), idx + 0*mystride);		\
@@ -777,11 +754,6 @@
   T[2] = TEX1DFETCH(float2, (spinor), idx + 2*mystride);		\
   {									\
     float C = TEX1DFETCH(float, (spinor ## Norm), norm_idx3);		\
-<<<<<<< HEAD
-    T[0].x *= C; T[0].y *= C;						\
-    T[1].x *= C; T[1].y *= C;						\
-    T[2].x *= C; T[2].y *= C;}
-=======
     (T##0).x *= C; (T##0).y *= C;                                       \
     (T##1).x *= C; (T##1).y *= C;                                       \
     (T##2).x *= C; (T##2).y *= C;}
@@ -807,17 +779,10 @@
     (T##1).x *= C; (T##1).y *= C;                                       \
     (T##2).x *= C; (T##2).y *= C;}
 #endif
->>>>>>> 217aeb61
 
 #define READ_KS_NBR_SPINOR_HALF_TEX(T, spinor, idx, mystride)	\
   READ_KS_NBR_SPINOR_HALF_TEX_(T, spinor, idx, mystride)
 
-<<<<<<< HEAD
-#define READ_1ST_NBR_SPINOR_DOUBLE(I, spinor, idx, mystride)	\
-  I[0] = spinor[idx + 0*mystride];			\
-  I[1] = spinor[idx + 1*mystride];			\
-  I[2] = spinor[idx + 2*mystride];
-=======
 #define READ_KS_NBR_SPINOR_GHOST_HALF_TEX(T, spinor, idx, mystride, dir) \
   READ_KS_NBR_SPINOR_GHOST_HALF_TEX_(T, spinor, idx, mystride, dir)
 
@@ -825,7 +790,6 @@
   double2 I0 = spinor[idx + 0*mystride];			\
   double2 I1 = spinor[idx + 1*mystride];			\
   double2 I2 = spinor[idx + 2*mystride];
->>>>>>> 217aeb61
 
 #define READ_1ST_NBR_SPINOR_GHOST_DOUBLE(spinor, idx, mystride, dir)	\
   double2 I0 = spinor[dir][idx + 0*mystride];			\
