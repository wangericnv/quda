--- conflicted
+++ resolved
@@ -633,19 +633,6 @@
   }
 
 
-<<<<<<< HEAD
-#define WRITE_ST_SPINOR_DOUBLE2(out, idx)		\
-  out[0*sp_stride+idx] = make_double2(o00_re, o00_im);	\
-  out[1*sp_stride+idx] = make_double2(o01_re, o01_im);	\
-  out[2*sp_stride+idx] = make_double2(o02_re, o02_im);
-
-#define WRITE_ST_SPINOR_FLOAT2(out, idx)		\
-  out[0*sp_stride+idx] = make_float2(o00_re, o00_im);	\
-  out[1*sp_stride+idx] = make_float2(o01_re, o01_im);	\
-  out[2*sp_stride+idx] = make_float2(o02_re, o02_im);
-
-#define WRITE_ST_SPINOR_SHORT2(out, idx)				\
-=======
 #define WRITE_ST_SPINOR_DOUBLE2(out, sid, mystride)				\
   out[0*mystride+sid] = make_double2(o00_re, o00_im);	\
   out[1*mystride+sid] = make_double2(o01_re, o01_im);	\
@@ -656,37 +643,16 @@
   out[1*mystride+sid] = make_float2(o01_re, o01_im);	\
   out[2*mystride+sid] = make_float2(o02_re, o02_im);
 
-#define WRITE_ST_SPINOR_SHORT2(out, sid, mystride)					\
->>>>>>> f96193d0
+#define WRITE_ST_SPINOR_SHORT2(out, sid, mystride)			\
   float c0 = fmaxf(fabsf(o00_re), fabsf(o00_im));			\
   float c1 = fmaxf(fabsf(o01_re), fabsf(o01_im));			\
   float c2 = fmaxf(fabsf(o02_re), fabsf(o02_im));			\
   c0 = fmaxf(c0, c1);							\
   c0 = fmaxf(c0, c2);							\
-  out ## Norm[idx] = c0;							\
+  out ## Norm[sid] = c0;							\
   float scale = __fdividef(MAX_SHORT, c0);				\
   o00_re *= scale; o00_im *= scale; o01_re *= scale; o01_im *= scale;	\
   o02_re *= scale; o02_im *= scale;					\
-<<<<<<< HEAD
-  out[idx+0*sp_stride] = make_short2((short)o00_re, (short)o00_im);	\
-  out[idx+1*sp_stride] = make_short2((short)o01_re, (short)o01_im);	\
-  out[idx+2*sp_stride] = make_short2((short)o02_re, (short)o02_im);
-
-// Non-cache writes to minimize cache polution
-#if (__COMPUTE_CAPABILITY__ >= 200)
-
-#define WRITE_ST_SPINOR_DOUBLE2_STR(out, idx)				\
-  store_streaming_double2(&out[0*sp_stride+idx], o00_re, o00_im);	\
-  store_streaming_double2(&out[1*sp_stride+idx], o01_re, o01_im);	\
-  store_streaming_double2(&out[2*sp_stride+idx], o02_re, o02_im);
-
-#define WRITE_ST_SPINOR_FLOAT2_STR(out, idx)				\
-  store_streaming_float2(&out[0*sp_stride+idx], o00_re, o00_im);	\
-  store_streaming_float2(&out[1*sp_stride+idx], o01_re, o01_im);	\
-  store_streaming_float2(&out[2*sp_stride+idx], o02_re, o02_im);
-
-#define WRITE_ST_SPINOR_SHORT2_STR(out, idx)		\
-=======
   out[sid+0*mystride] = make_short2((short)o00_re, (short)o00_im);	\
   out[sid+1*mystride] = make_short2((short)o01_re, (short)o01_im);	\
   out[sid+2*mystride] = make_short2((short)o02_re, (short)o02_im);
@@ -703,33 +669,15 @@
   store_streaming_float2(&out[2*mystride+sid], o02_re, o02_im);
 
 #define WRITE_ST_SPINOR_SHORT2_STR(out, sid, mystride)       \
->>>>>>> f96193d0
   float c0 = fmaxf(fabsf(o00_re), fabsf(o00_im));	\
   float c1 = fmaxf(fabsf(o01_re), fabsf(o01_im));	\
   float c2 = fmaxf(fabsf(o02_re), fabsf(o02_im));	\
   c0 = fmaxf(c0, c1);					\
   c0 = fmaxf(c0, c2);					\
-  out ## Norm[idx] = c0;				\
+  out ## Norm[sid] = c0;				\
   float scale = __fdividef(MAX_SHORT, c0);			    \
   o00_re *= scale; o00_im *= scale; o01_re *= scale; o01_im *= scale;	\
   o02_re *= scale; o02_im *= scale;					\
-<<<<<<< HEAD
-  store_streaming_short2(&g_out[0*sp_stride+idx], (short)o00_re, (short)o00_im); \
-  store_streaming_short2(&g_out[1*sp_stride+idx], (short)o01_re, (short)o01_im); \
-  store_streaming_short2(&g_out[2*sp_stride+idx], (short)o02_re, (short)o02_im);
-#else
-
-#define WRITE_ST_SPINOR_DOUBLE2_STR() WRITE_ST_SPINOR_DOUBLE2()
-#define WRITE_ST_SPINOR_FLOAT4_STR() WRITE_ST_SPINOR_FLOAT4()
-#define WRITE_ST_SPINOR_SHORT4_STR() WRITE_ST_SPINOR_SHORT4()
-
-#endif
-
-#define READ_AND_SUM_ST_SPINOR_DOUBLE_TEX(spinor, idx) {		\
-  double2 tmp0 = fetch_double2((spinor), idx + 0*(sp_stride));		\
-  double2 tmp1 = fetch_double2((spinor), idx + 1*(sp_stride));		\
-  double2 tmp2 = fetch_double2((spinor), idx + 2*(sp_stride));		\
-=======
   store_streaming_short2(&g_out[0*mystride+sid], (short)o00_re, (short)o00_im); \
   store_streaming_short2(&g_out[1*mystride+sid], (short)o01_re, (short)o01_im); \
   store_streaming_short2(&g_out[2*mystride+sid], (short)o02_re, (short)o02_im);
@@ -738,80 +686,27 @@
   double2 tmp0 = fetch_double2((spinor), sid + 0*(param.sp_stride));		\
   double2 tmp1 = fetch_double2((spinor), sid + 1*(param.sp_stride));		\
   double2 tmp2 = fetch_double2((spinor), sid + 2*(param.sp_stride));		\
->>>>>>> f96193d0
   o00_re += tmp0.x; o00_im += tmp0.y;					\
   o01_re += tmp1.x; o01_im += tmp1.y;					\
   o02_re += tmp2.x; o02_im += tmp2.y; }
   
-<<<<<<< HEAD
-#define READ_AND_SUM_ST_SPINOR_SINGLE_TEX(spinor, idx) {		\
-  float2 tmp0 = TEX1DFETCH(float2, (spinor), idx + 0*(sp_stride));	\
-  float2 tmp1 = TEX1DFETCH(float2, (spinor), idx + 1*(sp_stride));	\
-  float2 tmp2 = TEX1DFETCH(float2, (spinor), idx + 2*(sp_stride));	\
-=======
 #define READ_AND_SUM_ST_SPINOR_SINGLE_TEX(spinor,sid) {			\
   float2 tmp0 = TEX1DFETCH(float2, (spinor), sid + 0*(param.sp_stride));	\
   float2 tmp1 = TEX1DFETCH(float2, (spinor), sid + 1*(param.sp_stride));	\
   float2 tmp2 = TEX1DFETCH(float2, (spinor), sid + 2*(param.sp_stride));	\
->>>>>>> f96193d0
   o00_re += tmp0.x; o00_im += tmp0.y;					\
   o01_re += tmp1.x; o01_im += tmp1.y;					\
   o02_re += tmp2.x; o02_im += tmp2.y; }
 
-<<<<<<< HEAD
-#define READ_AND_SUM_ST_SPINOR_HALF_TEX_(spinor, idx) {			\
-  float2 tmp0 = TEX1DFETCH(float2, (spinor), idx + 0*sp_stride);	\
-  float2 tmp1 = TEX1DFETCH(float2, (spinor), idx + 1*sp_stride);	\
-  float2 tmp2 = TEX1DFETCH(float2, (spinor), idx + 2*sp_stride);	\
-  float C = TEX1DFETCH(float, (spinor##Norm), idx);			\
-=======
 #define READ_AND_SUM_ST_SPINOR_HALF_TEX_(spinor,sid) {			\
   float2 tmp0 = TEX1DFETCH(float2, (spinor), sid + 0*param.sp_stride);	\
   float2 tmp1 = TEX1DFETCH(float2, (spinor), sid + 1*param.sp_stride);	\
   float2 tmp2 = TEX1DFETCH(float2, (spinor), sid + 2*param.sp_stride);	\
   float C = TEX1DFETCH(float, (spinor##Norm), sid);			\
->>>>>>> f96193d0
   o00_re += C*tmp0.x; o00_im += C*tmp0.y;				\
   o01_re += C*tmp1.x; o01_im += C*tmp1.y;				\
   o02_re += C*tmp2.x; o02_im += C*tmp2.y; }
 
-<<<<<<< HEAD
-#define READ_AND_SUM_ST_SPINOR_HALF_TEX(spinor, idx)	\
-  READ_AND_SUM_ST_SPINOR_HALF_TEX_(spinor, idx)
-
-#define READ_AND_SUM_ST_SPINOR(spinor, idx)				\
-  o00_re += spinor[0*sp_stride+idx].x; o00_im += spinor[0*sp_stride+idx].y; \
-  o01_re += spinor[1*sp_stride+idx].x; o01_im += spinor[1*sp_stride+idx].y; \
-  o02_re += spinor[2*sp_stride+idx].x; o02_im += spinor[2*sp_stride+idx].y; \
-  
-#define READ_AND_SUM_ST_SPINOR_HALF_(spinor, idx)		\
-  float C = spinor ## Norm[idx];				\
-  o00_re += C*short2float(spinor[0*sp_stride + idx].x);		\
-  o00_im += C*short2float(spinor[0*sp_stride + idx].y);		\
-  o01_re += C*short2float(spinor[1*sp_stride + idx].x);		\
-  o01_im += C*short2float(spinor[1*sp_stride + idx].y);		\
-  o02_re += C*short2float(spinor[2*sp_stride + idx].x);		\
-  o02_im += C*short2float(spinor[2*sp_stride + idx].y);	
-
-#define READ_AND_SUM_ST_SPINOR_HALF(spinor, idx)	\
-  READ_AND_SUM_ST_SPINOR_HALF_(spinor, idx)
-
-#define READ_ST_ACCUM_DOUBLE_TEX(spinor, idx)			   \
-  double2 accum0 = fetch_double2((spinor), idx + 0*(sp_stride));   \
-  double2 accum1 = fetch_double2((spinor), idx + 1*(sp_stride));   \
-  double2 accum2 = fetch_double2((spinor), idx + 2*(sp_stride));   
-
-#define READ_ST_ACCUM_SINGLE_TEX(spinor, idx)				\
-  float2 accum0 = TEX1DFETCH(float2, (spinor), idx + 0*sp_stride);	\
-  float2 accum1 = TEX1DFETCH(float2, (spinor), idx + 1*sp_stride);	\
-  float2 accum2 = TEX1DFETCH(float2, (spinor), idx + 2*sp_stride);     
-
-#define READ_ST_ACCUM_HALF_TEX_(spinor, idx)				\
-  float2 accum0 = TEX1DFETCH(float2, (spinor), idx + 0*sp_stride);	\
-  float2 accum1 = TEX1DFETCH(float2, (spinor), idx + 1*sp_stride);	\
-  float2 accum2 = TEX1DFETCH(float2, (spinor), idx + 2*sp_stride);	\
-  float C = TEX1DFETCH(float, (spinor ## Norm), idx);			\
-=======
 #define READ_AND_SUM_ST_SPINOR_HALF_TEX(spinor,sid)	\
   READ_AND_SUM_ST_SPINOR_HALF_TEX_(spinor,sid)
 
@@ -847,32 +742,10 @@
   float2 accum1 = TEX1DFETCH(float2, (spinor), sid + 1*param.sp_stride);	\
   float2 accum2 = TEX1DFETCH(float2, (spinor), sid + 2*param.sp_stride);	\
   float C = TEX1DFETCH(float, (spinor ## Norm), sid);			\
->>>>>>> f96193d0
   accum0.x *= C; accum0.y *= C;						\
   accum1.x *= C; accum1.y *= C;						\
   accum2.x *= C; accum2.y *= C;       
 
-<<<<<<< HEAD
-#define READ_ST_ACCUM_HALF_TEX(spinor, idx) READ_ST_ACCUM_HALF_TEX_(spinor, idx) 
-
-#define READ_ST_ACCUM_DOUBLE(spinor, idx)			   \
-  double2 accum0 = spinor[idx + 0*(sp_stride)];			   \
-  double2 accum1 = spinor[idx + 1*(sp_stride)];			   \
-  double2 accum2 = spinor[idx + 2*(sp_stride)];   
-
-#define READ_ST_ACCUM_SINGLE(spinor, idx)			\
-  float2 accum0 = spinor[idx + 0*(sp_stride)];			\
-  float2 accum1 = spinor[idx + 1*(sp_stride)];			\
-  float2 accum2 = spinor[idx + 2*(sp_stride)];     
-
-#define READ_ST_ACCUM_HALF(spinor, idx)					\
-  float2 accum0, accum1, accum2;					\
-  {									\
-    short2 S0 = x[idx + 0*sp_stride];					\
-    short2 S1 = x[idx + 1*sp_stride];					\
-    short2 S2 = x[idx + 2*sp_stride];					\
-    float C = spinor##Norm[idx];					\
-=======
 #define READ_ST_ACCUM_HALF_TEX(spinor,sid) READ_ST_ACCUM_HALF_TEX_(spinor,sid) 
 
 #define READ_ST_ACCUM_DOUBLE(spinor,sid)				   \
@@ -892,7 +765,6 @@
     short2 S1 = x[sid + 1*param.sp_stride];					\
     short2 S2 = x[sid + 2*param.sp_stride];					\
     float C = spinor##Norm[sid];					\
->>>>>>> f96193d0
     accum0.x =C*short2float(S0.x); accum0.y =C*short2float(S0.y);	\
     accum1.x =C*short2float(S1.x); accum1.y =C*short2float(S1.y);	\
     accum2.x =C*short2float(S2.x); accum2.y =C*short2float(S2.y);	\
