--- conflicted
+++ resolved
@@ -1684,7 +1684,6 @@
 #undef SPINORTEX
 #undef WRITE_HALF_SPINOR
 
-<<<<<<< HEAD
 #undef TMCLOVERTEX
 #undef TM_INV_CLOVERTEX
 #undef ASSN_CLOVER
@@ -1738,34 +1737,6 @@
 #include "wilson_pack_clover_twisted_face_dagger_core.h"
   } else {
 #include "wilson_pack_clover_twisted_face_core.h"
-=======
-  unsigned int sharedBytesPerThread() const { return 0; }
-  unsigned int sharedBytesPerBlock(const TuneParam &param) const { return 0; }
-  
-  bool tuneGridDim() const { return false; } // Don't tune the grid dimensions.
-  unsigned int minThreads() const { return threads(); }
-
- public:
-  PackFace(FloatN *faces, const cudaColorSpinorField *in, 
-	   const int dagger, const int parity, const int nFace)
-    : faces(faces), in(in), dagger(dagger), parity(parity), nFace(nFace) { }
-  virtual ~PackFace() { }
-  
-  virtual int tuningIter() const { return 100; }
-
-  virtual TuneKey tuneKey() const {
-    return TuneKey(in->VolString(), typeid(*this).name(), in->AuxString());
-  }  
-  
-  virtual void apply(const cudaStream_t &stream) = 0;
-  virtual void apply_twisted(Float a, Float b, const cudaStream_t &stream) = 0;//for twisted mass only
-
-  long long bytes() const { 
-    size_t faceBytes = (inputPerSite() + outputPerSite())*this->threads()*sizeof(((FloatN*)0)->x);
-    if (sizeof(((FloatN*)0)->x) == QUDA_HALF_PRECISION) 
-      faceBytes += 2*this->threads()*sizeof(float); // 2 is from input and output
-    return faceBytes;
->>>>>>> 3cabd1a3
   }
 }
 #undef READ_SPINOR
@@ -1979,13 +1950,8 @@
     virtual int tuningIter() const { return 100; }
 
     virtual TuneKey tuneKey() const {
-      std::stringstream vol, aux;
-      vol << in->X()[0] << "x";
-      vol << in->X()[1] << "x";
-      vol << in->X()[2] << "x";
-      vol << in->X()[3];    
-      aux << "threads=" <<threads() << ",stride=" << in->Stride() << ",prec=" << sizeof(((FloatN*)0)->x);
-      return TuneKey(vol.str(), typeid(*this).name(), aux.str());
+      // do we need to specify the number of threads used or not? (e.g., packing T versus not packing in T?)
+      return TuneKey(in->VolString(), typeid(*this).name(), in->AuxString());
     }  
 
     virtual void apply(const cudaStream_t &stream) = 0;
