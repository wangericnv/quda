#include <stdlib.h>
#include <stdio.h>
#include <typeinfo>

#include <color_spinor_field.h>
#include <blas_quda.h>

#include <string.h>
#include <iostream>
#include <misc_helpers.h>
#include <face_quda.h>
#include <dslash_quda.h>

#ifdef DEVICE_PACK
#define REORDER_LOCATION QUDA_CUDA_FIELD_LOCATION
#else
#define REORDER_LOCATION QUDA_CPU_FIELD_LOCATION
#endif

int zeroCopy = 0;

namespace quda {

  int cudaColorSpinorField::bufferIndex = 0;
  int cudaColorSpinorField::initGhostFaceBuffer = 0;
  void* cudaColorSpinorField::ghostFaceBuffer[2]; //gpu memory
  void* cudaColorSpinorField::fwdGhostFaceBuffer[2][QUDA_MAX_DIM]; //pointers to ghostFaceBuffer
  void* cudaColorSpinorField::backGhostFaceBuffer[2][QUDA_MAX_DIM]; //pointers to ghostFaceBuffer
  size_t cudaColorSpinorField::ghostFaceBytes = 0;

  /*cudaColorSpinorField::cudaColorSpinorField() : 
    ColorSpinorField(), v(0), norm(0), alloc(false), init(false) {

    }*/

  cudaColorSpinorField::cudaColorSpinorField(const ColorSpinorParam &param) : 
    ColorSpinorField(param), alloc(false), init(true), texInit(false), 
    initComms(false), bufferMessageHandler(0), nFaceComms(0) {

    // this must come before create
    if (param.create == QUDA_REFERENCE_FIELD_CREATE) {
      v = param.v;
      norm = param.norm;
    }

    create(param.create);

    if  (param.create == QUDA_NULL_FIELD_CREATE) {
      // do nothing
    } else if (param.create == QUDA_ZERO_FIELD_CREATE) {
      zero();
    } else if (param.create == QUDA_REFERENCE_FIELD_CREATE) {
      // dp nothing
    } else if (param.create == QUDA_COPY_FIELD_CREATE){
      errorQuda("not implemented");
    }
    checkCudaError();
  }

  cudaColorSpinorField::cudaColorSpinorField(const cudaColorSpinorField &src) : 
    ColorSpinorField(src), alloc(false), init(true), texInit(false), 
    initComms(false), bufferMessageHandler(0), nFaceComms(0) {
    create(QUDA_COPY_FIELD_CREATE);
    copySpinorField(src);
  }

  // creates a copy of src, any differences defined in param
  cudaColorSpinorField::cudaColorSpinorField(const ColorSpinorField &src, 
					     const ColorSpinorParam &param) :
    ColorSpinorField(src), alloc(false), init(true), texInit(false), 
    initComms(false), bufferMessageHandler(0), nFaceComms(0) {  

    // can only overide if we are not using a reference or parity special case
    if (param.create != QUDA_REFERENCE_FIELD_CREATE || 
	(param.create == QUDA_REFERENCE_FIELD_CREATE && 
	 src.SiteSubset() == QUDA_FULL_SITE_SUBSET && 
	 param.siteSubset == QUDA_PARITY_SITE_SUBSET && 
	 typeid(src) == typeid(cudaColorSpinorField) ) || 
         (param.create == QUDA_REFERENCE_FIELD_CREATE && param.eigv_dim > 0)) {
      reset(param);
    } else {
      errorQuda("Undefined behaviour"); // else silent bug possible?
    }

    // This must be set before create is called
    if (param.create == QUDA_REFERENCE_FIELD_CREATE) {
      if (typeid(src) == typeid(cudaColorSpinorField)) {
	v = (void*)src.V();
	norm = (void*)src.Norm();
      } else {
	errorQuda("Cannot reference a non-cuda field");
      }

      if (this->EigvDim() > 0) 
      {//setup eigenvector form the set
         if(eigv_dim != this->EigvDim()) errorQuda("\nEigenvector set does not match..\n") ;//for debug only.
         if(eigv_id > -1)
         {
           //printfQuda("\nSetting pointers for vector id %d\n", eigv_id); //for debug only.
           v    = (void*)((char*)v + eigv_id*bytes);         
           norm = (void*)((char*)norm + eigv_id*norm_bytes);         
         }
       //do nothing for the eigenvector subset...
      }
    }

    create(param.create);

    if (param.create == QUDA_NULL_FIELD_CREATE) {
      // do nothing
    } else if (param.create == QUDA_ZERO_FIELD_CREATE) {
      zero();
    } else if (param.create == QUDA_COPY_FIELD_CREATE) {
      copySpinorField(src);
    } else if (param.create == QUDA_REFERENCE_FIELD_CREATE) {
      // do nothing
    } else {
      errorQuda("CreateType %d not implemented", param.create);
    }

    clearGhostPointers();
  }

  cudaColorSpinorField::cudaColorSpinorField(const ColorSpinorField &src) 
    : ColorSpinorField(src), alloc(false), init(true), texInit(false), 
      initComms(false), bufferMessageHandler(0), nFaceComms(0) {
    create(QUDA_COPY_FIELD_CREATE);
    copySpinorField(src);
    clearGhostPointers();
  }

  ColorSpinorField& cudaColorSpinorField::operator=(const ColorSpinorField &src) {
    if (typeid(src) == typeid(cudaColorSpinorField)) {
      *this = (dynamic_cast<const cudaColorSpinorField&>(src));
    } else if (typeid(src) == typeid(cpuColorSpinorField)) {
      *this = (dynamic_cast<const cpuColorSpinorField&>(src));
    } else {
      errorQuda("Unknown input ColorSpinorField %s", typeid(src).name());
    }
    return *this;
  }

  cudaColorSpinorField& cudaColorSpinorField::operator=(const cudaColorSpinorField &src) {
    if (&src != this) {
      // keep current attributes unless unset
      if (!ColorSpinorField::init) { // note this will turn a reference field into a regular field
	destroy();
	destroyComms(); // not sure if this necessary
	ColorSpinorField::operator=(src);
	create(QUDA_COPY_FIELD_CREATE);
      }
      copySpinorField(src);
    }
    return *this;
  }

  cudaColorSpinorField& cudaColorSpinorField::operator=(const cpuColorSpinorField &src) {
    // keep current attributes unless unset
    if (!ColorSpinorField::init) { // note this will turn a reference field into a regular field
      destroy();
      ColorSpinorField::operator=(src);
      create(QUDA_COPY_FIELD_CREATE);
    }
    loadSpinorField(src);
    return *this;
  }

  cudaColorSpinorField::~cudaColorSpinorField() {
    destroyComms();
    destroy();
  }

  bool cudaColorSpinorField::isNative() const {

    if (precision == QUDA_DOUBLE_PRECISION) {
      if (fieldOrder == QUDA_FLOAT2_FIELD_ORDER) return true;
    } else if (precision == QUDA_SINGLE_PRECISION) {
      if (nSpin == 4) {
	if (fieldOrder == QUDA_FLOAT4_FIELD_ORDER) return true;
      } else if (nSpin == 1) {
	if (fieldOrder == QUDA_FLOAT2_FIELD_ORDER) return true;
      }
    } else if (precision == QUDA_HALF_PRECISION) {
      if (nSpin == 4) {
	if (fieldOrder == QUDA_FLOAT4_FIELD_ORDER) return true;
      } else if (nSpin == 1) {
	if (fieldOrder == QUDA_FLOAT2_FIELD_ORDER) return true;
      }
    }

    return false;
  }

  void cudaColorSpinorField::create(const QudaFieldCreate create) {

    if (siteSubset == QUDA_FULL_SITE_SUBSET && siteOrder != QUDA_EVEN_ODD_SITE_ORDER) {
      errorQuda("Subset not implemented");
    }

    if (create != QUDA_REFERENCE_FIELD_CREATE) {
      v = device_malloc(bytes);
      if (precision == QUDA_HALF_PRECISION) {
	norm = device_malloc(norm_bytes);
      }
      alloc = true;
    }

    if (siteSubset == QUDA_FULL_SITE_SUBSET) {
      if(eigv_dim != 0) errorQuda("Eigenvectors must be parity fields!");
      // create the associated even and odd subsets
      ColorSpinorParam param;
      param.siteSubset = QUDA_PARITY_SITE_SUBSET;
      param.nDim = nDim;
      memcpy(param.x, x, nDim*sizeof(int));
      param.x[0] /= 2; // set single parity dimensions
      param.create = QUDA_REFERENCE_FIELD_CREATE;
      param.v = v;
      param.norm = norm;
      even = new cudaColorSpinorField(*this, param);
      odd = new cudaColorSpinorField(*this, param);

      // need this hackery for the moment (need to locate the odd pointer half way into the full field)
      (dynamic_cast<cudaColorSpinorField*>(odd))->v = (void*)((char*)v + bytes/2);
      if (precision == QUDA_HALF_PRECISION) 
	(dynamic_cast<cudaColorSpinorField*>(odd))->norm = (void*)((char*)norm + norm_bytes/2);

#ifdef USE_TEXTURE_OBJECTS
      dynamic_cast<cudaColorSpinorField*>(even)->destroyTexObject();
      dynamic_cast<cudaColorSpinorField*>(even)->createTexObject();
      dynamic_cast<cudaColorSpinorField*>(odd)->destroyTexObject();
      dynamic_cast<cudaColorSpinorField*>(odd)->createTexObject();
#endif
    }
    else{//siteSubset == QUDA_PARITY_SITE_SUBSET

      //! setup an object for selected eigenvector (the 1st one as a default):
      if ((eigv_dim > 0) && (create != QUDA_REFERENCE_FIELD_CREATE) && (eigv_id == -1)) 
      {
         //if(bytes > 1811939328) warningQuda("\nCUDA API probably won't be able to create texture object for the eigenvector set... Object size is : %u bytes\n", bytes);
         if (getVerbosity() == QUDA_DEBUG_VERBOSE) printfQuda("\nEigenvector set constructor...\n");
         // create the associated even and odd subsets
         ColorSpinorParam param;
         param.siteSubset = QUDA_PARITY_SITE_SUBSET;
         param.nDim = nDim;
         memcpy(param.x, x, nDim*sizeof(int));
         param.create = QUDA_REFERENCE_FIELD_CREATE;
         param.v = v;
         param.norm = norm;
         param.eigv_dim  = eigv_dim;
         //reserve eigvector set
         eigenvectors.reserve(eigv_dim);
         //setup volume, [real_]length and stride for a single eigenvector
         for(int id = 0; id < eigv_dim; id++)
         {
            param.eigv_id = id;
            eigenvectors.push_back(new cudaColorSpinorField(*this, param));

#ifdef USE_TEXTURE_OBJECTS //(a lot of texture objects...)
            dynamic_cast<cudaColorSpinorField*>(eigenvectors[id])->destroyTexObject();
            dynamic_cast<cudaColorSpinorField*>(eigenvectors[id])->createTexObject();
#endif
         }
      }
    }

    if (create != QUDA_REFERENCE_FIELD_CREATE) {
      if (siteSubset != QUDA_FULL_SITE_SUBSET) {
	zeroPad();
      } else {
	(dynamic_cast<cudaColorSpinorField*>(even))->zeroPad();
	(dynamic_cast<cudaColorSpinorField*>(odd))->zeroPad();
      }
    }

#ifdef USE_TEXTURE_OBJECTS
    if((eigv_dim == 0) || (eigv_dim > 0 && eigv_id > -1))
       createTexObject();
#endif

    checkCudaError();
  }

#ifdef USE_TEXTURE_OBJECTS
  void cudaColorSpinorField::createTexObject() {

    if (isNative()) {
      if (texInit) errorQuda("Already bound textures");
      
      // create the texture for the field components
      
      cudaChannelFormatDesc desc;
      memset(&desc, 0, sizeof(cudaChannelFormatDesc));
      if (precision == QUDA_SINGLE_PRECISION) desc.f = cudaChannelFormatKindFloat;
      else desc.f = cudaChannelFormatKindSigned; // half is short, double is int2
      
      // staggered fields in half and single are always two component
      if (nSpin == 1 && (precision == QUDA_HALF_PRECISION || precision == QUDA_SINGLE_PRECISION)) {
	desc.x = 8*precision;
	desc.y = 8*precision;
	desc.z = 0;
	desc.w = 0;
      } else { // all others are four component
	desc.x = (precision == QUDA_DOUBLE_PRECISION) ? 32 : 8*precision;
	desc.y = (precision == QUDA_DOUBLE_PRECISION) ? 32 : 8*precision;
	desc.z = (precision == QUDA_DOUBLE_PRECISION) ? 32 : 8*precision;
	desc.w = (precision == QUDA_DOUBLE_PRECISION) ? 32 : 8*precision;
      }
      
      cudaResourceDesc resDesc;
      memset(&resDesc, 0, sizeof(resDesc));
      resDesc.resType = cudaResourceTypeLinear;
      resDesc.res.linear.devPtr = v;
      resDesc.res.linear.desc = desc;
      resDesc.res.linear.sizeInBytes = bytes;
      
      cudaTextureDesc texDesc;
      memset(&texDesc, 0, sizeof(texDesc));
      if (precision == QUDA_HALF_PRECISION) texDesc.readMode = cudaReadModeNormalizedFloat;
      else texDesc.readMode = cudaReadModeElementType;
      
      cudaCreateTextureObject(&tex, &resDesc, &texDesc, NULL);
      checkCudaError();
      
      // create the texture for the norm components
      if (precision == QUDA_HALF_PRECISION) {
	cudaChannelFormatDesc desc;
	memset(&desc, 0, sizeof(cudaChannelFormatDesc));
	desc.f = cudaChannelFormatKindFloat;
	desc.x = 8*QUDA_SINGLE_PRECISION; desc.y = 0; desc.z = 0; desc.w = 0;
	
	cudaResourceDesc resDesc;
	memset(&resDesc, 0, sizeof(resDesc));
	resDesc.resType = cudaResourceTypeLinear;
	resDesc.res.linear.devPtr = norm;
	resDesc.res.linear.desc = desc;
	resDesc.res.linear.sizeInBytes = norm_bytes;
	
	cudaTextureDesc texDesc;
	memset(&texDesc, 0, sizeof(texDesc));
	texDesc.readMode = cudaReadModeElementType;
	
	cudaCreateTextureObject(&texNorm, &resDesc, &texDesc, NULL);
	checkCudaError();
      }
      
      texInit = true;
    }
  }

  void cudaColorSpinorField::destroyTexObject() {
    if (isNative() && texInit) {
      cudaDestroyTextureObject(tex);
      if (precision == QUDA_HALF_PRECISION) cudaDestroyTextureObject(texNorm);
      texInit = false;
      checkCudaError();
    }
  }
#endif

  void cudaColorSpinorField::destroy() {
    if (alloc) {
      device_free(v);
      if (precision == QUDA_HALF_PRECISION) device_free(norm);
      if (siteSubset == QUDA_FULL_SITE_SUBSET) {
	delete even;
	delete odd;
      }
      else{
        //! for deflated solvers:
        if (eigv_dim > 0) 
        {
          std::vector<ColorSpinorField*>::iterator vec;
          for(vec = eigenvectors.begin(); vec != eigenvectors.end(); vec++) delete *vec;
        } 
      }
      alloc = false;
    }

#ifdef USE_TEXTURE_OBJECTS
    if((eigv_dim == 0) || (eigv_dim > 0 && eigv_id > -1))
       destroyTexObject();
#endif

  }

  cudaColorSpinorField& cudaColorSpinorField::Even() const { 
    if (siteSubset == QUDA_FULL_SITE_SUBSET) {
      return *(dynamic_cast<cudaColorSpinorField*>(even)); 
    }

    errorQuda("Cannot return even subset of %d subset", siteSubset);
    exit(-1);
  }

  cudaColorSpinorField& cudaColorSpinorField::Odd() const {
    if (siteSubset == QUDA_FULL_SITE_SUBSET) {
      return *(dynamic_cast<cudaColorSpinorField*>(odd)); 
    }

    errorQuda("Cannot return odd subset of %d subset", siteSubset);
    exit(-1);
  }

  // cuda's floating point format, IEEE-754, represents the floating point
  // zero as 4 zero bytes
  void cudaColorSpinorField::zero() {
    cudaMemsetAsync(v, 0, bytes, streams[Nstream-1]);
    if (precision == QUDA_HALF_PRECISION) cudaMemsetAsync(norm, 0, norm_bytes, streams[Nstream-1]);
  }


  void cudaColorSpinorField::zeroPad() {
    size_t pad_bytes = (stride - volume) * precision * fieldOrder;
    int Npad = nColor * nSpin * 2 / fieldOrder;

    if (eigv_dim > 0 && eigv_id == -1){//we consider the whole eigenvector set:
      Npad      *= eigv_dim;
      pad_bytes /= eigv_dim;
    }

    size_t pitch = ((eigv_dim == 0 || eigv_id != -1) ? stride : eigv_stride)*fieldOrder*precision;
    char   *dst  = (char*)v + ((eigv_dim == 0 || eigv_id != -1) ? volume : eigv_volume)*fieldOrder*precision;
    if(pad_bytes) cudaMemset2D(dst, pitch, 0, pad_bytes, Npad);

    //for (int i=0; i<Npad; i++) {
    //  if (pad_bytes) cudaMemset((char*)v + (volume + i*stride)*fieldOrder*precision, 0, pad_bytes);
    //}
  }

  void cudaColorSpinorField::copy(const cudaColorSpinorField &src) {
    checkField(*this, src);
    copyCuda(*this, src);
  }

  void cudaColorSpinorField::copySpinorField(const ColorSpinorField &src) {
    
    // src is on the device and is native
    if (typeid(src) == typeid(cudaColorSpinorField) && 
	isNative() && dynamic_cast<const cudaColorSpinorField &>(src).isNative()) {
      copy(dynamic_cast<const cudaColorSpinorField&>(src));
    } else if (typeid(src) == typeid(cudaColorSpinorField)) {
      copyGenericColorSpinor(*this, src, QUDA_CUDA_FIELD_LOCATION);
    } else if (typeid(src) == typeid(cpuColorSpinorField)) { // src is on the host
      loadSpinorField(src);
    } else {
      errorQuda("Unknown input ColorSpinorField %s", typeid(src).name());
    }
  } 

  void cudaColorSpinorField::loadSpinorField(const ColorSpinorField &src) {

    if (REORDER_LOCATION == QUDA_CPU_FIELD_LOCATION && 
	typeid(src) == typeid(cpuColorSpinorField)) {
      for(int b=0; b<2; ++b){
        resizeBufferPinned(bytes + norm_bytes, b);
        memset(bufferPinned[b], 0, bytes+norm_bytes); // FIXME (temporary?) bug fix for padding
      }
      copyGenericColorSpinor(*this, src, QUDA_CPU_FIELD_LOCATION, 
			     bufferPinned[bufferIndex], 0, (char*)bufferPinned[bufferIndex]+bytes, 0);

      cudaMemcpy(v, bufferPinned[bufferIndex], bytes, cudaMemcpyHostToDevice);
      cudaMemcpy(norm, (char*)bufferPinned[bufferIndex]+bytes, norm_bytes, cudaMemcpyHostToDevice);
    } else if (typeid(src) == typeid(cudaColorSpinorField)) {
      copyGenericColorSpinor(*this, src, QUDA_CUDA_FIELD_LOCATION);
    } else {
      void *Src, *srcNorm;
      if (!zeroCopy) {
	resizeBufferDevice(src.Bytes()+src.NormBytes());
	Src = bufferDevice;
	srcNorm = (char*)bufferDevice + src.Bytes();	
	cudaMemcpy(Src, src.V(), src.Bytes(), cudaMemcpyHostToDevice);
	cudaMemcpy(srcNorm, src.Norm(), src.NormBytes(), cudaMemcpyHostToDevice);
      } else {
	for(int b=0; b<2; ++b){
	 resizeBufferPinned(src.Bytes()+src.NormBytes(), b);
	}
	memcpy(bufferPinned[bufferIndex], src.V(), src.Bytes());
	memcpy((char*)bufferPinned[bufferIndex]+src.Bytes(), src.Norm(), src.NormBytes());

	cudaHostGetDevicePointer(&Src, bufferPinned[bufferIndex], 0);
	srcNorm = (void*)((char*)Src + src.Bytes());
      }

      cudaMemset(v, 0, bytes); // FIXME (temporary?) bug fix for padding
      copyGenericColorSpinor(*this, src, QUDA_CUDA_FIELD_LOCATION, 0, Src, 0, srcNorm);
    }

    checkCudaError();
    return;
  }


  void cudaColorSpinorField::saveSpinorField(ColorSpinorField &dest) const {

    if (REORDER_LOCATION == QUDA_CPU_FIELD_LOCATION && 
	typeid(dest) == typeid(cpuColorSpinorField)) {
      for(int b=0; b<2; ++b) resizeBufferPinned(bytes+norm_bytes,b);
      cudaMemcpy(bufferPinned[bufferIndex], v, bytes, cudaMemcpyDeviceToHost);
      cudaMemcpy((char*)bufferPinned[bufferIndex]+bytes, norm, norm_bytes, cudaMemcpyDeviceToHost);

      copyGenericColorSpinor(dest, *this, QUDA_CPU_FIELD_LOCATION, 
			     0, bufferPinned[bufferIndex], 0, (char*)bufferPinned[bufferIndex]+bytes);
    } else if (typeid(dest) == typeid(cudaColorSpinorField)) {
      copyGenericColorSpinor(dest, *this, QUDA_CUDA_FIELD_LOCATION);
    } else {
      void *dst, *dstNorm;
      if (!zeroCopy) {
	resizeBufferDevice(dest.Bytes()+dest.NormBytes());
	dst = bufferDevice;
	dstNorm = (char*)bufferDevice+dest.Bytes();
      } else {
	for(int b=0; b<2; ++b) resizeBufferPinned(dest.Bytes()+dest.NormBytes(),b);
	cudaHostGetDevicePointer(&dst, bufferPinned[bufferIndex], 0);
	dstNorm = (char*)dst+dest.Bytes();
      }
      copyGenericColorSpinor(dest, *this, QUDA_CUDA_FIELD_LOCATION, dst, v, dstNorm, 0);

      if (!zeroCopy) {
	cudaMemcpy(dest.V(), dst, dest.Bytes(), cudaMemcpyDeviceToHost);
	cudaMemcpy(dest.Norm(), dstNorm, dest.NormBytes(), cudaMemcpyDeviceToHost);
      } else {
	memcpy(dest.V(), bufferPinned[bufferIndex], dest.Bytes());
	memcpy(dest.Norm(), (char*)bufferPinned[bufferIndex]+dest.Bytes(), dest.NormBytes());
      }
    }

    checkCudaError();
    return;
  }

  void cudaColorSpinorField::allocateGhostBuffer(int nFace) {
    int Nint = nColor * nSpin * 2; // number of internal degrees of freedom
    if (nSpin == 4) Nint /= 2; // spin projection for Wilson

    // compute size of buffer required
    size_t faceBytes = 0;
    for (int i=0; i<4; i++) {
      if(!commDimPartitioned(i)) continue;
      faceBytes += 2*nFace*ghostFace[i]*Nint*precision;
      // add extra space for the norms for half precision
      if (precision == QUDA_HALF_PRECISION) faceBytes += 2*nFace*ghostFace[i]*sizeof(float);
    }

    // only allocate if not already allocated or buffer required is bigger than previously
    if(initGhostFaceBuffer == 0 || faceBytes > ghostFaceBytes){    


      if (initGhostFaceBuffer){
        for(int b=0; b<2; ++b) device_free(ghostFaceBuffer[b]); 
      }

      if (faceBytes > 0) {
	for(int b=0; b<2; ++b) ghostFaceBuffer[b] = device_malloc(faceBytes);
	initGhostFaceBuffer = 1;
	ghostFaceBytes = faceBytes;
      }

    }

    size_t offset = 0;
    for (int i=0; i<4; i++) {
      if(!commDimPartitioned(i)) continue;
    
      for(int b=0; b<2; ++b) backGhostFaceBuffer[b][i] = (void*)(((char*)ghostFaceBuffer[b]) + offset);
      offset += nFace*ghostFace[i]*Nint*precision;
      if (precision == QUDA_HALF_PRECISION) offset += nFace*ghostFace[i]*sizeof(float);
      
      for(int b=0; b<2; ++b) fwdGhostFaceBuffer[b][i] = (void*)(((char*)ghostFaceBuffer[b]) + offset);
      offset += nFace*ghostFace[i]*Nint*precision;
      if (precision == QUDA_HALF_PRECISION) offset += nFace*ghostFace[i]*sizeof(float);
    }   
    
  }


  void cudaColorSpinorField::freeGhostBuffer(void)
  {
    if (!initGhostFaceBuffer) return;
  
    for(int b=0; b<2; ++b) device_free(ghostFaceBuffer[b]); 

    for(int i=0;i < 4; i++){
      if(!commDimPartitioned(i)) continue;
      for(int b=0; b<2; ++b){
        backGhostFaceBuffer[b][i] = NULL;
        fwdGhostFaceBuffer[b][i] = NULL;
      }
    }
    initGhostFaceBuffer = 0;  
  }

  // pack the ghost zone into a contiguous buffer for communications
  void cudaColorSpinorField::packGhost(FullClover &clov, FullClover &clovInv,
				       const int nFace, const QudaParity parity, 
                                       const int dim, const QudaDirection dir,
				       const int dagger, cudaStream_t *stream, 
				       void *buffer, double a) 
  {
    int face_num;
    if(dir == QUDA_BACKWARDS){
      face_num = 0;
    }else if(dir == QUDA_FORWARDS){
      face_num = 1;
    }else{
      face_num = 2;
    }
#ifdef MULTI_GPU
    void *packBuffer = buffer ? buffer : ghostFaceBuffer[bufferIndex];
    packFace(packBuffer, *this, clov, clovInv, nFace, dagger, parity, dim, face_num, *stream, a); 
#else
    errorQuda("packGhost not built on single-GPU build");
#endif

  }

  // pack the ghost zone into a contiguous buffer for communications
  void cudaColorSpinorField::packGhost(const int nFace, const QudaParity parity, 
                                       const int dim, const QudaDirection dir,
				       const int dagger, cudaStream_t *stream, 
				       void *buffer, double a, double b) 
  {
    int face_num;
    if(dir == QUDA_BACKWARDS){
      face_num = 0;
    }else if(dir == QUDA_FORWARDS){
      face_num = 1;
    }else{
      face_num = 2;
    }
#ifdef MULTI_GPU
    void *packBuffer = buffer ? buffer : ghostFaceBuffer[bufferIndex];
    packFace(packBuffer, *this, nFace, dagger, parity, dim, face_num, *stream, a, b); 
#else
    errorQuda("packGhost not built on single-GPU build");
#endif

  }
 
  // send the ghost zone to the host
  void cudaColorSpinorField::sendGhost(void *ghost_spinor, const int nFace, const int dim, 
				       const QudaDirection dir, const int dagger, 
				       cudaStream_t *stream) {

#ifdef MULTI_GPU
    int Nvec = (nSpin == 1 || precision == QUDA_DOUBLE_PRECISION) ? 2 : 4;
    int Nint = (nColor * nSpin * 2) / (nSpin == 4 ? 2 : 1);  // (spin proj.) degrees of freedom
    
    if (dim !=3 || getKernelPackT() || getTwistPack()) { // use kernels to pack into contiguous buffers then a single cudaMemcpy

      size_t bytes = nFace*Nint*ghostFace[dim]*precision;
      if (precision == QUDA_HALF_PRECISION) bytes += nFace*ghostFace[dim]*sizeof(float);
      void* gpu_buf = 
	(dir == QUDA_BACKWARDS) ? this->backGhostFaceBuffer[bufferIndex][dim] : this->fwdGhostFaceBuffer[bufferIndex][dim];

      cudaMemcpyAsync(ghost_spinor, gpu_buf, bytes, cudaMemcpyDeviceToHost, *stream); 
    } else if(this->TwistFlavor() != QUDA_TWIST_NONDEG_DOUBLET){ // do multiple cudaMemcpys

      int Npad = Nint / Nvec; // number Nvec buffers we have
      int Nt_minus1_offset = (volume - nFace*ghostFace[3]); // N_t -1 = Vh-Vsh
      int offset = 0;
      if (nSpin == 1) {
	offset = (dir == QUDA_BACKWARDS) ? 0 : Nt_minus1_offset;
      } else if (nSpin == 4) {    
	// !dagger: send lower components backwards, send upper components forwards
	// dagger: send upper components backwards, send lower components forwards
	bool upper = dagger ? true : false; // Fwd is !Back  
	if (dir == QUDA_FORWARDS) upper = !upper;
	int lower_spin_offset = Npad*stride;
	if (upper) offset = (dir == QUDA_BACKWARDS ? 0 : Nt_minus1_offset);
	else offset = lower_spin_offset + (dir == QUDA_BACKWARDS ? 0 : Nt_minus1_offset);
      }
    
      // QUDA Memcpy NPad's worth. 
      //  -- Dest will point to the right beginning PAD. 
      //  -- Each Pad has size Nvec*Vsh Floats. 
      //  --  There is Nvec*Stride Floats from the start of one PAD to the start of the next

      void *dst = (char*)ghost_spinor;
      void *src = (char*)v + offset*Nvec*precision;
      size_t len = nFace*ghostFace[3]*Nvec*precision;     
      size_t spitch = stride*Nvec*precision;
      cudaMemcpy2DAsync(dst, len, src, spitch, len, Npad, cudaMemcpyDeviceToHost, *stream);

      if (precision == QUDA_HALF_PRECISION) {
	int norm_offset = (dir == QUDA_BACKWARDS) ? 0 : Nt_minus1_offset*sizeof(float);
	void *dst = (char*)ghost_spinor + nFace*Nint*ghostFace[3]*precision;
	void *src = (char*)norm + norm_offset;
	cudaMemcpyAsync(dst, src, nFace*ghostFace[3]*sizeof(float), cudaMemcpyDeviceToHost, *stream); 
      }
    }else{
      int flavorVolume = volume / 2;
      int flavorTFace  = ghostFace[3] / 2;
      int Npad = Nint / Nvec; // number Nvec buffers we have
      int flavor1_Nt_minus1_offset = (flavorVolume - flavorTFace);
      int flavor2_Nt_minus1_offset = (volume - flavorTFace);
      int flavor1_offset = 0;
      int flavor2_offset = 0;
      // !dagger: send lower components backwards, send upper components forwards
      // dagger: send upper components backwards, send lower components forwards
      bool upper = dagger ? true : false; // Fwd is !Back
      if (dir == QUDA_FORWARDS) upper = !upper;
      int lower_spin_offset = Npad*stride;//ndeg tm: stride=2*flavor_volume+pad
      if (upper){
        flavor1_offset = (dir == QUDA_BACKWARDS ? 0 : flavor1_Nt_minus1_offset);
        flavor2_offset = (dir == QUDA_BACKWARDS ? flavorVolume : flavor2_Nt_minus1_offset);
      }else{
        flavor1_offset = lower_spin_offset + (dir == QUDA_BACKWARDS ? 0 : flavor1_Nt_minus1_offset);
        flavor2_offset = lower_spin_offset + (dir == QUDA_BACKWARDS ? flavorVolume : flavor2_Nt_minus1_offset);
      }

      // QUDA Memcpy NPad's worth.
      //  -- Dest will point to the right beginning PAD.
      //  -- Each Pad has size Nvec*Vsh Floats.
      //  --  There is Nvec*Stride Floats from the start of one PAD to the start of the next

      void *dst = (char*)ghost_spinor;
      void *src = (char*)v + flavor1_offset*Nvec*precision;
      size_t len = flavorTFace*Nvec*precision;
      size_t spitch = stride*Nvec*precision;//ndeg tm: stride=2*flavor_volume+pad
      size_t dpitch = 2*len;
      cudaMemcpy2DAsync(dst, dpitch, src, spitch, len, Npad, cudaMemcpyDeviceToHost, *stream);
      dst = (char*)ghost_spinor+len;
      src = (char*)v + flavor2_offset*Nvec*precision;
      cudaMemcpy2DAsync(dst, dpitch, src, spitch, len, Npad, cudaMemcpyDeviceToHost, *stream);

      if (precision == QUDA_HALF_PRECISION) {
        int Nt_minus1_offset = (flavorVolume - flavorTFace);
        int norm_offset = (dir == QUDA_BACKWARDS) ? 0 : Nt_minus1_offset*sizeof(float);
	void *dst = (char*)ghost_spinor + Nint*ghostFace[3]*precision;
	void *src = (char*)norm + norm_offset;
        size_t dpitch = flavorTFace*sizeof(float);
        size_t spitch = flavorVolume*sizeof(float);
	cudaMemcpy2DAsync(dst, dpitch, src, spitch, flavorTFace*sizeof(float), 2, cudaMemcpyDeviceToHost, *stream);
      }
    }
#else
    errorQuda("sendGhost not built on single-GPU build");
#endif

  }



  void cudaColorSpinorField::unpackGhost(const void* ghost_spinor, const int nFace, 
					 const int dim, const QudaDirection dir, 
					 const int dagger, cudaStream_t* stream) 
  {
    int Nint = (nColor * nSpin * 2) / (nSpin == 4 ? 2 : 1);  // (spin proj.) degrees of freedom

    int len = nFace*ghostFace[dim]*Nint;
    int offset = length + ghostOffset[dim]*nColor*nSpin*2;
    offset += (dir == QUDA_BACKWARDS) ? 0 : len;

    void *dst = (char*)v + precision*offset;
    const void *src = ghost_spinor;

    cudaMemcpyAsync(dst, src, len*precision, cudaMemcpyHostToDevice, *stream);
    
    if (precision == QUDA_HALF_PRECISION) {
      // norm region of host ghost zone is at the end of the ghost_spinor

      int normlen = nFace*ghostFace[dim];
      int norm_offset = stride + ghostNormOffset[dim];
      norm_offset += (dir == QUDA_BACKWARDS) ? 0 : normlen;

      void *dst = static_cast<char*>(norm) + norm_offset*sizeof(float);
      const void *src = static_cast<const char*>(ghost_spinor)+nFace*Nint*ghostFace[dim]*precision; 
      cudaMemcpyAsync(dst, src, normlen*sizeof(float), cudaMemcpyHostToDevice, *stream);
    }
  }




   // pack the ghost zone into a contiguous buffer for communications
  void cudaColorSpinorField::packGhostExtended(const int nFace, const int R[], const QudaParity parity,
                                       const int dim, const QudaDirection dir,
                                       const int dagger, cudaStream_t *stream,
                                       void *buffer)
  {
    int face_num;
    if(dir == QUDA_BACKWARDS){
      face_num = 0;
    }else if(dir == QUDA_FORWARDS){
      face_num = 1;
    }else{
      face_num = 2;
    }
#ifdef MULTI_GPU
    void *packBuffer = buffer ? buffer : ghostFaceBuffer[bufferIndex];
    packFaceExtended(packBuffer, *this, nFace, R, dagger, parity, dim, face_num, *stream);
#else
    errorQuda("packGhostExtended not built on single-GPU build");
#endif

  }


  

  // copy data from host buffer into boundary region of device field
  void cudaColorSpinorField::unpackGhostExtended(const void* ghost_spinor, const int nFace, const QudaParity parity,
                                                 const int dim, const QudaDirection dir, 
                                                 const int dagger, cudaStream_t* stream)
  {

     
     
    // First call the regular unpackGhost routine to copy data into the `usual' ghost-zone region 
    // of the data array 
    unpackGhost(ghost_spinor, nFace, dim, dir, dagger, stream);

    // Next step is to copy data from the ghost zone back to the interior region
    int Nint = (nColor * nSpin * 2) / (nSpin == 4 ? 2 : 1); // (spin proj.) degrees of freedom

    int len = nFace*ghostFace[dim]*Nint;
    int offset = length + ghostOffset[dim]*nColor*nSpin*2;
    offset += (dir == QUDA_BACKWARDS) ? 0 : len;

#ifdef MULTI_GPU
    const int face_num = 2;
    const bool unpack = true;
    const int R[4] = {0,0,0,0};
    packFaceExtended(ghostFaceBuffer[bufferIndex], *this, nFace, R, dagger, parity, dim, face_num, *stream, unpack); 
#else
    errorQuda("unpackGhostExtended not built on single-GPU build");
#endif
  }



  cudaStream_t *stream;

  void cudaColorSpinorField::createComms(int nFace) {

<<<<<<< HEAD
    if(resetComms) destroyComms();


=======

    if(bufferMessageHandler != bufferPinnedResizeCount) destroyComms();
>>>>>>> 3bfcdccf

    if (!initComms || nFaceComms != nFace) {


      // if we are requesting a new number of faces destroy and start over
      if(nFace != nFaceComms) destroyComms();

      if (siteSubset != QUDA_PARITY_SITE_SUBSET) 
	errorQuda("Only supports single parity fields");

#ifdef GPU_COMMS
      bool comms = false;
      for (int i=0; i<nDimComms; i++) if (commDimPartitioned(i)) comms = true;
#endif

      if (nFace > maxNface) 
	errorQuda("Requested number of faces %d in communicator is greater than supported %d",
		  nFace, maxNface);

      // faceBytes is the sum of all face sizes 
      size_t faceBytes = 0;
      
      // nbytes is the size in bytes of each face
      size_t nbytes[QUDA_MAX_DIM];
      
      // The number of degrees of freedom per site for the given
      // field.  Currently assumes spin projection of a Wilson-like
      // field (so half the number of degrees of freedom).
      int Ndof = (2 * nSpin * nColor) / (nSpin==4 ? 2 : 1);

      for (int i=0; i<nDimComms; i++) {
	nbytes[i] = maxNface*surfaceCB[i]*Ndof*precision;
	if (precision == QUDA_HALF_PRECISION) nbytes[i] += maxNface*surfaceCB[i]*sizeof(float);
	if (siteSubset == QUDA_PARITY_SITE_SUBSET && i==0) nbytes[i] /= 2;
	if (!commDimPartitioned(i)) continue;
	faceBytes += 2*nbytes[i];
      }
      
#ifndef GPU_COMMS
      // use static pinned memory for face buffers
      for(int b=0; b<2; ++b){
        resizeBufferPinned(2*faceBytes, b); // oversizes for GPU_COMMS case

        my_face[b] = bufferPinned[b];
        from_face[b] = static_cast<char*>(bufferPinned[b]) + faceBytes;
      }

      // assign pointers for each face - it's ok to alias for different Nface parameters
      size_t offset = 0;
#endif
      for (int i=0; i<nDimComms; i++) {
	if (!commDimPartitioned(i)) continue;
	
#ifdef GPU_COMMS
	size_t offset2 = precision*(length + ghostOffset[i]*nColor*nSpin*2);
	for(int b=0; b<2; ++b){
<<<<<<< HEAD
	  my_back_face[b][i] = backGhostFaceBuffer[i];
=======
	  my_back_face[b][i] = backGhostFaceBuffer[b][i];
>>>>>>> 3bfcdccf
	  from_back_face[b][i] = static_cast<char*>(v) + offset2;
	
	  if(precision == QUDA_HALF_PRECISION){
	    int norm_offset = stride + ghostNormOffset[i];
<<<<<<< HEAD
	    my_back_norm_face[b][i]  = static_cast<char*>(backGhostFaceBuffer[i]) + nFace*ghostFace[i]*Ndof*precision;
=======
	    my_back_norm_face[b][i]  = static_cast<char*>(backGhostFaceBuffer[b][i]) + nFace*ghostFace[i]*Ndof*precision;
>>>>>>> 3bfcdccf
	    from_back_norm_face[b][i] = static_cast<char*>(norm) + norm_offset*sizeof(float); 
	  }
	} // loop over b

#else
        for(int b=0; b<2; ++b){
	  my_back_face[b][i] = static_cast<char*>(my_face[b]) + offset;
	  from_back_face[b][i] = static_cast<char*>(from_face[b]) + offset;
	}
	offset += nbytes[i];
#endif
	
#ifdef GPU_COMMS
	offset2 += nFace*ghostFace[i]*Ndof*precision;
	for(int b=0; b<2; ++b){
<<<<<<< HEAD
	  my_fwd_face[b][i] = fwdGhostFaceBuffer[i];	
=======
	  my_fwd_face[b][i] = fwdGhostFaceBuffer[b][i];	
>>>>>>> 3bfcdccf
	  from_fwd_face[b][i] = /*static_cast<char*>(ghost[i]) + nFace*ghostFace[i]*Ndof*precision;*/static_cast<char*>(v) + offset2;

	  if(precision == QUDA_HALF_PRECISION){
	    int norm_offset = stride + ghostNormOffset[i] + nFace*ghostFace[i];
<<<<<<< HEAD
	    my_fwd_norm_face[b][i] = static_cast<char*>(fwdGhostFaceBuffer[i]) + nFace*ghostFace[i]*Ndof*precision;
=======
	    my_fwd_norm_face[b][i] = static_cast<char*>(fwdGhostFaceBuffer[b][i]) + nFace*ghostFace[i]*Ndof*precision;
>>>>>>> 3bfcdccf
	    from_fwd_norm_face[b][i] = static_cast<char*>(norm) + norm_offset*sizeof(float);
	  }
	} // loop over b
#else
	for(int b=0; b<2; ++b){
	  my_fwd_face[b][i] = static_cast<char*>(my_face[b]) + offset;
	  from_fwd_face[b][i] = static_cast<char*>(from_face[b]) + offset;
	}
	offset += nbytes[i];
#endif

      }

      // create a different message handler for each direction and Nface
      for(int b=0; b<2; ++b){
        mh_send_fwd[b] = new MsgHandle**[maxNface];
        mh_send_back[b] = new MsgHandle**[maxNface];
        mh_recv_fwd[b] = new MsgHandle**[maxNface];
        mh_recv_back[b] = new MsgHandle**[maxNface];
<<<<<<< HEAD
      }
=======
>>>>>>> 3bfcdccf
#ifdef GPU_COMMS
        if(precision == QUDA_HALF_PRECISION){
      	  mh_send_norm_fwd[b]  = new MsgHandle**[maxNface];
      	  mh_send_norm_back[b] = new MsgHandle**[maxNface];
     	  mh_recv_norm_fwd[b]  = new MsgHandle**[maxNface];
      	  mh_recv_norm_back[b] = new MsgHandle**[maxNface]; 
        }
#endif
      } // loop over b
      for (int j=0; j<maxNface; j++) {
	for(int b=0; b<2; ++b){
	  mh_send_fwd[b][j] = new MsgHandle*[2*nDimComms];
	  mh_send_back[b][j] = new MsgHandle*[2*nDimComms];
	  mh_recv_fwd[b][j] = new MsgHandle*[nDimComms];
	  mh_recv_back[b][j] = new MsgHandle*[nDimComms];
<<<<<<< HEAD
	}
=======
>>>>>>> 3bfcdccf
		
#ifdef GPU_COMMS
	  if(precision == QUDA_HALF_PRECISION){
	    mh_send_norm_fwd[b][j] = new MsgHandle*[2*nDimComms];
	    mh_send_norm_back[b][j] = new MsgHandle*[2*nDimComms];
	    mh_recv_norm_fwd[b][j] = new MsgHandle*[nDimComms];
	    mh_recv_norm_back[b][j] = new MsgHandle*[nDimComms];
	  }
#endif	
	} // loop over b


	for (int i=0; i<nDimComms; i++) {
	  if (!commDimPartitioned(i)) continue;
#ifdef GPU_COMMS
	  size_t nbytes_Nface = surfaceCB[i]*Ndof*precision * (j+1);
	  if (i != 3 || getKernelPackT()) {
#else 
	  size_t nbytes_Nface = (nbytes[i] / maxNface) * (j+1);
#endif
	  for(int b=0; b<2; ++b){
	    mh_send_fwd[b][j][2*i+0] = comm_declare_send_relative(my_fwd_face[b][i], i, +1, nbytes_Nface);
	    mh_send_back[b][j][2*i+0] = comm_declare_send_relative(my_back_face[b][i], i, -1, nbytes_Nface);
	    mh_send_fwd[b][j][2*i+1] = mh_send_fwd[b][j][2*i]; // alias pointers
	    mh_send_back[b][j][2*i+1] = mh_send_back[b][j][2*i]; // alias pointers
	  }
#ifdef GPU_COMMS

	    if(precision == QUDA_HALF_PRECISION){
              for(int b=0; b<2; ++b){
	        mh_send_norm_fwd[b][j][2*i+0] = comm_declare_send_relative(my_fwd_norm_face[b][i], i, +1, surfaceCB[i]*(j+1)*sizeof(float)); 
	        mh_send_norm_back[b][j][2*i+0] = comm_declare_send_relative(my_back_norm_face[b][i], i, -1, surfaceCB[i]*(j+1)*sizeof(float));
	        mh_send_norm_fwd[b][j][2*i+1] = mh_send_norm_fwd[b][j][2*i];
	        mh_send_norm_back[b][j][2*i+1] = mh_send_norm_back[b][j][2*i]; 	
              }
	    }



	  } else { 
	    /* 
	       use a strided communicator, here we can't really use
	       the previously declared my_fwd_face and my_back_face
	       pointers since they don't really map 1-to-1 so let's
	       just compute the required base pointers and pass these
	       directly into the communicator construction
	    */
	    
	    int Nblocks = Ndof / Nvec(); // number of Nvec buffers we have
	    // start of last time slice chunk we are sending forwards
	    int endOffset = (volume - (j+1)*ghostFace[i]); 

	    size_t offset[4];
	    void *base[4];
	    if (nSpin == 1) { // staggered is invariant with dagger
	      offset[2*0 + 0] = 0;
	      offset[2*1 + 0] = endOffset;
	      offset[2*0 + 1] = offset[2*0 + 0];
	      offset[2*1 + 1] = offset[2*1 + 0];
	    } else if (nSpin == 4) {    
	      // !dagger: send last components backwards, send first components forwards
	      offset[2*0 + 0] = Nblocks*stride;
	      offset[2*1 + 0] = endOffset;
	      //  dagger: send first components backwards, send last components forwards
	      offset[2*0 + 1] = 0;
	      offset[2*1 + 1] = Nblocks*stride + endOffset;
	    } else {
	      errorQuda("Unsupported number of spin components");
	    }

	    for (int k=0; k<4; k++) {
	      base[k] = static_cast<char*>(v) + offset[k]*Nvec()*precision; // total offset in bytes
	    }

	    size_t blksize  = (j+1)*ghostFace[i]*Nvec()*precision; // (j+1) is number of faces
	    size_t Stride = stride*Nvec()*precision;

	    if (blksize * Nblocks != nbytes_Nface) 
	      errorQuda("Total strided message size does not match expected size");

	    //printf("\n%d strided sends with Nface=%d Nblocks=%d blksize=%d Stride=%d,
	    //	   i, j+1, Nblocks, blksize, Stride);

            for(int b=0; b<2; ++b){
	      mh_send_fwd[b][j][2*i+0] = comm_declare_strided_send_relative(base[2], i, +1, 
								       blksize, Nblocks, Stride);
	      mh_send_back[b][j][2*i+0] = comm_declare_strided_send_relative(base[0], i, -1, 
									blksize, Nblocks, Stride);
	      if (nSpin ==4) { // dagger communicators
	        mh_send_fwd[b][j][2*i+1] = comm_declare_strided_send_relative(base[3], i, +1, 
									 blksize, Nblocks, Stride);
	        mh_send_back[b][j][2*i+1] = comm_declare_strided_send_relative(base[1], i, -1, 
									  blksize, Nblocks, Stride);
	      } else {
	        mh_send_fwd[b][j][2*i+1] = mh_send_fwd[b][j][2*i+0];
	        mh_send_back[b][j][2*i+1] = mh_send_back[b][j][2*i+0];
	      }

            } // loop over b

          
	  }

	  if(precision == QUDA_HALF_PRECISION){
            for(int b=0; b<2; ++b){
	      mh_recv_norm_fwd[b][j][i] = comm_declare_receive_relative(from_fwd_norm_face[b][i], i, +1, surfaceCB[i]*sizeof(float)*(j+1));
	      mh_recv_norm_back[b][j][i] = comm_declare_receive_relative(from_back_norm_face[b][i], i, -1, surfaceCB[i]*sizeof(float)*(j+1));
            }
	  }
#endif // GPU_COMMS

	  for(int b=0; b<2; ++b){
	    mh_recv_fwd[b][j][i] = comm_declare_receive_relative(from_fwd_face[b][i], i, +1, nbytes_Nface);
	    mh_recv_back[b][j][i] = comm_declare_receive_relative(from_back_face[b][i], i, -1, nbytes_Nface);
	  }
	 


	} // loop over dimension
      }
     
<<<<<<< HEAD
      resetComms = false; // reset communications next time createComms is called? 
=======
      bufferMessageHandler = bufferPinnedResizeCount;
>>>>>>> 3bfcdccf
      initComms = true;
      nFaceComms = nFace;
    }
    checkCudaError();
  }
    
  void cudaColorSpinorField::destroyComms() {
    if (initComms) {
      for(int b=0; b<2; ++b){
      for (int j=0; j<maxNface; j++) {
	for (int i=0; i<nDimComms; i++) {
	  if (commDimPartitioned(i)) {
	    comm_free(mh_recv_fwd[b][j][i]);
	    comm_free(mh_recv_back[b][j][i]);
	    comm_free(mh_send_fwd[b][j][2*i]);
	    comm_free(mh_send_back[b][j][2*i]);
	    // only in a special case are these not aliasing pointers
#ifdef GPU_COMMS
	    if(precision == QUDA_HALF_PRECISION){
	      comm_free(mh_recv_norm_fwd[b][j][i]);
	      comm_free(mh_recv_norm_back[b][j][i]);
	      comm_free(mh_send_norm_fwd[b][j][2*i]);
	      comm_free(mh_send_norm_back[b][j][2*i]);
	    }

	    if (i == 3 && !getKernelPackT() && nSpin == 4) {
	      comm_free(mh_send_fwd[b][j][2*i+1]);
	      comm_free(mh_send_back[b][j][2*i+1]);
	    }
#endif // GPU_COMMS
	  }
	}
	delete []mh_recv_fwd[b][j];
	delete []mh_recv_back[b][j];
	delete []mh_send_fwd[b][j];
	delete []mh_send_back[b][j];
#ifdef GPU_COMMS
	if(precision == QUDA_HALF_PRECISION){
	  delete []mh_recv_norm_fwd[b][j];
	  delete []mh_recv_norm_back[b][j];
	  delete []mh_send_norm_fwd[b][j];
	  delete []mh_send_norm_back[b][j];
	}
#endif
      }    
      delete []mh_recv_fwd[b];
      delete []mh_recv_back[b];
      delete []mh_send_fwd[b];
      delete []mh_send_back[b];
      
      for (int i=0; i<nDimComms; i++) {
	my_fwd_face[b][i] = NULL;
	my_back_face[b][i] = NULL;
	from_fwd_face[b][i] = NULL;
	from_back_face[b][i] = NULL;      
      }
#ifdef GPU_COMMS
      if(precision == QUDA_HALF_PRECISION){
	delete []mh_recv_norm_fwd[b];
	delete []mh_recv_norm_back[b];
	delete []mh_send_norm_fwd[b];
	delete []mh_send_norm_back[b];
      }
	
      for(int i=0; i<nDimComms; i++){
	my_fwd_norm_face[b][i] = NULL;
	my_back_norm_face[b][i] = NULL;
	from_fwd_norm_face[b][i] = NULL;
	from_back_norm_face[b][i] = NULL;
      }
#endif      
      } // loop over b
      initComms = false;
      checkCudaError();
    }
  }

  void cudaColorSpinorField::streamInit(cudaStream_t *stream_p){
    stream = stream_p;
  }


  void cudaColorSpinorField::pack(FullClover &clov, FullClover &clovInv, int nFace, int parity,
				  int dagger, cudaStream_t *stream_p, bool zeroCopyPack, double a) {
    allocateGhostBuffer(nFace);   // allocate the ghost buffer if not yet allocated  
    createComms(nFace); // must call this first

    stream = stream_p;
    
    const int dim=-1; // pack all partitioned dimensions
 
    if (zeroCopyPack) {
      void *my_face_d;
      cudaHostGetDevicePointer(&my_face_d, my_face[bufferIndex], 0); // set the matching device pointer
      packGhost(clov, clovInv, nFace, (QudaParity)parity, dim, QUDA_BOTH_DIRS, dagger, &stream[0], my_face_d, a);
    } else {
      packGhost(clov, clovInv, nFace, (QudaParity)parity, dim, QUDA_BOTH_DIRS, dagger,  &stream[Nstream-1], 0, a);
    }
  }


  void cudaColorSpinorField::pack(FullClover &clov, FullClover &clovInv, int nFace, int parity,
				  int dagger, int stream_idx, bool zeroCopyPack, double a) {
    allocateGhostBuffer(nFace);   // allocate the ghost buffer if not yet allocated  
    createComms(nFace); // must call this first

    const int dim=-1; // pack all partitioned dimensions
 
    if (zeroCopyPack) {
      void *my_face_d;
      cudaHostGetDevicePointer(&my_face_d, my_face[bufferIndex], 0); // set the matching device pointer
      packGhost(clov, clovInv, nFace, (QudaParity)parity, dim, QUDA_BOTH_DIRS, dagger, &stream[stream_idx], my_face_d, a);
    } else {
      packGhost(clov, clovInv, nFace, (QudaParity)parity, dim, QUDA_BOTH_DIRS, dagger,  &stream[stream_idx-1], 0, a);
    }
  }


  void cudaColorSpinorField::pack(int nFace, int parity, int dagger, cudaStream_t *stream_p, 
				  bool zeroCopyPack, double a, double b) {
    allocateGhostBuffer(nFace);   // allocate the ghost buffer if not yet allocated  
    createComms(nFace); // must call this first

    stream = stream_p;
    
    const int dim=-1; // pack all partitioned dimensions
 
    if (zeroCopyPack) {
      void *my_face_d;
      cudaHostGetDevicePointer(&my_face_d, my_face[bufferIndex], 0); // set the matching device pointer
      packGhost(nFace, (QudaParity)parity, dim, QUDA_BOTH_DIRS, dagger, &stream[0], my_face_d, a, b);
    } else {
      packGhost(nFace, (QudaParity)parity, dim, QUDA_BOTH_DIRS, dagger,  &stream[Nstream-1], 0, a, b);
    }
  }

  void cudaColorSpinorField::pack(int nFace, int parity, int dagger, int stream_idx, 
				  bool zeroCopyPack, double a, double b) {
    allocateGhostBuffer(nFace);   // allocate the ghost buffer if not yet allocated  
    createComms(nFace); // must call this first

    const int dim=-1; // pack all partitioned dimensions
 
    if (zeroCopyPack) {
      void *my_face_d;
      cudaHostGetDevicePointer(&my_face_d, my_face[bufferIndex], 0); // set the matching device pointer
      packGhost(nFace, (QudaParity)parity, dim, QUDA_BOTH_DIRS, dagger, &stream[stream_idx], my_face_d, a, b);
    } else {
      packGhost(nFace, (QudaParity)parity, dim, QUDA_BOTH_DIRS, dagger,  &stream[stream_idx], 0, a, b);
    }
  }

  void cudaColorSpinorField::packExtended(const int nFace, const int R[], const int parity, 
                                          const int dagger, const int dim,
                                          cudaStream_t *stream_p, const bool zeroCopyPack){

    allocateGhostBuffer(nFace); // allocate the ghost buffer if not yet allocated
    createComms(nFace); // must call this first

    stream = stream_p;
 
    void *my_face_d = NULL;
    if(zeroCopyPack){ 
      cudaHostGetDevicePointer(&my_face_d, my_face[bufferIndex], 0);
      packGhostExtended(nFace, R, (QudaParity)parity, dim, QUDA_BOTH_DIRS, dagger, &stream[0], my_face_d);
    }else{
      packGhostExtended(nFace, R, (QudaParity)parity, dim, QUDA_BOTH_DIRS, dagger, &stream[Nstream-1], my_face_d);
    }
  }
                                                      


  void cudaColorSpinorField::gather(int nFace, int dagger, int dir, cudaStream_t* stream_p)
  {
    int dim = dir/2;

    // If stream_p != 0, use pack_stream, else use the stream array
    cudaStream_t *pack_stream = (stream_p) ? stream_p : stream+dir;

    if(dir%2 == 0){
      // backwards copy to host
      sendGhost(my_back_face[bufferIndex][dim], nFace, dim, QUDA_BACKWARDS, dagger, pack_stream);
    } else {
      // forwards copy to host
      sendGhost(my_fwd_face[bufferIndex][dim], nFace, dim, QUDA_FORWARDS, dagger, pack_stream);
    }
  }


  void cudaColorSpinorField::recvStart(int nFace, int dir, int dagger) {
    int dim = dir/2;
    if(!commDimPartitioned(dim)) return;

    if (dir%2 == 0) { // sending backwards
      // Prepost receive
      comm_start(mh_recv_fwd[bufferIndex][nFace-1][dim]);
    } else { //sending forwards
      // Prepost receive
      comm_start(mh_recv_back[bufferIndex][nFace-1][dim]);
    }
#ifdef GPU_COMMS
    if(precision != QUDA_HALF_PRECISION) return;

    if (dir%2 == 0) { // sending backwards
      // Prepost receive
      comm_start(mh_recv_norm_fwd[bufferIndex][nFace-1][dim]);
    } else { //sending forwards
      // Prepost receive
      comm_start(mh_recv_norm_back[bufferIndex][nFace-1][dim]);
    }
#endif
  }

  void cudaColorSpinorField::sendStart(int nFace, int dir, int dagger) {
    int dim = dir / 2;
    if(!commDimPartitioned(dim)) return;

    if (dir%2 == 0) { // sending backwards
      comm_start(mh_send_back[bufferIndex][nFace-1][2*dim+dagger]);
    } else { //sending forwards
      comm_start(mh_send_fwd[bufferIndex][nFace-1][2*dim+dagger]);
    }
#ifdef GPU_COMMS
    if(precision != QUDA_HALF_PRECISION) return;
    if (dir%2 == 0) { // sending backwards
      comm_start(mh_send_norm_back[bufferIndex][nFace-1][2*dim+dagger]);
    } else { //sending forwards
      comm_start(mh_send_norm_fwd[bufferIndex][nFace-1][2*dim+dagger]);
    }
#endif
  }




 void cudaColorSpinorField::commsStart(int nFace, int dir, int dagger) {
    int dim = dir / 2;
    if(!commDimPartitioned(dim)) return;
    
    if (dir%2 == 0) { // sending backwards
      // Prepost receive
      comm_start(mh_recv_fwd[bufferIndex][nFace-1][dim]);
      comm_start(mh_send_back[bufferIndex][nFace-1][2*dim+dagger]);
    } else { //sending forwards
      // Prepost receive
      comm_start(mh_recv_back[bufferIndex][nFace-1][dim]);
      // Begin forward send
      comm_start(mh_send_fwd[bufferIndex][nFace-1][2*dim+dagger]);
    }
#ifdef GPU_COMMS

    if(precision != QUDA_HALF_PRECISION) return;		

    if (dir%2 == 0) { // sending backwards
      // Prepost receive
      comm_start(mh_recv_norm_fwd[bufferIndex][nFace-1][dim]);

      comm_start(mh_send_norm_back[bufferIndex][nFace-1][2*dim+dagger]);
    } else { //sending forwards
      // Prepost receive
      comm_start(mh_recv_norm_back[bufferIndex][nFace-1][dim]);
      // Begin forward send
      comm_start(mh_send_norm_fwd[bufferIndex][nFace-1][2*dim+dagger]);
    }
#endif
  }

  int cudaColorSpinorField::commsQuery(int nFace, int dir, int dagger) {
    int dim = dir / 2;
    if(!commDimPartitioned(dim)) return 0;

#ifdef GPU_COMMS
    if(precision != QUDA_HALF_PRECISION){
#endif
    if(dir%2==0) {
      if (comm_query(mh_recv_fwd[bufferIndex][nFace-1][dim]) && 
	  comm_query(mh_send_back[bufferIndex][nFace-1][2*dim+dagger])) return 1;
    } else {
      if (comm_query(mh_recv_back[bufferIndex][nFace-1][dim]) && 
	  comm_query(mh_send_fwd[bufferIndex][nFace-1][2*dim+dagger])) return 1;
    }
#ifdef GPU_COMMS
   }else{ // half precision
    if(dir%2==0) {
      if (comm_query(mh_recv_fwd[bufferIndex][nFace-1][dim]) && 
	  comm_query(mh_send_back[bufferIndex][nFace-1][2*dim+dagger]) &&
	  comm_query(mh_recv_norm_fwd[bufferIndex][nFace-1][dim]) &&
	  comm_query(mh_send_norm_back[bufferIndex][nFace-1][2*dim+dagger])) return 1;
    } else {
      if (comm_query(mh_recv_back[bufferIndex][nFace-1][dim]) && 
	  comm_query(mh_send_fwd[bufferIndex][nFace-1][2*dim+dagger]) &&
	  comm_query(mh_recv_norm_back[bufferIndex][nFace-1][dim]) && 
	  comm_query(mh_send_norm_fwd[bufferIndex][nFace-1][2*dim+dagger])) return 1;
    }
   } // half precision
#endif
    return 0;
  }

  void cudaColorSpinorField::scatter(int nFace, int dagger, int dir)
  {
    int dim = dir/2;
    if(!commDimPartitioned(dim)) return;
    
    // both scattering occurances now go through the same stream
    if (dir%2==0) {// receive from forwards
      unpackGhost(from_fwd_face[bufferIndex][dim], nFace, dim, QUDA_FORWARDS, dagger, &stream[2*dim/*+0*/]);
    } else { // receive from backwards
      unpackGhost(from_back_face[bufferIndex][dim], nFace, dim, QUDA_BACKWARDS, dagger, &stream[2*dim/*+1*/]);
    }
  }

  
  void cudaColorSpinorField::scatterExtended(int nFace, int parity, int dagger, int dir)
  {
    int dim = dir/2;
    if(!commDimPartitioned(dim)) return;
    if (dir%2==0) {// receive from forwards
      unpackGhostExtended(from_fwd_face[bufferIndex][dim], nFace, static_cast<QudaParity>(parity), dim, QUDA_FORWARDS, dagger, &stream[2*dim/*+0*/]);
    } else { // receive from backwards
      unpackGhostExtended(from_back_face[bufferIndex][dim], nFace, static_cast<QudaParity>(parity),  dim, QUDA_BACKWARDS, dagger, &stream[2*dim/*+1*/]);
    }
  }
 

  // Return the location of the field
  QudaFieldLocation cudaColorSpinorField::Location() const { return QUDA_CUDA_FIELD_LOCATION; }

  std::ostream& operator<<(std::ostream &out, const cudaColorSpinorField &a) {
    out << (const ColorSpinorField&)a;
    out << "v = " << a.v << std::endl;
    out << "norm = " << a.norm << std::endl;
    out << "alloc = " << a.alloc << std::endl;
    out << "init = " << a.init << std::endl;
    return out;
  }

//! for deflated solvers:
  cudaColorSpinorField& cudaColorSpinorField::Eigenvec(const int idx) const {
    
    if (siteSubset == QUDA_PARITY_SITE_SUBSET && this->EigvId() == -1) {
      if (idx < this->EigvDim()) {//setup eigenvector form the set
        return *(dynamic_cast<cudaColorSpinorField*>(eigenvectors[idx])); 
      }
      else{
        errorQuda("Incorrect eigenvector index...");
      }
    }
    errorQuda("Eigenvector must be a parity spinor");
    exit(-1);
  }

//copyCuda currently cannot not work with set of spinor fields..
  void cudaColorSpinorField::CopyEigenvecSubset(cudaColorSpinorField &dst, const int range, const int first_element) const{
#if 0
    if(first_element < 0) errorQuda("\nError: trying to set negative first element.\n");
    if (siteSubset == QUDA_PARITY_SITE_SUBSET && this->EigvId() == -1) {
      if (first_element == 0 && range == this->EigvDim())
      {
        if(range != dst.EigvDim())errorQuda("\nError: eigenvector range to big.\n");
        checkField(dst, *this);
        copyCuda(dst, *this);
      }
      else if ((first_element+range) < this->EigvDim()) 
      {//setup eigenvector subset

        cudaColorSpinorField *eigv_subset;

        ColorSpinorParam param;

        param.nColor = nColor;
        param.nSpin = nSpin;
        param.twistFlavor = twistFlavor;
        param.precision = precision;
        param.nDim = nDim;
        param.pad = pad;
        param.siteSubset = siteSubset;
        param.siteOrder = siteOrder;
        param.fieldOrder = fieldOrder;
        param.gammaBasis = gammaBasis;
        memcpy(param.x, x, nDim*sizeof(int));
        param.create = QUDA_REFERENCE_FIELD_CREATE;
 
        param.eigv_dim  = range;
        param.eigv_id   = -1;
        param.v = (void*)((char*)v + first_element*eigv_bytes);
        param.norm = (void*)((char*)norm + first_element*eigv_norm_bytes);

        eigv_subset = new cudaColorSpinorField(param);

        //Not really needed:
        eigv_subset->eigenvectors.reserve(param.eigv_dim);
        for(int id = first_element; id < (first_element+range); id++)
        {
            param.eigv_id = id;
            eigv_subset->eigenvectors.push_back(new cudaColorSpinorField(*this, param));
        }
        checkField(dst, *eigv_subset);
        copyCuda(dst, *eigv_subset);

        delete eigv_subset;
      }
      else{
        errorQuda("Incorrect eigenvector dimension...");
      }
    }
    else{  
      errorQuda("Eigenvector must be a parity spinor");
      exit(-1);
    }
#endif
  }

  void cudaColorSpinorField::getTexObjectInfo() const
  {
#ifdef USE_TEXTURE_OBJECTS
    printfQuda("\nPrint texture info for the field:\n");
    std::cout << *this;
    cudaResourceDesc resDesc;
    //memset(&resDesc, 0, sizeof(resDesc));
    cudaGetTextureObjectResourceDesc(&resDesc, this->Tex());
    printfQuda("\nDevice pointer: %p\n", resDesc.res.linear.devPtr);
    printfQuda("\nVolume (in bytes): %d\n", resDesc.res.linear.sizeInBytes);
    if (resDesc.resType == cudaResourceTypeLinear) printfQuda("\nResource type: linear \n");
    checkCudaError();
#endif
  }

} // namespace quda<|MERGE_RESOLUTION|>--- conflicted
+++ resolved
@@ -833,14 +833,8 @@
 
   void cudaColorSpinorField::createComms(int nFace) {
 
-<<<<<<< HEAD
-    if(resetComms) destroyComms();
-
-
-=======
 
     if(bufferMessageHandler != bufferPinnedResizeCount) destroyComms();
->>>>>>> 3bfcdccf
 
     if (!initComms || nFaceComms != nFace) {
 
@@ -897,20 +891,12 @@
 #ifdef GPU_COMMS
 	size_t offset2 = precision*(length + ghostOffset[i]*nColor*nSpin*2);
 	for(int b=0; b<2; ++b){
-<<<<<<< HEAD
-	  my_back_face[b][i] = backGhostFaceBuffer[i];
-=======
 	  my_back_face[b][i] = backGhostFaceBuffer[b][i];
->>>>>>> 3bfcdccf
 	  from_back_face[b][i] = static_cast<char*>(v) + offset2;
 	
 	  if(precision == QUDA_HALF_PRECISION){
 	    int norm_offset = stride + ghostNormOffset[i];
-<<<<<<< HEAD
-	    my_back_norm_face[b][i]  = static_cast<char*>(backGhostFaceBuffer[i]) + nFace*ghostFace[i]*Ndof*precision;
-=======
 	    my_back_norm_face[b][i]  = static_cast<char*>(backGhostFaceBuffer[b][i]) + nFace*ghostFace[i]*Ndof*precision;
->>>>>>> 3bfcdccf
 	    from_back_norm_face[b][i] = static_cast<char*>(norm) + norm_offset*sizeof(float); 
 	  }
 	} // loop over b
@@ -926,20 +912,12 @@
 #ifdef GPU_COMMS
 	offset2 += nFace*ghostFace[i]*Ndof*precision;
 	for(int b=0; b<2; ++b){
-<<<<<<< HEAD
-	  my_fwd_face[b][i] = fwdGhostFaceBuffer[i];	
-=======
 	  my_fwd_face[b][i] = fwdGhostFaceBuffer[b][i];	
->>>>>>> 3bfcdccf
 	  from_fwd_face[b][i] = /*static_cast<char*>(ghost[i]) + nFace*ghostFace[i]*Ndof*precision;*/static_cast<char*>(v) + offset2;
 
 	  if(precision == QUDA_HALF_PRECISION){
 	    int norm_offset = stride + ghostNormOffset[i] + nFace*ghostFace[i];
-<<<<<<< HEAD
-	    my_fwd_norm_face[b][i] = static_cast<char*>(fwdGhostFaceBuffer[i]) + nFace*ghostFace[i]*Ndof*precision;
-=======
 	    my_fwd_norm_face[b][i] = static_cast<char*>(fwdGhostFaceBuffer[b][i]) + nFace*ghostFace[i]*Ndof*precision;
->>>>>>> 3bfcdccf
 	    from_fwd_norm_face[b][i] = static_cast<char*>(norm) + norm_offset*sizeof(float);
 	  }
 	} // loop over b
@@ -959,10 +937,6 @@
         mh_send_back[b] = new MsgHandle**[maxNface];
         mh_recv_fwd[b] = new MsgHandle**[maxNface];
         mh_recv_back[b] = new MsgHandle**[maxNface];
-<<<<<<< HEAD
-      }
-=======
->>>>>>> 3bfcdccf
 #ifdef GPU_COMMS
         if(precision == QUDA_HALF_PRECISION){
       	  mh_send_norm_fwd[b]  = new MsgHandle**[maxNface];
@@ -978,10 +952,6 @@
 	  mh_send_back[b][j] = new MsgHandle*[2*nDimComms];
 	  mh_recv_fwd[b][j] = new MsgHandle*[nDimComms];
 	  mh_recv_back[b][j] = new MsgHandle*[nDimComms];
-<<<<<<< HEAD
-	}
-=======
->>>>>>> 3bfcdccf
 		
 #ifdef GPU_COMMS
 	  if(precision == QUDA_HALF_PRECISION){
@@ -1103,11 +1073,7 @@
 	} // loop over dimension
       }
      
-<<<<<<< HEAD
-      resetComms = false; // reset communications next time createComms is called? 
-=======
       bufferMessageHandler = bufferPinnedResizeCount;
->>>>>>> 3bfcdccf
       initComms = true;
       nFaceComms = nFace;
     }
