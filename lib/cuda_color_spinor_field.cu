--- conflicted
+++ resolved
@@ -184,13 +184,8 @@
     }
 
     if (create != QUDA_REFERENCE_FIELD_CREATE) {
-<<<<<<< HEAD
-      v = LatticeField::allocateDevice(bytes);
-      if (precision == QUDA_HALF_PRECISION) norm = LatticeField::allocateDevice(norm_bytes);
-=======
       v = pool_device_malloc(bytes);
       if (precision == QUDA_HALF_PRECISION) norm = pool_device_malloc(norm_bytes);
->>>>>>> a2d42dd2
       alloc = true;
     }
 
@@ -463,13 +458,8 @@
 
   void cudaColorSpinorField::destroy() {
     if (alloc) {
-<<<<<<< HEAD
-      LatticeField::freeDevice(v);
-      if (precision == QUDA_HALF_PRECISION) LatticeField::freeDevice(norm);
-=======
       pool_device_free(v);
       if (precision == QUDA_HALF_PRECISION) pool_device_free(norm);
->>>>>>> a2d42dd2
       alloc = false;
     }
 
