--- conflicted
+++ resolved
@@ -185,13 +185,8 @@
     // do nothing
   }
 
-<<<<<<< HEAD
   void DiracTwistedMass::createCoarseOp(GaugeField &Y, GaugeField &X, GaugeField &Xinv, GaugeField &Yhat, const Transfer &T, double kappa, double mu, double mu_factor) const {
-    double a = 2.0 * kappa * mu * T.Vectors().TwistFlavor();
-=======
-  void DiracTwistedMass::createCoarseOp(GaugeField &Y, GaugeField &X, GaugeField &Xinv, GaugeField &Yhat, const Transfer &T) const {
     double a = 2.0 * kappa * mu;
->>>>>>> 3f2f3a7f
     cudaCloverField *c = NULL;
     CoarseOp(Y, X, Xinv, Yhat, T, *gauge, c, kappa, a, mu_factor, QUDA_TWISTED_MASS_DIRAC, QUDA_MATPC_INVALID);
   }
@@ -549,13 +544,8 @@
     deleteTmp(&tmp1, reset);
   }
 
-<<<<<<< HEAD
   void DiracTwistedMassPC::createCoarseOp(GaugeField &Y, GaugeField &X, GaugeField &Xinv, GaugeField &Yhat, const Transfer &T, double kappa, double mu, double mu_factor) const {
-    double a = -2.0 * kappa * mu * T.Vectors().TwistFlavor();
-=======
-  void DiracTwistedMassPC::createCoarseOp(GaugeField &Y, GaugeField &X, GaugeField &Xinv, GaugeField &Yhat, const Transfer &T) const {
     double a = -2.0 * kappa * mu;
->>>>>>> 3f2f3a7f
     cudaCloverField *c = NULL;
     CoarseOp(Y, X, Xinv, Yhat, T, *gauge, c, kappa, a, -mu_factor, QUDA_TWISTED_MASSPC_DIRAC, matpcType);
   }
