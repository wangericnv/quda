#include <transfer.h>
#include <gauge_field_order.h>
#include <color_spinor_field_order.h>
#include <index_helper.cuh>
#if __COMPUTE_CAPABILITY__ >= 300
#include <generics/shfl.h>
#endif

namespace quda {

#ifdef GPU_MULTIGRID

  template <typename Float, typename F, typename G>
  struct DslashCoarseArg {
    F out;
    const F inA;
    const F inB;
    const G Y;
    const G X;
    const Float kappa;
    const int parity; // only use this for single parity fields
    const int nParity; // number of parities we're working on
    const int nFace;  // hard code to 1 for now
    const int dim[5];   // full lattice dimensions
    const int commDim[4]; // whether a given dimension is partitioned or not
    const int volumeCB;

    DslashCoarseArg(F &out, const F &inA, const F &inB, const G &Y, const G &X,
		    Float kappa, int parity, const ColorSpinorField &meta)
      : out(out), inA(inA), inB(inB), Y(Y), X(X), kappa(kappa), parity(parity),
	nParity(meta.SiteSubset()), nFace(1),
	dim{ (3-nParity) * meta.X(0), meta.X(1), meta.X(2), meta.X(3), meta.Ndim() == 5 ? meta.X(4) : 1 },
      commDim{comm_dim_partitioned(0), comm_dim_partitioned(1), comm_dim_partitioned(2), comm_dim_partitioned(3)},
      volumeCB(meta.VolumeCB()/dim[4])
    {  }
  };

 /**
     Applies the coarse dslash on a given parity and checkerboard site index

     @param out The result - kappa * Dslash in
     @param Y The coarse gauge field
     @param kappa Kappa value
     @param in The input field
     @param parity The site parity
     @param x_cb The checkerboarded site index
   */
  extern __shared__ float s[];
  template <typename Float, typename F, typename G, int nDim, int Ns, int Nc, int Mc, int color_stride, int dim_stride, int thread_dir, int thread_dim>
  __device__ __host__ inline void applyDslash(complex<Float> out[], DslashCoarseArg<Float,F,G> &arg, int x_cb, int src_idx, int parity, int s_row, int color_block, int color_offset) {
    const int their_spinor_parity = (arg.nParity == 2) ? (parity+1)&1 : 0;

    int coord[5];
    getCoords(coord, x_cb, arg.dim, parity);
    coord[4] = src_idx;

#ifdef __CUDA_ARCH__
    complex<Float> *shared_sum = (complex<Float>*)s;
    if (!thread_dir) {
#endif

      //Forward gather - compute fwd offset for spinor fetch
#pragma unroll
      for(int d = thread_dim; d < nDim; d+=dim_stride) // loop over dimension
      {
	const int fwd_idx = linkIndexP1(coord, arg.dim, d);

	if ( arg.commDim[d] && (coord[d] + arg.nFace >= arg.dim[d]) ) {
	  int ghost_idx = ghostFaceIndex<1>(coord, arg.dim, d, arg.nFace);

#pragma unroll
	  for(int color_local = 0; color_local < Mc; color_local++) { //Color row
	    int c_row = color_block + color_local; // global color index
	    int row = s_row*Nc + c_row;
#pragma unroll
	    for(int s_col = 0; s_col < Ns; s_col++) { //Spin column
#pragma unroll
	      for(int c_col = 0; c_col < Nc; c_col+=color_stride) { //Color column
		int col = s_col*Nc + c_col + color_offset;
		out[color_local] += arg.Y(d+4, parity, x_cb, row, col)
		  * arg.inA.Ghost(d, 1, their_spinor_parity, ghost_idx + src_idx*arg.volumeCB, s_col, c_col+color_offset);
	      }
	    }
	  }
	} else {
#pragma unroll
	  for(int color_local = 0; color_local < Mc; color_local++) { //Color row
	    int c_row = color_block + color_local; // global color index
	    int row = s_row*Nc + c_row;
#pragma unroll
	    for(int s_col = 0; s_col < Ns; s_col++) { //Spin column
#pragma unroll
	      for(int c_col = 0; c_col < Nc; c_col+=color_stride) { //Color column
		int col = s_col*Nc + c_col + color_offset;
		out[color_local] += arg.Y(d+4, parity, x_cb, row, col)
		  * arg.inA(their_spinor_parity, fwd_idx + src_idx*arg.volumeCB, s_col, c_col+color_offset);
	      }
	    }
	  }
	}

      } // nDim

#if defined(__CUDA_ARCH__)
      if (thread_dim > 0) { // only need to write to shared memory if not master thread
#pragma unroll
	for (int color_local=0; color_local < Mc; color_local++) {
	  shared_sum[((color_local * blockDim.z + threadIdx.z )*blockDim.y + threadIdx.y)*blockDim.x + threadIdx.x] = out[color_local];
	}
      }
#endif

#ifdef __CUDA_ARCH__
    } else {
#endif

      //Backward gather - compute back offset for spinor and gauge fetch
#pragma unroll
      for(int d = thread_dim; d < nDim; d+=dim_stride)
	{
	const int back_idx = linkIndexM1(coord, arg.dim, d);
	const int gauge_idx = back_idx;
	if ( arg.commDim[d] && (coord[d] - arg.nFace < 0) ) {
	  const int ghost_idx = ghostFaceIndex<0>(coord, arg.dim, d, arg.nFace);
#pragma unroll
	  for (int color_local=0; color_local<Mc; color_local++) {
	    int c_row = color_block + color_local;
	    int row = s_row*Nc + c_row;
#pragma unroll
	    for (int s_col=0; s_col<Ns; s_col++)
#pragma unroll
	      for (int c_col=0; c_col<Nc; c_col+=color_stride) {
		int col = s_col*Nc + c_col + color_offset;
		out[color_local] += conj(arg.Y.Ghost(d, (parity+1)&1, ghost_idx, col, row))
		  * arg.inA.Ghost(d, 0, their_spinor_parity, ghost_idx + src_idx*arg.volumeCB, s_col, c_col+color_offset);
	      }
	  }
	} else {
#pragma unroll
	  for(int color_local = 0; color_local < Mc; color_local++) {
	    int c_row = color_block + color_local;
	    int row = s_row*Nc + c_row;
#pragma unroll
	    for(int s_col = 0; s_col < Ns; s_col++)
#pragma unroll
	      for(int c_col = 0; c_col < Nc; c_col+=color_stride) {
		int col = s_col*Nc + c_col + color_offset;
		out[color_local] += conj(arg.Y(d, (parity+1)&1, gauge_idx, col, row))
		  * arg.inA(their_spinor_parity, back_idx + src_idx*arg.volumeCB, s_col, c_col+color_offset);
	      }
	  }
	}

      } //nDim

#if defined(__CUDA_ARCH__)

#pragma unroll
      for (int color_local=0; color_local < Mc; color_local++) {
	shared_sum[ ((color_local * blockDim.z + threadIdx.z )*blockDim.y + threadIdx.y)*blockDim.x + threadIdx.x] = out[color_local];
      }

    } // forwards / backwards thread split
#endif

#ifdef __CUDA_ARCH__ // CUDA path has to recombine the foward and backward results
    __syncthreads();

    // (colorspin * dim_stride + dim * 2 + dir)
    if (thread_dim == 0 && thread_dir == 0) {

      // full split over dimension and direction
#pragma unroll
      for (int d=1; d<dim_stride; d++) { // get remaining forward fathers (if any)
	// 4-way 1,2,3  (stride = 4)
	// 2-way 1      (stride = 2)
#pragma unroll
	for (int color_local=0; color_local < Mc; color_local++) {
	  out[color_local] +=
	    shared_sum[(((color_local*blockDim.z/(2*dim_stride) + threadIdx.z/(2*dim_stride)) * 2 * dim_stride + d * 2 + 0)*blockDim.y+threadIdx.y)*blockDim.x+threadIdx.x];
	}
      }

#pragma unroll
      for (int d=0; d<dim_stride; d++) { // get all backward gathers
#pragma unroll
	for (int color_local=0; color_local < Mc; color_local++) {
	  out[color_local] +=
	    shared_sum[(((color_local*blockDim.z/(2*dim_stride) + threadIdx.z/(2*dim_stride)) * 2 * dim_stride + d * 2 + 1)*blockDim.y+threadIdx.y)*blockDim.x+threadIdx.x];
	}
      }

      // apply kappa
#pragma unroll
      for (int color_local=0; color_local<Mc; color_local++) out[color_local] *= -arg.kappa;

    }

#else // !__CUDA_ARCH__
      for (int color_local=0; color_local<Mc; color_local++) out[color_local] *= -arg.kappa;
#endif

    }


  /**
     A.S.: staggered coarse dslash has more sparse structure
     Applies the coarse dslash on a given parity and checkerboard site index

     @param out The result Dslash_s in
     @param Y The coarse gauge field
     @param in The input field
     @param parity The site parity
     @param x_cb The checkerboarded site index
   */
//#define CHECK_STAGGERED
  template <typename Float, typename F, typename G, int nDim, int Ns, int Nc, int Mc, int color_stride, int dim_stride, int thread_dir, int thread_dim>
  __device__ __host__ inline void applyStaggeredDslash(complex<Float> out[], DslashCoarseArg<Float,F,G> &arg, int x_cb, int src_idx, int parity, int s_row, int color_block, int color_offset) {
    const int their_spinor_parity = (arg.nParity == 2) ? (parity+1)&1 : 0;

    int coord[5];
    getCoords(coord, x_cb, arg.dim, parity);
    coord[4] = src_idx;

    const int s_col = (1 - s_row);//s_col = 1 if s_row = 0, and  s_col = 0 if s_row = 1.

#ifdef __CUDA_ARCH__
    complex<Float> *shared_sum = (complex<Float>*)s;
    if (!thread_dir) {//compute forward links (dir = 0)
#endif
#pragma unroll
      //Forward gather - compute fwd offset for spinor fetch
#pragma unroll
       for(int d = thread_dim; d < nDim; d+=dim_stride) // loop over dimension
       {
	  const int fwd_idx = linkIndexP1(coord, arg.dim, d);

#pragma unroll
	  for(int color_local = 0; color_local < Mc; color_local++) { //Color row
	    int c_row = color_block + color_local; // global color index
	    int row = s_row*Nc + c_row;
#pragma unroll
            for(int c_col = 0; c_col < Nc; c_col+=color_stride) { //Color column
	       int col = s_col*Nc + c_col + color_offset;
	       out[color_local] += arg.Y(d+4, parity, x_cb, row, col) * arg.inA(their_spinor_parity, fwd_idx + src_idx*arg.volumeCB, s_col, c_col+color_offset);
	    }
	  }
       } //nDim

#if defined(__CUDA_ARCH__)
      if (thread_dim > 0) { // only need to write to shared memory if not master thread
#pragma unroll
	for (int color_local=0; color_local < Mc; color_local++) {
	  shared_sum[((color_local * blockDim.z + threadIdx.z )*blockDim.y + threadIdx.y)*blockDim.x + threadIdx.x] = out[color_local];
	}
      }
#endif

#ifdef __CUDA_ARCH__
    }else{//compute backward links (dir = 1)
#endif
#pragma unroll
      for(int d = thread_dim; d < nDim; d+=dim_stride){ //Ndim
        //Backward link - compute back offset for spinor and gauge fetch
        {
	  const int back_idx = linkIndexM1(coord, arg.dim, d);
	  const int gauge_idx = back_idx;
#pragma unroll
	  for(int color_local = 0; color_local < Mc; color_local++) {
	    int c_row = color_block + color_local;
	    int row = s_row*Nc + c_row;
#pragma unroll
	    for(int c_col = 0; c_col < Nc; c_col+=color_stride) {
	      int col = s_col*Nc + c_col + color_offset;
	      out[color_local] += conj(arg.Y(d, (parity+1)&1, gauge_idx, col, row)) * arg.inA(their_spinor_parity, back_idx + src_idx*arg.volumeCB, s_col, c_col+color_offset);
	    }
	  }
        } 
      } //nDim

#if defined(__CUDA_ARCH__)

#pragma unroll
      for (int color_local=0; color_local < Mc; color_local++) {
	shared_sum[ ((color_local * blockDim.z + threadIdx.z )*blockDim.y + threadIdx.y)*blockDim.x + threadIdx.x] = out[color_local];
      }

    } // forwards / backwards thread split
#endif

#ifdef __CUDA_ARCH__ // CUDA path has to recombine the foward and backward results
    __syncthreads();

    // (colorspin * dim_stride + dim * 2 + dir)
    if (thread_dim == 0 && thread_dir == 0) {

      // full split over dimension and direction
#pragma unroll
      for (int d=1; d<dim_stride; d++) { // get remaining forward fathers (if any)
	// 4-way 1,2,3  (stride = 4)
	// 2-way 1      (stride = 2)
#pragma unroll
	for (int color_local=0; color_local < Mc; color_local++) {
	  out[color_local] +=
	    shared_sum[(((color_local*blockDim.z/(2*dim_stride) + threadIdx.z/(2*dim_stride)) * 2 * dim_stride + d * 2 + 0)*blockDim.y+threadIdx.y)*blockDim.x+threadIdx.x];
	}
      }

#pragma unroll
      for (int d=0; d<dim_stride; d++) { // get all backward gathers
#pragma unroll
	for (int color_local=0; color_local < Mc; color_local++) {
	  out[color_local] +=
	    shared_sum[(((color_local*blockDim.z/(2*dim_stride) + threadIdx.z/(2*dim_stride)) * 2 * dim_stride + d * 2 + 1)*blockDim.y+threadIdx.y)*blockDim.x+threadIdx.x];
	}
      }
    }
#endif
    return; 
  }

  /**
     Applies the coarse clover matrix on a given parity and
     checkerboard site index

     @param out The result out += X * in
     @param X The coarse clover field
     @param in The input field
     @param parity The site parity
     @param x_cb The checkerboarded site index
   */
  template <typename Float, typename F, typename G, int Ns, int Nc, int Mc, int color_stride>
  __device__ __host__ inline void applyClover(complex<Float> out[], DslashCoarseArg<Float,F,G> &arg, int x_cb, int src_idx, int parity, int s, int color_block, int color_offset) {
    const int spinor_parity = (arg.nParity == 2) ? parity : 0;

    // M is number of colors per thread
#pragma unroll
    for(int color_local = 0; color_local < Mc; color_local++) {//Color out
      int c = color_block + color_local; // global color index
      int row = s*Nc + c;
#pragma unroll
      for(int s_col = 0; s_col < Ns; s_col++) //Spin in
#pragma unroll
	for(int c_col = 0; c_col < Nc; c_col+=color_stride) { //Color in
	  //Factor of kappa and diagonal addition now incorporated in X
	  int col = s_col*Nc + c_col + color_offset;
	  out[color_local] += arg.X(0, parity, x_cb, row, col) * arg.inB(spinor_parity, x_cb+src_idx*arg.volumeCB, s_col, c_col+color_offset);
	}
    }

  }

  //out(x) = M*in = \sum_mu Y_{-\mu}(x)in(x+mu) + Y^\dagger_mu(x-mu)in(x-mu)
  template <typename Float, typename F, typename G, int nDim, int Ns, int Nc, int Mc, int color_stride,
	    int dim_thread_split, bool dslash, bool clover, bool staggered, int dir, int dim>
  __device__ __host__ inline void coarseDslash(DslashCoarseArg<Float,F,G> &arg, int x_cb, int src_idx, int parity, int s, int color_block, int color_offset)
  {
    complex <Float> out[Mc];
#pragma unroll
    for (int c=0; c<Mc; c++) out[c] = 0.0;

    if (dslash && !staggered) applyDslash<Float,F,G,nDim,Ns,Nc,Mc,color_stride,dim_thread_split,dir,dim>(out, arg, x_cb, src_idx, parity, s, color_block, color_offset);
    else if(staggered)
      applyStaggeredDslash<Float,F,G,nDim,Ns,Nc,Mc,color_stride,dim_thread_split,dir,dim>(out, arg, x_cb, src_idx, parity, s, color_block, color_offset);
    if (clover && dir==0 && dim==0) applyClover<Float,F,G,Ns,Nc,Mc,color_stride>(out, arg, x_cb, src_idx, parity, s, color_block, color_offset);

    if (dir==0 && dim==0) {
      const int my_spinor_parity = (arg.nParity == 2) ? parity : 0;
#pragma unroll
      for (int color_local=0; color_local<Mc; color_local++) {
#if __CUDA_ARCH__ >= 300
	// reduce down to the first group of column-split threads
	const int warp_size = 32;
#pragma unroll
	for (int offset = warp_size/2; offset >= warp_size/color_stride; offset /= 2) out[color_local] += __shfl_down(out[color_local], offset);
#endif
	int c = color_block + color_local; // global color index
	if (color_offset == 0) arg.out(my_spinor_parity, x_cb+src_idx*arg.volumeCB, s, c) = out[color_local];
      }
    }
  }

  // CPU kernel for applying the coarse Dslash to a vector
  template <typename Float, typename F, typename G, int nDim, int Ns, int Nc, int Mc, bool dslash, bool clover, bool staggered>
  void coarseDslash(DslashCoarseArg<Float,F,G> arg)
  {
    // the fine-grain parameters mean nothing for CPU variant
    const int color_stride = 1;
    const int color_offset = 0;
    const int dim_thread_split = 1;
    const int dir = 0;
    const int dim = 0;

    for (int parity= 0; parity < arg.nParity; parity++) {
      // for full fields then set parity from loop else use arg setting
      parity = (arg.nParity == 2) ? parity : arg.parity;

      for (int src_idx = 0; src_idx < arg.dim[4]; src_idx++) {
        //#pragma omp parallel for
        for(int x_cb = 0; x_cb < arg.volumeCB; x_cb++) { //Volume
	  for (int s=0; s<2; s++) {
	    for (int color_block=0; color_block<Nc; color_block+=Mc) { // Mc=Nc means all colors in a thread
	      coarseDslash<Float,F,G,nDim,Ns,Nc,Mc,color_stride,dim_thread_split,dslash,clover,staggered,dir,dim>(arg, x_cb, src_idx, parity, s, color_block, color_offset);
	    }
	  }
        }//VolumeCB
      }//src_idx
    } // parity
    
  }

  // GPU Kernel for applying the coarse Dslash to a vector
  template <typename Float, typename F, typename G, int nDim, int Ns, int Nc, int Mc, int color_stride, int dim_thread_split, bool dslash, bool clover, bool staggered>
  __global__ void coarseDslashKernel(DslashCoarseArg<Float,F,G> arg)
  {
    constexpr int warp_size = 32;
    const int lane_id = threadIdx.x % warp_size;
    const int warp_id = threadIdx.x / warp_size;
    const int vector_site_width = warp_size / color_stride;

    const int x_cb = blockIdx.x*(blockDim.x/color_stride) + warp_id*(warp_size/color_stride) + lane_id % vector_site_width;

    const int color_offset = lane_id / vector_site_width;

    // for full fields set parity from y thread index else use arg setting
    int paritySrc = blockDim.y*blockIdx.y + threadIdx.y;
    int src_idx = (arg.nParity == 2) ? paritySrc / 2 : paritySrc; // maybe want to swap order or source and parity for improved locality of same parity
    int parity = (arg.nParity == 2) ? paritySrc % 2 : arg.parity;

    // z thread dimension is (( s*(Nc/Mc) + color_block )*dim_thread_split + dim)*2 + dir
    int sMd = blockDim.z*blockIdx.z + threadIdx.z;
    int dir = sMd & 1;
    int sMdim = sMd >> 1;
    int dim = sMdim % dim_thread_split;
    int sM = sMdim / dim_thread_split;
    int s = sM / (Nc/Mc);
    int color_block = (sM % (Nc/Mc)) * Mc;

    if (x_cb >= arg.volumeCB) return;

    if (dir == 0) {
      if (dim == 0)      coarseDslash<Float,F,G,nDim,Ns,Nc,Mc,color_stride,dim_thread_split,dslash,clover,staggered,0,0>(arg, x_cb, src_idx, parity, s, color_block, color_offset);
      else if (dim == 1) coarseDslash<Float,F,G,nDim,Ns,Nc,Mc,color_stride,dim_thread_split,dslash,clover,staggered,0,1>(arg, x_cb, src_idx, parity, s, color_block, color_offset);
      else if (dim == 2) coarseDslash<Float,F,G,nDim,Ns,Nc,Mc,color_stride,dim_thread_split,dslash,clover,staggered,0,2>(arg, x_cb, src_idx, parity, s, color_block, color_offset);
      else if (dim == 3) coarseDslash<Float,F,G,nDim,Ns,Nc,Mc,color_stride,dim_thread_split,dslash,clover,staggered,0,3>(arg, x_cb, src_idx, parity, s, color_block, color_offset);
    } else if (dir == 1) {
      if (dim == 0)      coarseDslash<Float,F,G,nDim,Ns,Nc,Mc,color_stride,dim_thread_split,dslash,clover,staggered,1,0>(arg, x_cb, src_idx, parity, s, color_block, color_offset);
      else if (dim == 1) coarseDslash<Float,F,G,nDim,Ns,Nc,Mc,color_stride,dim_thread_split,dslash,clover,staggered,1,1>(arg, x_cb, src_idx, parity, s, color_block, color_offset);
      else if (dim == 2) coarseDslash<Float,F,G,nDim,Ns,Nc,Mc,color_stride,dim_thread_split,dslash,clover,staggered,1,2>(arg, x_cb, src_idx, parity, s, color_block, color_offset);
      else if (dim == 3) coarseDslash<Float,F,G,nDim,Ns,Nc,Mc,color_stride,dim_thread_split,dslash,clover,staggered,1,3>(arg, x_cb, src_idx, parity, s, color_block, color_offset);
    }
  }

  template <typename Float, typename F, typename G, int nDim, int Ns, int Nc, int Mc, bool dslash, bool clover, bool staggered>
  class DslashCoarse : public Tunable {

  protected:
    DslashCoarseArg<Float,F,G> &arg;
    const ColorSpinorField &meta;

    const int max_color_col_stride = 4;
    mutable int color_col_stride;
    mutable int dim_threads;

    long long flops() const
    {
      return ((dslash*2*nDim+clover*1)*(8*Ns*Nc*Ns*Nc)-2*Ns*Nc)*arg.nParity*arg.volumeCB;
    }
    long long bytes() const
    {
      return (dslash||clover) * arg.out.Bytes() + dslash*8*arg.inA.Bytes() + clover*arg.inB.Bytes() +
	arg.nParity*(dslash*8*arg.Y.Bytes() + clover*arg.X.Bytes());
    }
    unsigned int sharedBytesPerThread() const { return (sizeof(complex<Float>) * Mc); }
    unsigned int sharedBytesPerBlock(const TuneParam &param) const { return 0; }
    bool tuneGridDim() const { return false; } // Don't tune the grid dimensions
    unsigned int minThreads() const { return color_col_stride * arg.volumeCB; }// 4-d volume since this x threads only
    unsigned int maxBlockSize() const { return deviceProp.maxThreadsPerBlock / (dim_threads * 2 * arg.nParity); }

    bool advanceBlockDim(TuneParam &param) const
    {
      dim3 block = param.block;
      dim3 grid = param.grid;
      bool ret = Tunable::advanceBlockDim(param);
      param.block.y = block.y; param.block.z = block.z;
      param.grid.y = grid.y; param.grid.z = grid.z;

      if (ret) { // we advanced the block.x so we're done
	return true;
      } else { // block.x (spacetime) was reset

	if (param.block.y < arg.nParity * arg.dim[4]) { // advance parity / 5th dimension
	  param.block.y++;
	  param.grid.y = (arg.nParity * arg.dim[4] + param.block.y - 1) / param.block.y;
	  return true;
	} else {
	  // reset parity / 5th dimension
	  param.block.y = 1;
	  param.grid.y = arg.nParity * arg.dim[4];

	  // let's try to advance spin/block-color
	  while(param.block.z <= dim_threads * 2 * 2 * (Nc/Mc)) {
	    param.block.z+=dim_threads * 2;
	    if ( (dim_threads*2*2*(Nc/Mc)) % param.block.z == 0) {
	      param.grid.z = (dim_threads * 2 * 2 * (Nc/Mc)) / param.block.z;
	      break;
	    }
	  }

	  // we can advance spin/block-color since this is valid
	  if (param.block.z <= dim_threads * 2 * 2 * (Nc/Mc) && param.block.z <= deviceProp.maxThreadsDim[2] ) { //
	    return true;
	  } else { // we have run off the end so let's reset
	    param.block.z = dim_threads * 2;
	    param.grid.z = 2 * (Nc/Mc);
	    return false;
	  }

	}
      }
    }

    // Experimental autotuning of the color column stride
    bool advanceAux(TuneParam &param) const
    {
#if __COMPUTE_CAPABILITY__ >= 300
      // we can only split the dot product on Kepler and later since we need the __shfl instruction
      if (2*param.aux.x <= max_color_col_stride && Nc % (2*param.aux.x) == 0 &&
	  param.block.x % deviceProp.warpSize == 0) {
	// An x-dimension block size that is not a multiple of the
	// warp size is incompatible with splitting the dot product
	// across the warp so we must skip this

	param.aux.x *= 2; // safe to advance
	color_col_stride = param.aux.x;

	// recompute grid size since minThreads() has now been updated
	param.grid.x = (minThreads()+param.block.x-1)/param.block.x;

	// check this grid size is valid before returning
	if (param.grid.x < deviceProp.maxGridSize[0]) return true;
      }
#endif

      // reset color column stride if too large or not divisible
      param.aux.x = 1;
      color_col_stride = param.aux.x;

      // recompute grid size since minThreads() has now been updated
      param.grid.x = (minThreads()+param.block.x-1)/param.block.x;

      if (2*param.aux.y <= nDim) {
	param.aux.y *= 2;
	dim_threads = param.aux.y;

	// need to reset z-block/grid size/shared_bytes since dim_threads has changed
	param.block.z = dim_threads * 2;
	param.grid.z = 2* (Nc / Mc);

	param.shared_bytes = sharedBytesPerThread()*param.block.x*param.block.y*param.block.z > sharedBytesPerBlock(param) ?
	  sharedBytesPerThread()*param.block.x*param.block.y*param.block.z : sharedBytesPerBlock(param);

	return true;
      } else {
	param.aux.y = 1;
	dim_threads = param.aux.y;

	// need to reset z-block/grid size/shared_bytes since
	// dim_threads has changed.  Strictly speaking this isn't needed
	// since this is the outer dimension to tune, but would be
	// needed if we added an aux.z tuning dimension
	param.block.z = dim_threads * 2;
	param.grid.z = 2* (Nc / Mc);

	param.shared_bytes = sharedBytesPerThread()*param.block.x*param.block.y*param.block.z > sharedBytesPerBlock(param) ?
	  sharedBytesPerThread()*param.block.x*param.block.y*param.block.z : sharedBytesPerBlock(param);

	return false;
      }
    }

    virtual void initTuneParam(TuneParam &param) const
    {
      param.aux = make_int4(1,1,1,1);
      color_col_stride = param.aux.x;
      dim_threads = param.aux.y;

      Tunable::initTuneParam(param);
      param.block.y = 1;
      param.grid.y = arg.nParity * arg.dim[4];
      param.block.z = dim_threads * 2;
      param.grid.z = 2*(Nc/Mc);
      param.shared_bytes = sharedBytesPerThread()*param.block.x*param.block.y*param.block.z > sharedBytesPerBlock(param) ?
	sharedBytesPerThread()*param.block.x*param.block.y*param.block.z : sharedBytesPerBlock(param);
    }

    /** sets default values for when tuning is disabled */
    virtual void defaultTuneParam(TuneParam &param) const
    {
      param.aux = make_int4(1,1,1,1);
      color_col_stride = param.aux.x;
      dim_threads = param.aux.y;

      Tunable::defaultTuneParam(param);
      param.block.y = 1;
      param.grid.y = arg.nParity * arg.dim[4];
      param.block.z = dim_threads * 2;
      param.grid.z = 2*(Nc/Mc);
      param.shared_bytes = sharedBytesPerThread()*param.block.x*param.block.y*param.block.z > sharedBytesPerBlock(param) ?
	sharedBytesPerThread()*param.block.x*param.block.y*param.block.z : sharedBytesPerBlock(param);
    }

  public:
    DslashCoarse(DslashCoarseArg<Float,F,G> &arg, const ColorSpinorField &meta)
      : arg(arg), meta(meta) {
      strcpy(aux, meta.AuxString());
#ifdef MULTI_GPU
      char comm[5];
      comm[0] = (arg.commDim[0] ? '1' : '0');
      comm[1] = (arg.commDim[1] ? '1' : '0');
      comm[2] = (arg.commDim[2] ? '1' : '0');
      comm[3] = (arg.commDim[3] ? '1' : '0');
      comm[4] = '\0';
      strcat(aux,",comm=");
      strcat(aux,comm);
#endif
    }
    virtual ~DslashCoarse() { }

    void apply(const cudaStream_t &stream) {
      if (meta.Location() == QUDA_CPU_FIELD_LOCATION) {
	coarseDslash<Float,F,G,nDim,Ns,Nc,Mc,dslash,clover,staggered>(arg);
      } else {
        TuneParam tp = tuneLaunch(*this, getTuning(), getVerbosity());

	switch (tp.aux.y) { // dimension gather parallelisation
	case 1:
	  switch (tp.aux.x) { // this is color_col_stride
	  case 1:
	    coarseDslashKernel<Float,F,G,nDim,Ns,Nc,Mc,1,1,dslash,clover,staggered> <<<tp.grid,tp.block,tp.shared_bytes,stream>>>(arg);
	    break;
	  case 2:
	    coarseDslashKernel<Float,F,G,nDim,Ns,Nc,Mc,2,1,dslash,clover,staggered> <<<tp.grid,tp.block,tp.shared_bytes,stream>>>(arg);
	    break;
	  case 4:
	    coarseDslashKernel<Float,F,G,nDim,Ns,Nc,Mc,4,1,dslash,clover,staggered> <<<tp.grid,tp.block,tp.shared_bytes,stream>>>(arg);
	    break;
	  default:
	    errorQuda("Color column stride %d not valid", tp.aux.x);
	  }
	  break;
	case 2:
	  switch (tp.aux.x) { // this is color_col_stride
	  case 1:
	    coarseDslashKernel<Float,F,G,nDim,Ns,Nc,Mc,1,2,dslash,clover,staggered> <<<tp.grid,tp.block,tp.shared_bytes,stream>>>(arg);
	    break;
	  case 2:
	    coarseDslashKernel<Float,F,G,nDim,Ns,Nc,Mc,2,2,dslash,clover,staggered> <<<tp.grid,tp.block,tp.shared_bytes,stream>>>(arg);
	    break;
	  case 4:
	    coarseDslashKernel<Float,F,G,nDim,Ns,Nc,Mc,4,2,dslash,clover,staggered> <<<tp.grid,tp.block,tp.shared_bytes,stream>>>(arg);
	    break;
	  default:
	    errorQuda("Color column stride %d not valid", tp.aux.x);
	  }
	  break;
	case 4:
	  switch (tp.aux.x) { // this is color_col_stride
	  case 1:
	    coarseDslashKernel<Float,F,G,nDim,Ns,Nc,Mc,1,4,dslash,clover,staggered> <<<tp.grid,tp.block,tp.shared_bytes,stream>>>(arg);
	    break;
	  case 2:
	    coarseDslashKernel<Float,F,G,nDim,Ns,Nc,Mc,2,4,dslash,clover,staggered> <<<tp.grid,tp.block,tp.shared_bytes,stream>>>(arg);
	    break;
	  case 4:
	    coarseDslashKernel<Float,F,G,nDim,Ns,Nc,Mc,4,4,dslash,clover,staggered> <<<tp.grid,tp.block,tp.shared_bytes,stream>>>(arg);
	    break;
	  default:
	    errorQuda("Color column stride %d not valid", tp.aux.x);
	  }
	  break;
	default:
	  errorQuda("Invalid dimension thread splitting %d", tp.aux.y);
	}
      }
    }

    TuneKey tuneKey() const {
      return TuneKey(meta.VolString(), typeid(*this).name(), aux);
    }

  };

  template <typename Float, QudaFieldOrder csOrder, QudaGaugeFieldOrder gOrder, int coarseColor,
	    int coarseSpin, QudaFieldLocation location>
  void ApplyCoarse(ColorSpinorField &out, const ColorSpinorField &inA, const ColorSpinorField &inB,
		   const GaugeField &Y, const GaugeField &X, double kappa, int parity, bool dslash, bool clover, bool staggered) {
    typedef typename colorspinor::FieldOrderCB<Float,coarseSpin,coarseColor,1,csOrder> F;
    typedef typename gauge::FieldOrder<Float,coarseColor*coarseSpin,coarseSpin,gOrder> G;

    F outAccessor(const_cast<ColorSpinorField&>(out));
    F inAccessorA(const_cast<ColorSpinorField&>(inA));
    F inAccessorB(const_cast<ColorSpinorField&>(inB));
    G yAccessor(const_cast<GaugeField&>(Y));
    G xAccessor(const_cast<GaugeField&>(X));
    DslashCoarseArg<Float,F,G> arg(outAccessor, inAccessorA, inAccessorB, yAccessor, xAccessor, (Float)kappa, parity, inA);

    const int colors_per_thread = 1;
    if (dslash && !staggered) {
      if (clover) {
	DslashCoarse<Float,F,G,4,coarseSpin,coarseColor,colors_per_thread,true,true,false> dslash(arg, inA);
	dslash.apply(0);
      } else {
	DslashCoarse<Float,F,G,4,coarseSpin,coarseColor,colors_per_thread,true,false,false> dslash(arg, inA);
	dslash.apply(0);
      }
    }else if (dslash && staggered) {

      if (clover) {
	DslashCoarse<Float,F,G,4,coarseSpin,coarseColor,colors_per_thread,true,true,true> dslash(arg, inA);
	dslash.apply(0);
      } else {
	DslashCoarse<Float,F,G,4,coarseSpin,coarseColor,colors_per_thread,true,false,true> dslash(arg, inA);
	dslash.apply(0);
      }
    } else {
      if (clover) {
	DslashCoarse<Float,F,G,4,coarseSpin,coarseColor,colors_per_thread,false,true,false> dslash(arg, inA);
	dslash.apply(0);
      } else {
	errorQuda("Unsupported dslash=false clover=false");
      }
    }
  }

  template <typename Float, QudaFieldOrder csOrder, QudaGaugeFieldOrder gOrder, int coarseColor, int coarseSpin>
  void ApplyCoarse(ColorSpinorField &out, const ColorSpinorField &inA, const ColorSpinorField &inB,
		   const GaugeField &Y, const GaugeField &X, double kappa, int parity, bool dslash, bool clover, bool staggered) {
    if (inA.Location() == QUDA_CUDA_FIELD_LOCATION) {
      ApplyCoarse<Float,csOrder,gOrder,coarseColor,coarseSpin,QUDA_CUDA_FIELD_LOCATION>
	(out, inA, inB, Y, X, kappa, parity, dslash, clover, staggered);
    } else {
      ApplyCoarse<Float,csOrder,gOrder,coarseColor,coarseSpin,QUDA_CPU_FIELD_LOCATION>
	(out, inA, inB, Y, X, kappa, parity, dslash, clover, staggered);
    }
  }

  // template on the number of coarse colors
  template <typename Float, QudaFieldOrder csOrder, QudaGaugeFieldOrder gOrder>
  void ApplyCoarse(ColorSpinorField &out, const ColorSpinorField &inA, const ColorSpinorField &inB,
		   const GaugeField &Y, const GaugeField &X, double kappa, int parity, bool dslash, bool clover, bool staggered) {

    if (inA.Nspin() != 2)
      errorQuda("Unsupported number of coarse spins %d\n",inA.Nspin());

    if (inA.Ncolor() == 2) {
      ApplyCoarse<Float,csOrder,gOrder,2,2>(out, inA, inB, Y, X, kappa, parity, dslash, clover, staggered);
    } else if (inA.Ncolor() == 4) {
      ApplyCoarse<Float,csOrder,gOrder,4,2>(out, inA, inB, Y, X, kappa, parity, dslash, clover, staggered);
#if 0
    } else if (inA.Ncolor() == 8) {
      ApplyCoarse<Float,csOrder,gOrder,8,2>(out, inA, inB, Y, X, kappa, parity, dslash, clover, staggered);
    } else if (inA.Ncolor() == 12) {
      ApplyCoarse<Float,csOrder,gOrder,12,2>(out, inA, inB, Y, X, kappa, parity, dslash, clover, staggered);
    } else if (inA.Ncolor() == 16) {
      ApplyCoarse<Float,csOrder,gOrder,16,2>(out, inA, inB, Y, X, kappa, parity, dslash, clover, staggered);
    } else if (inA.Ncolor() == 20) {
      ApplyCoarse<Float,csOrder,gOrder,20,2>(out, inA, inB, Y, X, kappa, parity, dslash, clover, staggered);
#endif
    } else if (inA.Ncolor() == 24) {
      ApplyCoarse<Float,csOrder,gOrder,24,2>(out, inA, inB, Y, X, kappa, parity, dslash, clover, staggered);
    } else if (inA.Ncolor() == 48) {
      ApplyCoarse<Float,csOrder,gOrder,48,2>(out, inA, inB, Y, X, kappa, parity, dslash, clover, staggered);
#if 0
    } else if (inA.Ncolor() == 32) {
      ApplyCoarse<Float,csOrder,gOrder,32,2>(out, inA, inB, Y, X, kappa, parity, dslash, clover, staggered);
    } else if (inA.Ncolor() == 96) {
      ApplyCoarse<Float,csOrder,gOrder,96,2>(out, inA, inB, Y, X, kappa, parity, dslash, clover, staggered);
#endif
    } else {
      errorQuda("Unsupported number of coarse dof %d\n", inA.Ncolor());
    }
  }

  template <typename Float>
  void ApplyCoarse(ColorSpinorField &out, const ColorSpinorField &inA, const ColorSpinorField &inB,
		   const GaugeField &Y, const GaugeField &X, double kappa, int parity, bool dslash, bool clover, bool staggered) {

    if (Y.FieldOrder() != X.FieldOrder())
      errorQuda("Field order mismatch Y = %d, X = %d", Y.FieldOrder(), X.FieldOrder());

    if (inA.FieldOrder() != out.FieldOrder())
      errorQuda("Field order mismatch Y = %d, X = %d", Y.FieldOrder(), X.FieldOrder());

    if (inA.FieldOrder() == QUDA_FLOAT2_FIELD_ORDER && Y.FieldOrder() == QUDA_FLOAT2_GAUGE_ORDER) {
      ApplyCoarse<Float,QUDA_FLOAT2_FIELD_ORDER, QUDA_FLOAT2_GAUGE_ORDER>(out, inA, inB, Y, X, kappa, parity, dslash, clover, staggered);
    } else if (inA.FieldOrder() == QUDA_SPACE_SPIN_COLOR_FIELD_ORDER && Y.FieldOrder() == QUDA_QDP_GAUGE_ORDER) {
      ApplyCoarse<Float,QUDA_SPACE_SPIN_COLOR_FIELD_ORDER,QUDA_QDP_GAUGE_ORDER>(out, inA, inB, Y, X, kappa, parity, dslash, clover, staggered);
    } else {
      errorQuda("Unsupported field order colorspinor=%d gauge=%d combination\n", inA.FieldOrder(), Y.FieldOrder());
    }
  }
<<<<<<< HEAD
=======

  // this is the Worker pointer that may have issue additional work
  // while we're waiting on communication to finish
  namespace dslash {
    extern Worker* aux_worker;
  }

>>>>>>> 6dc607bb
#endif // GPU_MULTIGRID

  struct DslashCoarseLaunch {

    ColorSpinorField &out;
    const ColorSpinorField &inA;
    const ColorSpinorField &inB;
    const GaugeField &Y;
    const GaugeField &X;
    double kappa;
    int parity;
    bool dslash;
    bool clover;
    bool staggered;

    DslashCoarseLaunch(ColorSpinorField &out, const ColorSpinorField &inA, const ColorSpinorField &inB,
		       const GaugeField &Y, const GaugeField &X, double kappa, int parity, bool dslash, bool clover, bool staggered)
      : out(out), inA(inA), inB(inB), Y(Y), X(X), kappa(kappa), parity(parity), dslash(dslash), clover(clover), staggered(staggered) { }

    void operator()() {
#ifdef GPU_MULTIGRID
      if (inA.V() == out.V()) errorQuda("Aliasing pointers");

      if (out.Precision() != inA.Precision() || Y.Precision() != inA.Precision() || X.Precision() != inA.Precision())
	errorQuda("Precision mismatch out=%d inA=%d inB=%d Y=%d X=%d",
		  out.Precision(), inA.Precision(), inB.Precision(), Y.Precision(), X.Precision());

      // check all locations match
      Location(out, inA, inB, Y, X);

      inA.exchangeGhost((QudaParity)(1-parity), 0); // last parameter is dummy

      if (dslash::aux_worker) dslash::aux_worker->apply(0);

      if (Y.Precision() == QUDA_DOUBLE_PRECISION) {
#ifdef GPU_MULTIGRID_DOUBLE
	ApplyCoarse<double>(out, inA, inB, Y, X, kappa, parity, dslash, clover, staggered);
#else
	errorQuda("Double precision multigrid has not been enabled");
#endif
      } else if (Y.Precision() == QUDA_SINGLE_PRECISION) {
	ApplyCoarse<float>(out, inA, inB, Y, X, kappa, parity, dslash, clover, staggered);
      } else {
	errorQuda("Unsupported precision %d\n", Y.Precision());
      }
#else
      errorQuda("Multigrid has not been built");
#endif
    }

  };

  // hooks into tune.cpp variables for policy tuning
  typedef std::map<TuneKey, TuneParam> map;
  const map& getTuneCache();

  void disableProfileCount();
  void enableProfileCount();

 class DslashCoarsePolicyTune : public Tunable {

   DslashCoarseLaunch &dslash;

   unsigned int sharedBytesPerThread() const { return 0; }
   unsigned int sharedBytesPerBlock(const TuneParam &param) const { return 0; }

 public:
   DslashCoarsePolicyTune(DslashCoarseLaunch &dslash) : dslash(dslash)
   {
      strcpy(aux,"policy,");
      if (dslash.dslash) strcat(aux,"dslash");
      strcat(aux, dslash.clover ? "clover," : ",");
      strcat(aux,dslash.inA.AuxString());
#ifdef MULTI_GPU
      char comm[5];
      comm[0] = (comm_dim_partitioned(0) ? '1' : '0');
      comm[1] = (comm_dim_partitioned(1) ? '1' : '0');
      comm[2] = (comm_dim_partitioned(2) ? '1' : '0');
      comm[3] = (comm_dim_partitioned(3) ? '1' : '0');
      comm[4] = '\0';
      strcat(aux,",comm=");
      strcat(aux,comm);
#endif

     // before we do policy tuning we must ensure the kernel
     // constituents have been tuned since we can't do nested tuning
     if (getTuneCache().find(tuneKey()) == getTuneCache().end()) {
       disableProfileCount();
       dslash();
       enableProfileCount();
     }
    }

   virtual ~DslashCoarsePolicyTune() { }

   void apply(const cudaStream_t &stream) {
     TuneParam tp = tuneLaunch(*this, getTuning(), getVerbosity());
     dslash();
   }

   int tuningIter() const { return 10; }

   bool advanceTuneParam(TuneParam &param) const { return false; }

   TuneKey tuneKey() const {
     return TuneKey(dslash.inA.VolString(), typeid(*this).name(), aux);
   }

   long long flops() const {
     int nDim = 4;
     int Ns = dslash.inA.Nspin();
     int Nc = dslash.inA.Ncolor();
     int nParity = dslash.inA.SiteSubset();
     int volumeCB = dslash.inA.VolumeCB();
     return ((dslash.dslash*2*nDim+dslash.clover*1)*(8*Ns*Nc*Ns*Nc)-2*Ns*Nc)*nParity*volumeCB;
   }

   long long bytes() const {
     int nParity = dslash.inA.SiteSubset();
     return (dslash.dslash||dslash.clover) * dslash.out.Bytes() +
       dslash.dslash*8*dslash.inA.Bytes() + dslash.clover*dslash.inB.Bytes() +
       nParity*(dslash.dslash*dslash.Y.Bytes()*dslash.Y.VolumeCB()/(2*dslash.Y.Stride())
		+ dslash.clover*dslash.X.Bytes()/2);
     // multiply Y by volume / stride to correct for pad
   }
  };


  //Apply the coarse Dirac matrix to a coarse grid vector
  //out(x) = M*in = X*in - kappa*\sum_mu Y_{-\mu}(x)in(x+mu) + Y^\dagger_mu(x-mu)in(x-mu)
  //Uses the kappa normalization for the Wilson operator.
  void ApplyCoarse(ColorSpinorField &out, const ColorSpinorField &inA, const ColorSpinorField &inB,
	           const GaugeField &Y, const GaugeField &X, double kappa, int parity, bool dslash, bool clover, bool staggered) {

    DslashCoarseLaunch Dslash(out, inA, inB, Y, X, kappa, parity, dslash, clover, staggered);

    DslashCoarsePolicyTune policy(Dslash);
    policy.apply(0);

  }//ApplyCoarse

} // namespace quda<|MERGE_RESOLUTION|>--- conflicted
+++ resolved
@@ -800,8 +800,6 @@
       errorQuda("Unsupported field order colorspinor=%d gauge=%d combination\n", inA.FieldOrder(), Y.FieldOrder());
     }
   }
-<<<<<<< HEAD
-=======
 
   // this is the Worker pointer that may have issue additional work
   // while we're waiting on communication to finish
@@ -809,7 +807,6 @@
     extern Worker* aux_worker;
   }
 
->>>>>>> 6dc607bb
 #endif // GPU_MULTIGRID
 
   struct DslashCoarseLaunch {
