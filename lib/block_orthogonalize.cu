#include <color_spinor_field.h>
#include <tune_quda.h>
#include <uint_to_char.h>
#include <typeinfo>
#include <vector>
#include <assert.h>

// ensure compatibilty with C++11 
#if __cplusplus >= 201402L
#include <utility>
#else
#include <integer_sequence.hpp> // C++11 version of this C++14 feature
#endif 

#include <launch_kernel.cuh>

#include <jitify_helper.cuh>

#ifdef GPU_MULTIGRID
#include <kernels/block_orthogonalize.cuh>
#endif

namespace quda {

#ifdef GPU_MULTIGRID

  using namespace quda::colorspinor;

  template <typename sumType, typename vFloat, typename bFloat, int nSpin, int spinBlockSize, int nColor_, int coarseSpin, int nVec>
  class BlockOrtho : public Tunable {

    // we only support block-format on fine grid where Ncolor=3
    static constexpr int nColor = isFixed<bFloat>::value ? 3 : nColor_;

    typedef typename mapper<vFloat>::type RegType;
    ColorSpinorField &V;
    const std::vector<ColorSpinorField*> B;
    const int *fine_to_coarse;
    const int *coarse_to_fine;
    const int *geo_bs;
    int geoBlockSize;
    int nBlock;

    unsigned int sharedBytesPerThread() const { return 0; }
    unsigned int sharedBytesPerBlock(const TuneParam &param) const { return 0; }
    unsigned int minThreads() const { return V.VolumeCB(); } // fine parity is the block y dimension

  public:
    BlockOrtho(ColorSpinorField &V, const std::vector<ColorSpinorField*> B,
	       const int *fine_to_coarse, const int *coarse_to_fine, const int *geo_bs)
      : V(V), B(B), fine_to_coarse(fine_to_coarse), coarse_to_fine(coarse_to_fine), geo_bs(geo_bs)
    {
      if (nColor_ != nColor) errorQuda("Number of colors %d not supported with this precision %lu\n", nColor_, sizeof(bFloat));

      if (V.Location() == QUDA_CUDA_FIELD_LOCATION) {
#ifdef JITIFY
        create_jitify_program("kernels/block_orthogonalize.cuh");
#endif
      }
      strcat(aux, compile_type_str(V));
      strcat(aux, V.AuxString());
      strcat(aux,",block_size=");

      char size[8];
      geoBlockSize = 1;
      for (int d = 0; d < V.Ndim(); d++) geoBlockSize *= geo_bs[d];
      i32toa(size, geoBlockSize);
      strcat(aux,size);
      if (V.Location() == QUDA_CPU_FIELD_LOCATION) strcat(aux, getOmpThreadStr());

      int chiralBlocks = (nSpin==1) ? 2 : V.Nspin() / spinBlockSize; //always 2 for staggered.
      nBlock = (V.Volume()/geoBlockSize) * chiralBlocks;
    }

    virtual ~BlockOrtho() { }

    /**
       @brief Helper function for expanding the std::vector into a
       parameter pack that we can use to instantiate the const arrays
       in BlockOrthoArg and then call the CPU variant of the block
       orthogonalization.
     */
    template <typename Rotator, typename Vector, std::size_t... S>
    void CPU(const std::vector<ColorSpinorField*> &B, std::index_sequence<S...>) {
      typedef BlockOrthoArg<Rotator,Vector,nSpin,spinBlockSize,coarseSpin,nVec> Arg;
      Arg arg(V, fine_to_coarse, coarse_to_fine, QUDA_INVALID_PARITY, geo_bs, V, B[S]...);
      blockOrthoCPU<sumType,RegType,nSpin,spinBlockSize,nColor,coarseSpin,nVec,Arg>(arg);
    }

    /**
       @brief Helper function for expanding the std::vector into a
       parameter pack that we can use to instantiate the const arrays
       in BlockOrthoArg and then call the GPU variant of the block
       orthogonalization.
     */
    template <typename Rotator, typename Vector, std::size_t... S>
    void GPU(const TuneParam &tp, const cudaStream_t &stream, const std::vector<ColorSpinorField*> &B, std::index_sequence<S...>) {
      typedef typename mapper<vFloat>::type RegType; // need to redeclare typedef (WAR for CUDA 7 and 8)
      typedef BlockOrthoArg<Rotator,Vector,nSpin,spinBlockSize,coarseSpin,nVec> Arg;
      Arg arg(V, fine_to_coarse, coarse_to_fine, QUDA_INVALID_PARITY, geo_bs, V, B[S]...);
      arg.swizzle = tp.aux.x;
#ifdef JITIFY
      using namespace jitify::reflection;
      auto instance = program->kernel("quda::blockOrthoGPU")
        .instantiate((int)tp.block.x,Type<sumType>(),Type<RegType>(),nSpin,spinBlockSize,nColor,coarseSpin,nVec,Type<Arg>());
      cuMemcpyHtoDAsync(instance.get_constant_ptr("quda::B_array_d"), B_array_h, MAX_MATRIX_SIZE, stream);
      jitify_error = instance.configure(tp.grid,tp.block,tp.shared_bytes,stream).launch(arg);
#else
      cudaMemcpyToSymbolAsync(B_array_d, B_array_h, MAX_MATRIX_SIZE, 0, cudaMemcpyHostToDevice, stream);
      LAUNCH_KERNEL_MG_BLOCK_SIZE(blockOrthoGPU,tp,stream,arg,sumType,RegType,nSpin,spinBlockSize,nColor,coarseSpin,nVec,Arg);
#endif
    }

    void apply(const cudaStream_t &stream) {
      TuneParam tp = tuneLaunch(*this, getTuning(), getVerbosity());
      if (V.Location() == QUDA_CPU_FIELD_LOCATION) {
	if (V.FieldOrder() == QUDA_SPACE_SPIN_COLOR_FIELD_ORDER && B[0]->FieldOrder() == QUDA_SPACE_SPIN_COLOR_FIELD_ORDER) {
	  typedef FieldOrderCB<RegType,nSpin,nColor,nVec,QUDA_SPACE_SPIN_COLOR_FIELD_ORDER,vFloat,vFloat,DISABLE_GHOST> Rotator;
	  typedef FieldOrderCB<RegType,nSpin,nColor,1,QUDA_SPACE_SPIN_COLOR_FIELD_ORDER,bFloat,bFloat,DISABLE_GHOST> Vector;
	  CPU<Rotator,Vector>(B, std::make_index_sequence<nVec>());
	} else {
	  errorQuda("Unsupported field order %d\n", V.FieldOrder());
	}
      } else {
#if __COMPUTE_CAPABILITY__ >= 300
<<<<<<< HEAD
	if (V.FieldOrder() == QUDA_FLOAT2_FIELD_ORDER) {
	  typedef FieldOrderCB<RegType,nSpin,nColor,nVec,QUDA_FLOAT2_FIELD_ORDER,real,real,DISABLE_GHOST> Rotator;
	  typedef FieldOrderCB<RegType,nSpin,nColor,1,QUDA_FLOAT2_FIELD_ORDER,RegType,RegType,DISABLE_GHOST> Vector;

	  switch (geoBlockSize/2) {
	  case   4: GPU<Rotator,Vector,  4>(tp,stream,B,std::make_index_sequence<nVec>()); break; // for 2x2x2x1 aggregates
	  case   8: GPU<Rotator,Vector,  8>(tp,stream,B,std::make_index_sequence<nVec>()); break; // for 2x2x2x2 aggregates
	  case  16: GPU<Rotator,Vector, 16>(tp,stream,B,std::make_index_sequence<nVec>()); break; // for 4x2x2x2 aggregates
	  case  18: GPU<Rotator,Vector, 18>(tp,stream,B,std::make_index_sequence<nVec>()); break; // for 4x3x3x1 aggregates
	  case  27: GPU<Rotator,Vector, 27>(tp,stream,B,std::make_index_sequence<nVec>()); break; // for 3x3x3x2 aggregates
	  case  32: GPU<Rotator,Vector, 32>(tp,stream,B,std::make_index_sequence<nVec>()); break; // for 4x4x2x2 aggregates
	  case  36: GPU<Rotator,Vector, 36>(tp,stream,B,std::make_index_sequence<nVec>()); break; // for 3x3x2x4 aggregates
	  case  48: GPU<Rotator,Vector, 48>(tp,stream,B,std::make_index_sequence<nVec>()); break; // for 4x4x3x2 aggregates
	  case  54: GPU<Rotator,Vector, 54>(tp,stream,B,std::make_index_sequence<nVec>()); break; // for 3x3x3x4 aggregates
	  case  64: GPU<Rotator,Vector, 64>(tp,stream,B,std::make_index_sequence<nVec>()); break; // for 2x4x4x4 aggregates
	  case  72: GPU<Rotator,Vector, 72>(tp,stream,B,std::make_index_sequence<nVec>()); break; // for 8x3x3x2 aggregates
	  case  81: GPU<Rotator,Vector, 81>(tp,stream,B,std::make_index_sequence<nVec>()); break; // for 3x3x3x6 aggregates
	  case  96: GPU<Rotator,Vector, 96>(tp,stream,B,std::make_index_sequence<nVec>()); break; // for 4x4x4x3 aggregates
	  case 100: GPU<Rotator,Vector,100>(tp,stream,B,std::make_index_sequence<nVec>()); break; // for 5x5x2x4 aggregates
	  case 108: GPU<Rotator,Vector,108>(tp,stream,B,std::make_index_sequence<nVec>()); break; // for 3x3x3x8 aggregates
	  case 128: GPU<Rotator,Vector,128>(tp,stream,B,std::make_index_sequence<nVec>()); break; // for 4x4x4x4 aggregates
	  case 144: GPU<Rotator,Vector,144>(tp,stream,B,std::make_index_sequence<nVec>()); break; // for 4x4x3x6 aggregates
	  case 192: GPU<Rotator,Vector,192>(tp,stream,B,std::make_index_sequence<nVec>()); break; // for 4x4x3x8 aggregates
	  case 200: GPU<Rotator,Vector,200>(tp,stream,B,std::make_index_sequence<nVec>()); break; // for 5x5x2x8 aggregates
	  case 256: GPU<Rotator,Vector,256>(tp,stream,B,std::make_index_sequence<nVec>()); break; // for 4x4x4x8 aggregates
	  case 432: GPU<Rotator,Vector,432>(tp,stream,B,std::make_index_sequence<nVec>()); break; // for 6x6x6x4 aggregates
	  case 500: GPU<Rotator,Vector,500>(tp,stream,B,std::make_index_sequence<nVec>()); break; // for 5x5x5x8 aggregates
	  case 512: GPU<Rotator,Vector,512>(tp,stream,B,std::make_index_sequence<nVec>()); break; // for 4x4x8x8 aggregates
	  default: errorQuda("Block size %d not instantiated", geoBlockSize/2);
	  }
=======
	if (V.FieldOrder() == QUDA_FLOAT2_FIELD_ORDER && B[0]->FieldOrder() == QUDA_FLOAT2_FIELD_ORDER) {
	  typedef FieldOrderCB<RegType,nSpin,nColor,nVec,QUDA_FLOAT2_FIELD_ORDER,vFloat,vFloat,DISABLE_GHOST> Rotator;
	  typedef FieldOrderCB<RegType,nSpin,nColor,1,QUDA_FLOAT2_FIELD_ORDER,bFloat,bFloat,DISABLE_GHOST,isFixed<bFloat>::value> Vector;
          GPU<Rotator,Vector>(tp,stream,B,std::make_index_sequence<nVec>());
>>>>>>> 8e9b6a32
	} else {
	  errorQuda("Unsupported field order V=%d B=%d\n", V.FieldOrder(), B[0]->FieldOrder());
	}
#else
	errorQuda("GPU block orthogonalization not supported on this GPU architecture");
#endif
      }
    }

    bool advanceAux(TuneParam &param) const
    {
#ifdef SWIZZLE
      if (param.aux.x < 2*deviceProp.multiProcessorCount) {
        param.aux.x++;
	return true;
      } else {
        param.aux.x = 1;
	return false;
      }
#else
      return false;
#endif
    }

    bool advanceTuneParam(TuneParam &param) const {
      if (V.Location() == QUDA_CUDA_FIELD_LOCATION) {
	return advanceSharedBytes(param) || advanceAux(param);
      } else {
	return false;
      }
    }

    TuneKey tuneKey() const { return TuneKey(V.VolString(), typeid(*this).name(), aux); }

    void initTuneParam(TuneParam &param) const { defaultTuneParam(param); }

    /** sets default values for when tuning is disabled */
    void defaultTuneParam(TuneParam &param) const {
      param.block = dim3(geoBlockSize/2, V.SiteSubset(), 1);
      param.grid = dim3( (minThreads()+param.block.x-1) / param.block.x, 1, 1);
      param.shared_bytes = 0;
      param.aux.x = 1; // swizzle factor
    }

    long long flops() const { return nBlock * (geoBlockSize/2) * (spinBlockSize == 0 ? 1 : 2*spinBlockSize) / 2 * nColor * (nVec * ((nVec-1) * (8l + 8l)) + 6l); }
    long long bytes() const { return (((nVec+1)*nVec)/2) * (V.Bytes()/nVec) + V.Bytes(); } // load + store

    char *saveOut, *saveOutNorm;

    void preTune() { V.backup(); }
    void postTune() { V.restore(); }

  };

  template<typename vFloat, typename bFloat, int nSpin, int spinBlockSize, int nColor, int nVec>
  void BlockOrthogonalize(ColorSpinorField &V, const std::vector<ColorSpinorField*> &B,
			  const int *fine_to_coarse, const int *coarse_to_fine,
			  const int *geo_bs) {

    int geo_blocksize = 1;
    for (int d = 0; d < V.Ndim(); d++) geo_blocksize *= geo_bs[d];

    int blocksize = geo_blocksize * V.Ncolor();
    if (spinBlockSize == 0) { blocksize /= 2; } else { blocksize *= spinBlockSize; }
    int chiralBlocks = (spinBlockSize == 0) ? 2 : V.Nspin() / spinBlockSize; //always 2 for staggered.
    int numblocks = (V.Volume()/geo_blocksize) * chiralBlocks;
    constexpr int coarseSpin = (nSpin == 4 || nSpin == 2 || spinBlockSize == 0) ? 2 : 1;

    if (getVerbosity() >= QUDA_VERBOSE) printfQuda("Block Orthogonalizing %d blocks of %d length and width %d\n", numblocks, blocksize, nVec);

    V.Scale(1.0); // by definition this is true
    BlockOrtho<double,vFloat,bFloat,nSpin,spinBlockSize,nColor,coarseSpin,nVec> ortho(V, B, fine_to_coarse, coarse_to_fine, geo_bs);
    ortho.apply(0);
    checkCudaError();
  }

  template<typename vFloat, typename bFloat, int nSpin, int spinBlockSize>
  void BlockOrthogonalize(ColorSpinorField &V, const std::vector<ColorSpinorField*> &B,
			  const int *fine_to_coarse, const int *coarse_to_fine, const int *geo_bs) {

    const int Nvec = B.size();
    if (V.Ncolor()/Nvec == 3) {

      constexpr int nColor = 3;
      if (Nvec == 6) { // for Wilson free field
	BlockOrthogonalize<vFloat,bFloat,nSpin,spinBlockSize,nColor,6>(V, B, fine_to_coarse, coarse_to_fine, geo_bs);
      } else if (Nvec == 24) {
	BlockOrthogonalize<vFloat,bFloat,nSpin,spinBlockSize,nColor,24>(V, B, fine_to_coarse, coarse_to_fine, geo_bs);
      } else if (Nvec == 32) {
	BlockOrthogonalize<vFloat,bFloat,nSpin,spinBlockSize,nColor,32>(V, B, fine_to_coarse, coarse_to_fine, geo_bs);
      } else if (Nvec == 48) {
	BlockOrthogonalize<vFloat,bFloat,nSpin,spinBlockSize,nColor,48>(V, B, fine_to_coarse, coarse_to_fine, geo_bs);
      } else {
	errorQuda("Unsupported nVec %d\n", Nvec);
      }

    } else if (V.Ncolor()/Nvec == 6) {

      constexpr int nColor = 6;
      if (Nvec == 6) {
	BlockOrthogonalize<vFloat,bFloat,nSpin,spinBlockSize,nColor,6>(V, B, fine_to_coarse, coarse_to_fine, geo_bs);
      } else {
	errorQuda("Unsupported nVec %d\n", Nvec);
      }
    
    } else if (V.Ncolor()/Nvec == 24) {

      constexpr int nColor = 24;
      if (Nvec == 24) {
	BlockOrthogonalize<vFloat,bFloat,nSpin,spinBlockSize,nColor,24>(V, B, fine_to_coarse, coarse_to_fine, geo_bs);
      } else if (Nvec == 32) {
	BlockOrthogonalize<vFloat,bFloat,nSpin,spinBlockSize,nColor,32>(V, B, fine_to_coarse, coarse_to_fine, geo_bs);
      } else {
	errorQuda("Unsupported nVec %d\n", Nvec);
      }

    } else if (V.Ncolor()/Nvec == 32) {

      constexpr int nColor = 32;
      if (Nvec == 32) {
	BlockOrthogonalize<vFloat,bFloat,nSpin,spinBlockSize,nColor,32>(V, B, fine_to_coarse, coarse_to_fine, geo_bs);
      } else {
	errorQuda("Unsupported nVec %d\n", Nvec);
      }

    } else {
      errorQuda("Unsupported nColor %d\n", V.Ncolor()/Nvec);
    }
  }

  template<typename vFloat, typename bFloat>
  void BlockOrthogonalize(ColorSpinorField &V, const std::vector<ColorSpinorField*> &B,
			  const int *fine_to_coarse, const int *coarse_to_fine,
			  const int *geo_bs, const int spin_bs) {
    if(V.Nspin() ==2 && spin_bs == 1) { //coarsening coarse fermions w/ chirality.
      BlockOrthogonalize<vFloat,bFloat,2,1>(V, B, fine_to_coarse, coarse_to_fine, geo_bs);
#ifdef GPU_WILSON_DIRAC
    } else if (V.Nspin() == 4 && spin_bs == 2) { // coarsening Wilson-like fermions.
      BlockOrthogonalize<vFloat,bFloat,4,2>(V, B, fine_to_coarse, coarse_to_fine, geo_bs);
#endif
#ifdef GPU_STAGGERED_DIRAC
    } else if (V.Nspin() == 1 && spin_bs == 0) { // coarsening staggered fermions.
      BlockOrthogonalize<vFloat,bFloat,1,0>(V, B, fine_to_coarse, coarse_to_fine, geo_bs);
    } else if (V.Nspin() == 1 && spin_bs == 1) { // coarsening Laplace-like operators.
      BlockOrthogonalize<vFloat,bFloat,1,1>(V, B, fine_to_coarse, coarse_to_fine, geo_bs);
#endif
    } else {
      errorQuda("Unsupported nSpin %d and spinBlockSize %d combination.\n", V.Nspin(), spin_bs);
    }
  }

#endif // GPU_MULTIGRID

  void BlockOrthogonalize(ColorSpinorField &V, const std::vector<ColorSpinorField*> &B,
			  const int *fine_to_coarse, const int *coarse_to_fine,
			  const int *geo_bs, const int spin_bs) {
#ifdef GPU_MULTIGRID
    if (V.Precision() == QUDA_DOUBLE_PRECISION && B[0]->Precision() == QUDA_DOUBLE_PRECISION) {
#ifdef GPU_MULTIGRID_DOUBLE
      BlockOrthogonalize<double>(V, B, fine_to_coarse, coarse_to_fine, geo_bs, spin_bs);
#else
      errorQuda("Double precision multigrid has not been enabled");
#endif
    } else if (V.Precision() == QUDA_SINGLE_PRECISION && B[0]->Precision() == QUDA_SINGLE_PRECISION) {
      BlockOrthogonalize<float,float>(V, B, fine_to_coarse, coarse_to_fine, geo_bs, spin_bs);
    } else if (V.Precision() == QUDA_HALF_PRECISION && B[0]->Precision() == QUDA_SINGLE_PRECISION) {
      BlockOrthogonalize<short,float>(V, B, fine_to_coarse, coarse_to_fine, geo_bs, spin_bs);
    } else if (V.Precision() == QUDA_HALF_PRECISION && B[0]->Precision() == QUDA_HALF_PRECISION) {
      BlockOrthogonalize<short,short>(V, B, fine_to_coarse, coarse_to_fine, geo_bs, spin_bs);
    } else {
      errorQuda("Unsupported precision combination V=%d B=%d\n", V.Precision(), B[0]->Precision());
    }
#else
    errorQuda("Multigrid has not been built");
#endif // GPU_MULTIGRID
  }

} // namespace quda<|MERGE_RESOLUTION|>--- conflicted
+++ resolved
@@ -123,43 +123,10 @@
 	}
       } else {
 #if __COMPUTE_CAPABILITY__ >= 300
-<<<<<<< HEAD
-	if (V.FieldOrder() == QUDA_FLOAT2_FIELD_ORDER) {
-	  typedef FieldOrderCB<RegType,nSpin,nColor,nVec,QUDA_FLOAT2_FIELD_ORDER,real,real,DISABLE_GHOST> Rotator;
-	  typedef FieldOrderCB<RegType,nSpin,nColor,1,QUDA_FLOAT2_FIELD_ORDER,RegType,RegType,DISABLE_GHOST> Vector;
-
-	  switch (geoBlockSize/2) {
-	  case   4: GPU<Rotator,Vector,  4>(tp,stream,B,std::make_index_sequence<nVec>()); break; // for 2x2x2x1 aggregates
-	  case   8: GPU<Rotator,Vector,  8>(tp,stream,B,std::make_index_sequence<nVec>()); break; // for 2x2x2x2 aggregates
-	  case  16: GPU<Rotator,Vector, 16>(tp,stream,B,std::make_index_sequence<nVec>()); break; // for 4x2x2x2 aggregates
-	  case  18: GPU<Rotator,Vector, 18>(tp,stream,B,std::make_index_sequence<nVec>()); break; // for 4x3x3x1 aggregates
-	  case  27: GPU<Rotator,Vector, 27>(tp,stream,B,std::make_index_sequence<nVec>()); break; // for 3x3x3x2 aggregates
-	  case  32: GPU<Rotator,Vector, 32>(tp,stream,B,std::make_index_sequence<nVec>()); break; // for 4x4x2x2 aggregates
-	  case  36: GPU<Rotator,Vector, 36>(tp,stream,B,std::make_index_sequence<nVec>()); break; // for 3x3x2x4 aggregates
-	  case  48: GPU<Rotator,Vector, 48>(tp,stream,B,std::make_index_sequence<nVec>()); break; // for 4x4x3x2 aggregates
-	  case  54: GPU<Rotator,Vector, 54>(tp,stream,B,std::make_index_sequence<nVec>()); break; // for 3x3x3x4 aggregates
-	  case  64: GPU<Rotator,Vector, 64>(tp,stream,B,std::make_index_sequence<nVec>()); break; // for 2x4x4x4 aggregates
-	  case  72: GPU<Rotator,Vector, 72>(tp,stream,B,std::make_index_sequence<nVec>()); break; // for 8x3x3x2 aggregates
-	  case  81: GPU<Rotator,Vector, 81>(tp,stream,B,std::make_index_sequence<nVec>()); break; // for 3x3x3x6 aggregates
-	  case  96: GPU<Rotator,Vector, 96>(tp,stream,B,std::make_index_sequence<nVec>()); break; // for 4x4x4x3 aggregates
-	  case 100: GPU<Rotator,Vector,100>(tp,stream,B,std::make_index_sequence<nVec>()); break; // for 5x5x2x4 aggregates
-	  case 108: GPU<Rotator,Vector,108>(tp,stream,B,std::make_index_sequence<nVec>()); break; // for 3x3x3x8 aggregates
-	  case 128: GPU<Rotator,Vector,128>(tp,stream,B,std::make_index_sequence<nVec>()); break; // for 4x4x4x4 aggregates
-	  case 144: GPU<Rotator,Vector,144>(tp,stream,B,std::make_index_sequence<nVec>()); break; // for 4x4x3x6 aggregates
-	  case 192: GPU<Rotator,Vector,192>(tp,stream,B,std::make_index_sequence<nVec>()); break; // for 4x4x3x8 aggregates
-	  case 200: GPU<Rotator,Vector,200>(tp,stream,B,std::make_index_sequence<nVec>()); break; // for 5x5x2x8 aggregates
-	  case 256: GPU<Rotator,Vector,256>(tp,stream,B,std::make_index_sequence<nVec>()); break; // for 4x4x4x8 aggregates
-	  case 432: GPU<Rotator,Vector,432>(tp,stream,B,std::make_index_sequence<nVec>()); break; // for 6x6x6x4 aggregates
-	  case 500: GPU<Rotator,Vector,500>(tp,stream,B,std::make_index_sequence<nVec>()); break; // for 5x5x5x8 aggregates
-	  case 512: GPU<Rotator,Vector,512>(tp,stream,B,std::make_index_sequence<nVec>()); break; // for 4x4x8x8 aggregates
-	  default: errorQuda("Block size %d not instantiated", geoBlockSize/2);
-	  }
-=======
 	if (V.FieldOrder() == QUDA_FLOAT2_FIELD_ORDER && B[0]->FieldOrder() == QUDA_FLOAT2_FIELD_ORDER) {
 	  typedef FieldOrderCB<RegType,nSpin,nColor,nVec,QUDA_FLOAT2_FIELD_ORDER,vFloat,vFloat,DISABLE_GHOST> Rotator;
 	  typedef FieldOrderCB<RegType,nSpin,nColor,1,QUDA_FLOAT2_FIELD_ORDER,bFloat,bFloat,DISABLE_GHOST,isFixed<bFloat>::value> Vector;
           GPU<Rotator,Vector>(tp,stream,B,std::make_index_sequence<nVec>());
->>>>>>> 8e9b6a32
 	} else {
 	  errorQuda("Unsupported field order V=%d B=%d\n", V.FieldOrder(), B[0]->FieldOrder());
 	}
