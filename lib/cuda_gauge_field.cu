#include <string.h>
#include <gauge_field.h>
#include <typeinfo>
#include <blas_quda.h>

namespace quda {

  cudaGaugeField::cudaGaugeField(const GaugeFieldParam &param) :
    GaugeField(param), gauge(0), even(0), odd(0)
  {
    if ((order == QUDA_QDP_GAUGE_ORDER || order == QUDA_QDPJIT_GAUGE_ORDER) &&
        create != QUDA_REFERENCE_FIELD_CREATE) {
      errorQuda("QDP ordering only supported for reference fields");
    }

    if (order == QUDA_QDP_GAUGE_ORDER ||
	order == QUDA_TIFR_GAUGE_ORDER || order == QUDA_TIFR_PADDED_GAUGE_ORDER ||
	order == QUDA_BQCD_GAUGE_ORDER || order == QUDA_CPS_WILSON_GAUGE_ORDER)
      errorQuda("Field ordering %d presently disabled for this type", order);

#ifdef MULTI_GPU
    if (link_type != QUDA_ASQTAD_MOM_LINKS &&
	ghostExchange == QUDA_GHOST_EXCHANGE_PAD &&
	isNative()) {
      bool pad_check = true;
      for (int i=0; i<nDim; i++) {
	// when we have coarse links we need to double the pad since we're storing forwards and backwards links
	int minimum_pad = nFace*surfaceCB[i] * (geometry == QUDA_COARSE_GEOMETRY ? 2 : 1);
	if (pad < minimum_pad) pad_check = false;
	if (!pad_check)
	  errorQuda("cudaGaugeField being constructed with insufficient padding (%d < %d)\n", pad, minimum_pad);
      }
    }
#endif

    if (create != QUDA_NULL_FIELD_CREATE &&
        create != QUDA_ZERO_FIELD_CREATE &&
        create != QUDA_REFERENCE_FIELD_CREATE){
      errorQuda("ERROR: create type(%d) not supported yet\n", create);
    }

    if (create != QUDA_REFERENCE_FIELD_CREATE) {
      gauge = pool_device_malloc(bytes);
      if (create == QUDA_ZERO_FIELD_CREATE) cudaMemset(gauge, 0, bytes);
    } else {
      gauge = param.gauge;
    }

    if ( !isNative() ) {
      for (int i=0; i<nDim; i++) {
        size_t nbytes = nFace * surface[i] * nInternal * precision;
        ghost[i] = nbytes ? pool_device_malloc(nbytes) : nullptr;
	ghost[i+4] = (nbytes && geometry == QUDA_COARSE_GEOMETRY) ? pool_device_malloc(nbytes) : nullptr;
      }
    }

    if (ghostExchange == QUDA_GHOST_EXCHANGE_PAD) {
      if (create == QUDA_REFERENCE_FIELD_CREATE) exchangeGhost(geometry == QUDA_VECTOR_GEOMETRY ? QUDA_LINK_BACKWARDS : QUDA_LINK_BIDIRECTIONAL);
    }

    even = gauge;
    odd = static_cast<char*>(gauge) + bytes/2;
    if (create != QUDA_ZERO_FIELD_CREATE && isNative() && ghostExchange == QUDA_GHOST_EXCHANGE_PAD) zeroPad();

#ifdef USE_TEXTURE_OBJECTS
    createTexObject(tex, gauge, true);
    createTexObject(evenTex, even, false);
    createTexObject(oddTex, odd, false);
    if(reconstruct == QUDA_RECONSTRUCT_13 || reconstruct == QUDA_RECONSTRUCT_9)
    {  // Create texture objects for the phases
      bool isPhase = true;
      createTexObject(phaseTex, (char*)gauge + phase_offset, true, isPhase);
      createTexObject(evenPhaseTex, (char*)even + phase_offset, false, isPhase);
      createTexObject(oddPhaseTex, (char*)odd + phase_offset, false, isPhase);
    }
#endif

  }

  void cudaGaugeField::zeroPad() {
    size_t pad_bytes = (stride - volumeCB) * precision * order;
    int Npad = (geometry * (reconstruct != QUDA_RECONSTRUCT_NO ? reconstruct : nColor * nColor * 2)) / order;

    size_t pitch = stride*order*precision;
    if (pad_bytes) {
      cudaMemset2D(static_cast<char*>(even) + volumeCB*order*precision, pitch, 0, pad_bytes, Npad);
      cudaMemset2D(static_cast<char*>(odd) + volumeCB*order*precision, pitch, 0, pad_bytes, Npad);
    }
  }

#ifdef USE_TEXTURE_OBJECTS
  void cudaGaugeField::createTexObject(cudaTextureObject_t &tex, void *field, bool full, bool isPhase) {

    if( isNative() && geometry != QUDA_COARSE_GEOMETRY ){
      // create the texture for the field components
      cudaChannelFormatDesc desc;
      memset(&desc, 0, sizeof(cudaChannelFormatDesc));
      if (precision == QUDA_SINGLE_PRECISION) desc.f = cudaChannelFormatKindFloat;
      else desc.f = cudaChannelFormatKindSigned; // half is short, double is int2

      int texel_size = 1;
      if (isPhase) {
        if (precision == QUDA_DOUBLE_PRECISION) {
          desc.x = 8*sizeof(int);
          desc.y = 8*sizeof(int);
          desc.z = 0;
          desc.w = 0;
          texel_size = 2*sizeof(int);
        } else {
          desc.x = 8*precision;
          desc.y = desc.z = desc.w = 0;
          texel_size = precision;
        }
      } else {
        // always four components regardless of precision
        if (precision == QUDA_DOUBLE_PRECISION) {
          desc.x = 8*sizeof(int);
          desc.y = 8*sizeof(int);
          desc.z = 8*sizeof(int);
          desc.w = 8*sizeof(int);
	  texel_size = 4*sizeof(int);
        } else {
          desc.x = 8*precision;
          desc.y = 8*precision;
          desc.z = (reconstruct == 18 || reconstruct == 10) ? 0 : 8*precision; // float2 or short2 for 18 reconstruct
          desc.w = (reconstruct == 18 || reconstruct == 10) ? 0 : 8*precision;
          texel_size = (reconstruct == 18 || reconstruct == 10 ? 2 : 4) * precision;
        }
      }

      cudaResourceDesc resDesc;
      memset(&resDesc, 0, sizeof(resDesc));
      resDesc.resType = cudaResourceTypeLinear;
      resDesc.res.linear.devPtr = field;
      resDesc.res.linear.desc = desc;
      resDesc.res.linear.sizeInBytes = isPhase ? phase_bytes/(!full ? 2 : 1) : (bytes-phase_bytes)/(!full ? 2 : 1);

      if (resDesc.res.linear.sizeInBytes % deviceProp.textureAlignment != 0) {
	errorQuda("Allocation size %lu does not have correct alignment for textures (%lu)",
		  resDesc.res.linear.sizeInBytes, deviceProp.textureAlignment);
      }

      unsigned long texels = resDesc.res.linear.sizeInBytes / texel_size;
      if (texels > (unsigned)deviceProp.maxTexture1DLinear) {
	errorQuda("Attempting to bind too large a texture %lu > %d", texels, deviceProp.maxTexture1DLinear);
      }

      cudaTextureDesc texDesc;
      memset(&texDesc, 0, sizeof(texDesc));
      if (precision == QUDA_HALF_PRECISION) texDesc.readMode = cudaReadModeNormalizedFloat;
      else texDesc.readMode = cudaReadModeElementType;

      cudaCreateTextureObject(&tex, &resDesc, &texDesc, NULL);
      checkCudaError();
    }
  }

  void cudaGaugeField::destroyTexObject() {
<<<<<<< HEAD
    if ( isNative() && geometry != QUDA_COARSE_GEOMETRY ) {
      cudaDestroyTextureObject(tex);
      cudaDestroyTextureObject(evenTex);
      cudaDestroyTextureObject(oddTex);
      if (reconstruct == QUDA_RECONSTRUCT_9 || reconstruct == QUDA_RECONSTRUCT_13) {
=======
    if( isNative() && geometry != QUDA_COARSE_GEOMETRY ){
      cudaDestroyTextureObject(tex);
      cudaDestroyTextureObject(evenTex);
      cudaDestroyTextureObject(oddTex);
      if(reconstruct == QUDA_RECONSTRUCT_9 || reconstruct == QUDA_RECONSTRUCT_13){
>>>>>>> 1433ba5c
        cudaDestroyTextureObject(phaseTex);
        cudaDestroyTextureObject(evenPhaseTex);
        cudaDestroyTextureObject(oddPhaseTex);
      }
      checkCudaError();
    }
  }
#endif

  cudaGaugeField::~cudaGaugeField()
  {
#ifdef USE_TEXTURE_OBJECTS
    destroyTexObject();
#endif

    destroyComms();

    if (create != QUDA_REFERENCE_FIELD_CREATE) {
      if (gauge) pool_device_free(gauge);
    }

    if ( !isNative() ) {
      for (int i=0; i<nDim; i++) {
        if (ghost[i]) pool_device_free(ghost[i]);
        if (ghost[i+4] && geometry == QUDA_COARSE_GEOMETRY) pool_device_free(ghost[i]);
      }
    }

  }

  // This does the exchange of the forwards boundary gauge field ghost zone and places
  // it into the ghost array of the next node
  void cudaGaugeField::exchangeGhost(QudaLinkDirection link_direction) {

    if (ghostExchange != QUDA_GHOST_EXCHANGE_PAD) errorQuda("Cannot call exchangeGhost with ghostExchange=%d", ghostExchange);
    if (geometry != QUDA_VECTOR_GEOMETRY && geometry != QUDA_COARSE_GEOMETRY) errorQuda("Invalid geometry=%d", geometry);
    if ( (link_direction == QUDA_LINK_BIDIRECTIONAL || link_direction == QUDA_LINK_FORWARDS) && geometry != QUDA_COARSE_GEOMETRY)
      errorQuda("Cannot request exchange of forward links on non-coarse geometry");
    if (nFace == 0) errorQuda("nFace = 0");

    const int dir = 1; // sending forwards only
    const int R[] = {nFace, nFace, nFace, nFace};
    const bool no_comms_fill = true; // dslash kernels presently require this
    const bool bidir = false; // communication is only ever done in one direction at once
    createComms(R, true, bidir); // always need to allocate space for non-partitioned dimension for copyGenericGauge

    // loop over backwards and forwards links
    const QudaLinkDirection directions[] = {QUDA_LINK_BACKWARDS, QUDA_LINK_FORWARDS};
    for (int link_dir = 0; link_dir<2; link_dir++) {
      if (!(link_direction == QUDA_LINK_BIDIRECTIONAL || link_direction == directions[link_dir])) continue;

      void *send_d[2*QUDA_MAX_DIM] = { };
      void *recv_d[2*QUDA_MAX_DIM] = { };

      size_t offset = 0;
      for (int d=0; d<nDim; d++) {
	// receive from backwards is first half of each ghost_recv_buffer
	recv_d[d] = static_cast<char*>(ghost_recv_buffer_d[bufferIndex]) + offset; if (bidir) offset += ghost_face_bytes[d];
	// send forwards is second half of each ghost_send_buffer
	send_d[d] = static_cast<char*>(ghost_send_buffer_d[bufferIndex]) + offset; offset += ghost_face_bytes[d];
      }

      extractGaugeGhost(*this, send_d, true, link_dir*nDim); // get the links into contiguous buffers

      // issue receive preposts and host-to-device copies if needed
      for (int dim=0; dim<nDim; dim++) {
	if (!comm_dim_partitioned(dim)) continue;
	recvStart(dim, dir); // prepost the receive
	if (!comm_peer2peer_enabled(dir,dim) && !comm_gdr_enabled()) {
	  cudaMemcpyAsync(my_face_dim_dir_h[bufferIndex][dim][dir], my_face_dim_dir_d[bufferIndex][dim][dir],
			  ghost_face_bytes[dim], cudaMemcpyDeviceToHost, streams[2*dim+dir]);
	}
      }

      // if gdr enabled then synchronize
      if (comm_gdr_enabled()) cudaDeviceSynchronize();

      // if the sending direction is not peer-to-peer then we need to synchronize before we start sending
      for (int dim=0; dim<nDim; dim++) {
	if (!comm_dim_partitioned(dim)) continue;
	if (!comm_peer2peer_enabled(dir,dim) && !comm_gdr_enabled()) cudaStreamSynchronize(streams[2*dim+dir]);
	sendStart(dim, dir, &streams[2*dim+dir]); // start sending
      }

      // complete communication and issue host-to-device copies if needed
      for (int dim=0; dim<nDim; dim++) {
	if (!comm_dim_partitioned(dim)) continue;
	commsComplete(dim, dir);
	if (!comm_peer2peer_enabled(1-dir,dim) && !comm_gdr_enabled()) {
	  cudaMemcpyAsync(from_face_dim_dir_d[bufferIndex][dim][1-dir], from_face_dim_dir_h[bufferIndex][dim][1-dir],
			  ghost_face_bytes[dim], cudaMemcpyHostToDevice, streams[2*dim+dir]);
	}
      }

      // fill in the halos for non-partitioned dimensions
      for (int dim=0; dim<nDim; dim++) {
	if (!comm_dim_partitioned(dim) && no_comms_fill) {
	  qudaMemcpy(recv_d[dim], send_d[dim], ghost_face_bytes[dim], cudaMemcpyDeviceToDevice);
	}
      }

      if (isNative()) {
	copyGenericGauge(*this, *this, QUDA_CUDA_FIELD_LOCATION, 0, 0, 0, recv_d, 1 + 2*link_dir); // 1, 3
      } else {
	// copy from receive buffer into ghost array
	for (int dim=0; dim<nDim; dim++)
	  qudaMemcpy(ghost[dim+link_dir*nDim], recv_d[dim], ghost_face_bytes[dim], cudaMemcpyDeviceToDevice);
      }

      bufferIndex = 1-bufferIndex;
    } // link_dir

    cudaDeviceSynchronize();
  }

  // This does the opposite of exchangeGhost and sends back the ghost
  // zone to the node from which it came and injects it back into the
  // field
  void cudaGaugeField::injectGhost(QudaLinkDirection link_direction) {

    if (ghostExchange != QUDA_GHOST_EXCHANGE_PAD) errorQuda("Cannot call exchangeGhost with ghostExchange=%d", ghostExchange);
    if (geometry != QUDA_VECTOR_GEOMETRY && geometry != QUDA_COARSE_GEOMETRY) errorQuda("Invalid geometry=%d", geometry);
    if (link_direction != QUDA_LINK_BACKWARDS) errorQuda("Invalid link_direction = %d", link_direction);
    if (nFace == 0) errorQuda("nFace = 0");

    const int dir = 0; // sending backwards only
    const int R[] = {nFace, nFace, nFace, nFace};
    const bool no_comms_fill = false; // injection never does no_comms_fill
    const bool bidir = false; // communication is only ever done in one direction at once
    createComms(R, true, bidir); // always need to allocate space for non-partitioned dimension for copyGenericGauge

    // loop over backwards and forwards links (forwards links never sent but leave here just in case)
    const QudaLinkDirection directions[] = {QUDA_LINK_BACKWARDS, QUDA_LINK_FORWARDS};
    for (int link_dir = 0; link_dir<2; link_dir++) {
      if (!(link_direction == QUDA_LINK_BIDIRECTIONAL || link_direction == directions[link_dir])) continue;

      void *send_d[2*QUDA_MAX_DIM] = { };
      void *recv_d[2*QUDA_MAX_DIM] = { };

      size_t offset = 0;
      for (int d=0; d<nDim; d++) {
	// send backwards is first half of each ghost_send_buffer
	send_d[d] = static_cast<char*>(ghost_send_buffer_d[bufferIndex]) + offset; if (bidir) offset += ghost_face_bytes[d];
	// receive from forwards is the second half of each ghost_recv_buffer
	recv_d[d] = static_cast<char*>(ghost_recv_buffer_d[bufferIndex]) + offset; offset += ghost_face_bytes[d];
      }

      if (isNative()) { // copy from padded region in gauge field into send buffer
	copyGenericGauge(*this, *this, QUDA_CUDA_FIELD_LOCATION, 0, 0, send_d, 0, 1 + 2*link_dir);
      } else { // copy from receive buffer into ghost array
	for (int dim=0; dim<nDim; dim++) qudaMemcpy(send_d[dim], ghost[dim+link_dir*nDim], ghost_face_bytes[dim], cudaMemcpyDeviceToDevice);
      }

      // issue receive preposts and host-to-device copies if needed
      for (int dim=0; dim<nDim; dim++) {
	if (!comm_dim_partitioned(dim)) continue;
	recvStart(dim, dir); // prepost the receive
	if (!comm_peer2peer_enabled(dir,dim) && !comm_gdr_enabled()) {
	  cudaMemcpyAsync(my_face_dim_dir_h[bufferIndex][dim][dir], my_face_dim_dir_d[bufferIndex][dim][dir],
			  ghost_face_bytes[dim], cudaMemcpyDeviceToHost, streams[2*dim+dir]);
	}
      }

      // if gdr enabled then synchronize
      if (comm_gdr_enabled()) cudaDeviceSynchronize();

      // if the sending direction is not peer-to-peer then we need to synchronize before we start sending
      for (int dim=0; dim<nDim; dim++) {
	if (!comm_dim_partitioned(dim)) continue;
	if (!comm_peer2peer_enabled(dir,dim) && !comm_gdr_enabled()) cudaStreamSynchronize(streams[2*dim+dir]);
	sendStart(dim, dir, &streams[2*dim+dir]); // start sending
      }

      // complete communication and issue host-to-device copies if needed
      for (int dim=0; dim<nDim; dim++) {
	if (!comm_dim_partitioned(dim)) continue;
	commsComplete(dim, dir);
	if (!comm_peer2peer_enabled(1-dir,dim) && !comm_gdr_enabled()) {
	  cudaMemcpyAsync(from_face_dim_dir_d[bufferIndex][dim][1-dir], from_face_dim_dir_h[bufferIndex][dim][1-dir],
			  ghost_face_bytes[dim], cudaMemcpyHostToDevice, streams[2*dim+dir]);
	}
      }

      // fill in the halos for non-partitioned dimensions
      for (int dim=0; dim<nDim; dim++) {
	if (!comm_dim_partitioned(dim) && no_comms_fill) {
	  qudaMemcpy(recv_d[dim], send_d[dim], ghost_face_bytes[dim], cudaMemcpyDeviceToDevice);
	}
      }

      // get the links into contiguous buffers
      extractGaugeGhost(*this, recv_d, false, link_dir*nDim);

      bufferIndex = 1-bufferIndex;
    } // link_dir

    cudaDeviceSynchronize();
  }

  void cudaGaugeField::allocateGhostBuffer(const int *R, bool no_comms_fill, bool bidir) const
  {
    createGhostZone(R, no_comms_fill, bidir);
    LatticeField::allocateGhostBuffer(ghost_bytes);
  }

  void cudaGaugeField::createComms(const int *R, bool no_comms_fill, bool bidir)
  {
    allocateGhostBuffer(R, no_comms_fill, bidir); // allocate the ghost buffer if not yet allocated

    // ascertain if this instance needs it comms buffers to be updated
    bool comms_reset = ghost_field_reset || // FIXME add send buffer check
      (my_face_h[0] != ghost_pinned_buffer_h[0]) || (my_face_h[1] != ghost_pinned_buffer_h[1]) || // pinned buffers
      ghost_bytes != ghost_bytes_old; // ghost buffer has been resized (e.g., bidir to unidir)

    if (!initComms || comms_reset) LatticeField::createComms(no_comms_fill, bidir);

    if (ghost_field_reset) destroyIPCComms();
    createIPCComms();
  }

  void cudaGaugeField::recvStart(int dim, int dir)
  {
    if (!comm_dim_partitioned(dim)) return;

    if (dir==0) { // sending backwards
      // receive from the processor in the +1 direction
      if (comm_peer2peer_enabled(1,dim)) {
	comm_start(mh_recv_p2p_fwd[bufferIndex][dim]);
      } else if (comm_gdr_enabled()) {
        comm_start(mh_recv_rdma_fwd[bufferIndex][dim]);
      } else {
        comm_start(mh_recv_fwd[bufferIndex][dim]);
      }
    } else { //sending forwards
      // receive from the processor in the -1 direction
      if (comm_peer2peer_enabled(0,dim)) {
	comm_start(mh_recv_p2p_back[bufferIndex][dim]);
      } else if (comm_gdr_enabled()) {
        comm_start(mh_recv_rdma_back[bufferIndex][dim]);
      } else {
        comm_start(mh_recv_back[bufferIndex][dim]);
      }
    }
  }

  void cudaGaugeField::sendStart(int dim, int dir, cudaStream_t* stream_p)
  {
    if (!comm_dim_partitioned(dim)) return;

    if (!comm_peer2peer_enabled(dir,dim)) {
      if (dir == 0)
	if (comm_gdr_enabled()) {
	  comm_start(mh_send_rdma_back[bufferIndex][dim]);
	} else {
	  comm_start(mh_send_back[bufferIndex][dim]);
	}
      else
	if (comm_gdr_enabled()) {
	  comm_start(mh_send_rdma_fwd[bufferIndex][dim]);
	} else {
	  comm_start(mh_send_fwd[bufferIndex][dim]);
	}
    } else { // doing peer-to-peer

      void* ghost_dst = static_cast<char*>(ghost_remote_send_buffer_d[bufferIndex][dim][dir])
	+ precision*ghostOffset[dim][(dir+1)%2];

      cudaMemcpyAsync(ghost_dst, my_face_dim_dir_d[bufferIndex][dim][dir],
		      ghost_face_bytes[dim], cudaMemcpyDeviceToDevice,
		      stream_p ? *stream_p : 0);

      if (dir == 0) {
	// record the event
	cudaEventRecord(ipcCopyEvent[bufferIndex][0][dim], stream_p ? *stream_p : 0);
	// send to the processor in the -1 direction
	comm_start(mh_send_p2p_back[bufferIndex][dim]);
      } else {
	cudaEventRecord(ipcCopyEvent[bufferIndex][1][dim], stream_p ? *stream_p : 0);
	// send to the processor in the +1 direction
	comm_start(mh_send_p2p_fwd[bufferIndex][dim]);
      }
    }
  }

  void cudaGaugeField::commsComplete(int dim, int dir)
  {
    if (!comm_dim_partitioned(dim)) return;

    if (dir==0) {
      if (comm_peer2peer_enabled(1,dim)) {
	comm_wait(mh_recv_p2p_fwd[bufferIndex][dim]);
	cudaEventSynchronize(ipcRemoteCopyEvent[bufferIndex][1][dim]);
      } else if (comm_gdr_enabled()) {
	comm_wait(mh_recv_rdma_fwd[bufferIndex][dim]);
      } else {
	comm_wait(mh_recv_fwd[bufferIndex][dim]);
      }

      if (comm_peer2peer_enabled(0,dim)) {
	comm_wait(mh_send_p2p_back[bufferIndex][dim]);
	cudaEventSynchronize(ipcCopyEvent[bufferIndex][0][dim]);
      } else if (comm_gdr_enabled()) {
	comm_wait(mh_send_rdma_back[bufferIndex][dim]);
      } else {
	comm_wait(mh_send_back[bufferIndex][dim]);
      }
    } else {
      if (comm_peer2peer_enabled(0,dim)) {
	comm_wait(mh_recv_p2p_back[bufferIndex][dim]);
	cudaEventSynchronize(ipcRemoteCopyEvent[bufferIndex][0][dim]);
      } else if (comm_gdr_enabled()) {
	comm_wait(mh_recv_rdma_back[bufferIndex][dim]);
      } else {
	comm_wait(mh_recv_back[bufferIndex][dim]);
      }

      if (comm_peer2peer_enabled(1,dim)) {
	comm_wait(mh_send_p2p_fwd[bufferIndex][dim]);
	cudaEventSynchronize(ipcCopyEvent[bufferIndex][1][dim]);
      } else if (comm_gdr_enabled()) {
	comm_wait(mh_send_rdma_fwd[bufferIndex][dim]);
      } else {
	comm_wait(mh_send_fwd[bufferIndex][dim]);
      }
    }
  }

  void cudaGaugeField::exchangeExtendedGhost(const int *R, bool no_comms_fill)
  {
    const int b = bufferIndex;
    void *send_d[QUDA_MAX_DIM], *recv_d[QUDA_MAX_DIM];

    createComms(R, no_comms_fill);

    size_t offset = 0;
    for (int dim=0; dim<nDim; dim++) {
      if ( !(comm_dim_partitioned(dim) || (no_comms_fill && R[dim])) ) continue;
      send_d[dim] = static_cast<char*>(ghost_send_buffer_d[b]) + offset;
      recv_d[dim] = static_cast<char*>(ghost_recv_buffer_d[b]) + offset;
      offset += 2*ghost_face_bytes[dim]; // factor of two from fwd/back
    }

    for (int dim=0; dim<nDim; dim++) {
      if ( !(comm_dim_partitioned(dim) || (no_comms_fill && R[dim])) ) continue;

      //extract into a contiguous buffer
      extractExtendedGaugeGhost(*this, dim, R, send_d, true);

      if (comm_dim_partitioned(dim)) {
	for (int dir=0; dir<2; dir++) recvStart(dim, dir);

	for (int dir=0; dir<2; dir++) {
	  // issue host-to-device copies if needed
	  if (!comm_peer2peer_enabled(dir,dim) && !comm_gdr_enabled()) {
	    cudaMemcpyAsync(my_face_dim_dir_h[bufferIndex][dim][dir], my_face_dim_dir_d[bufferIndex][dim][dir],
			    ghost_face_bytes[dim], cudaMemcpyDeviceToHost, streams[dir]);
	  }
	}

	// if either direction is not peer-to-peer then we need to synchronize
	if (!comm_peer2peer_enabled(0,dim) || !comm_peer2peer_enabled(1,dim)) cudaDeviceSynchronize();

	// if we pass a stream to sendStart then we must ensure that stream is synchronized
	for (int dir=0; dir<2; dir++) sendStart(dim, dir, &streams[dir]);
	for (int dir=0; dir<2; dir++) commsComplete(dim, dir);

	for (int dir=0; dir<2; dir++) {
	  // issue host-to-device copies if needed
	  if (!comm_peer2peer_enabled(dir,dim) && !comm_gdr_enabled()) {
	    cudaMemcpyAsync(from_face_dim_dir_d[bufferIndex][dim][dir], from_face_dim_dir_h[bufferIndex][dim][dir],
			    ghost_face_bytes[dim], cudaMemcpyHostToDevice, streams[dir]);
	  }
	}

      } else { // if just doing a local exchange to fill halo then need to swap faces
	qudaMemcpy(from_face_dim_dir_d[b][dim][1], my_face_dim_dir_d[b][dim][0],
		   ghost_face_bytes[dim], cudaMemcpyDeviceToDevice);
	qudaMemcpy(from_face_dim_dir_d[b][dim][0], my_face_dim_dir_d[b][dim][1],
		   ghost_face_bytes[dim], cudaMemcpyDeviceToDevice);
      }

      // inject back into the gauge field
      extractExtendedGaugeGhost(*this, dim, R, recv_d, false);
    }

    bufferIndex = 1-bufferIndex;
    cudaDeviceSynchronize();
  }

  void cudaGaugeField::setGauge(void *gauge_)
  {
    if(create != QUDA_REFERENCE_FIELD_CREATE) {
      errorQuda("Setting gauge pointer is only allowed when create="
          "QUDA_REFERENCE_FIELD_CREATE type\n");
    }
    gauge = gauge_;
  }

  void *create_gauge_buffer(size_t bytes, QudaGaugeFieldOrder order, QudaFieldGeometry geometry) {
    if (order == QUDA_QDP_GAUGE_ORDER) {
      void **buffer = new void*[geometry];
      for (int d=0; d<geometry; d++) buffer[d] = pool_device_malloc(bytes/geometry);
      return ((void*)buffer);
    } else {
      return pool_device_malloc(bytes);
    }

  }

  void **create_ghost_buffer(size_t bytes[], QudaGaugeFieldOrder order, QudaFieldGeometry geometry) {

    if (order > 4) {
      void **buffer = new void*[geometry];
      for (int d=0; d<geometry; d++) buffer[d] = pool_device_malloc(bytes[d]);
      return buffer;
    } else {
      return 0;
    }

  }

  void free_gauge_buffer(void *buffer, QudaGaugeFieldOrder order, QudaFieldGeometry geometry) {
    if (order == QUDA_QDP_GAUGE_ORDER) {
      for (int d=0; d<geometry; d++) pool_device_free(((void**)buffer)[d]);
      delete []((void**)buffer);
    } else {
      pool_device_free(buffer);
    }
  }

  void free_ghost_buffer(void **buffer, QudaGaugeFieldOrder order, QudaFieldGeometry geometry) {
    if (order > 4) {
      for (int d=0; d<geometry; d++) pool_device_free(buffer[d]);
      delete []buffer;
    }
  }

  void cudaGaugeField::copy(const GaugeField &src) {
    if (this == &src) return;

    checkField(src);

    if (link_type == QUDA_ASQTAD_FAT_LINKS) {
      fat_link_max = src.LinkMax();
      if (precision == QUDA_HALF_PRECISION && fat_link_max == 0.0) 
        errorQuda("fat_link_max has not been computed");
    } else {
      fat_link_max = 1.0;
    }

    if (typeid(src) == typeid(cudaGaugeField)) {

      // copy field and ghost zone into this field
      copyGenericGauge(*this, src, QUDA_CUDA_FIELD_LOCATION, gauge, 
          static_cast<const cudaGaugeField&>(src).gauge);

      if (geometry == QUDA_COARSE_GEOMETRY)
	copyGenericGauge(*this, src, QUDA_CUDA_FIELD_LOCATION, gauge, static_cast<const cudaGaugeField&>(src).gauge, 0, 0, 3);

    } else if (typeid(src) == typeid(cpuGaugeField)) {
      if (reorder_location() == QUDA_CPU_FIELD_LOCATION) { // do reorder on the CPU
	void *buffer = pool_pinned_malloc(bytes);

	if (src.GhostExchange() != QUDA_GHOST_EXCHANGE_EXTENDED) {
	  // copy field and ghost zone into buffer
	  copyGenericGauge(*this, src, QUDA_CPU_FIELD_LOCATION, buffer, static_cast<const cpuGaugeField&>(src).gauge);
	} else {
	  copyExtendedGauge(*this, src, QUDA_CPU_FIELD_LOCATION, buffer, static_cast<const cpuGaugeField&>(src).gauge);
	}

	// this copies over both even and odd
	qudaMemcpy(gauge, buffer, bytes, cudaMemcpyHostToDevice);
	pool_pinned_free(buffer);
      } else { // else on the GPU

	if (src.Order() == QUDA_MILC_SITE_GAUGE_ORDER || src.Order() == QUDA_BQCD_GAUGE_ORDER) {
	  // special case where we use zero-copy memory to read/write directly from application's array
	  void *src_d;
	  cudaError_t error = cudaHostGetDevicePointer(&src_d, const_cast<void*>(src.Gauge_p()), 0);
	  if (error != cudaSuccess) errorQuda("Failed to get device pointer for MILC site / BQCD array");

	  if (src.GhostExchange() == QUDA_GHOST_EXCHANGE_NO) {
	    copyGenericGauge(*this, src, QUDA_CUDA_FIELD_LOCATION, gauge, src_d);
	  } else {
	    errorQuda("Ghost copy not supported here");
	  }

	} else {
	  void *buffer = create_gauge_buffer(src.Bytes(), src.Order(), src.Geometry());
	  size_t ghost_bytes[8];
	  int srcNinternal = src.Reconstruct() != QUDA_RECONSTRUCT_NO ? src.Reconstruct() : 2*nColor*nColor;
	  for (int d=0; d<geometry; d++) ghost_bytes[d] = nFace * surface[d%4] * srcNinternal * src.Precision();
	  void **ghost_buffer = (nFace > 0) ? create_ghost_buffer(ghost_bytes, src.Order(), geometry) : nullptr;

	  if (src.Order() == QUDA_QDP_GAUGE_ORDER) {
	    for (int d=0; d<geometry; d++) {
	      qudaMemcpy(((void**)buffer)[d], ((void**)src.Gauge_p())[d], src.Bytes()/geometry, cudaMemcpyHostToDevice);
	    }
	  } else {
	    qudaMemcpy(buffer, src.Gauge_p(), src.Bytes(), cudaMemcpyHostToDevice);
	  }

	  if (src.Order() > 4 && GhostExchange() == QUDA_GHOST_EXCHANGE_PAD &&
	      src.GhostExchange() == QUDA_GHOST_EXCHANGE_PAD && nFace)
	    for (int d=0; d<geometry; d++)
	      qudaMemcpy(ghost_buffer[d], src.Ghost()[d], ghost_bytes[d], cudaMemcpyHostToDevice);

	  if (src.GhostExchange() != QUDA_GHOST_EXCHANGE_EXTENDED) {
	    copyGenericGauge(*this, src, QUDA_CUDA_FIELD_LOCATION, gauge, buffer, 0, ghost_buffer);
	    if (geometry == QUDA_COARSE_GEOMETRY) copyGenericGauge(*this, src, QUDA_CUDA_FIELD_LOCATION, gauge, buffer, 0, ghost_buffer, 3);
	  } else {
	    copyExtendedGauge(*this, src, QUDA_CUDA_FIELD_LOCATION, gauge, buffer);
	  }
	  free_gauge_buffer(buffer, src.Order(), src.Geometry());
	  if (nFace > 0) free_ghost_buffer(ghost_buffer, src.Order(), geometry);
	}
      } // reorder_location
    } else {
      errorQuda("Invalid gauge field type");
    }

    // if we have copied from a source without a pad then we need to exchange
    if (ghostExchange == QUDA_GHOST_EXCHANGE_PAD && src.GhostExchange() != QUDA_GHOST_EXCHANGE_PAD)
      exchangeGhost(geometry == QUDA_VECTOR_GEOMETRY ? QUDA_LINK_BACKWARDS : QUDA_LINK_BIDIRECTIONAL);

    staggeredPhaseApplied = src.StaggeredPhaseApplied();
    staggeredPhaseType = src.StaggeredPhase();

    checkCudaError();
  }

  void cudaGaugeField::loadCPUField(const cpuGaugeField &cpu) {
    copy(cpu);
    cudaDeviceSynchronize();
    checkCudaError();
  }

  void cudaGaugeField::saveCPUField(cpuGaugeField &cpu) const
  {
    static_cast<LatticeField&>(cpu).checkField(*this);

    if (reorder_location() == QUDA_CUDA_FIELD_LOCATION) {

      if (cpu.Order() == QUDA_MILC_SITE_GAUGE_ORDER || cpu.Order() == QUDA_BQCD_GAUGE_ORDER) {
	// special case where we use zero-copy memory to read/write directly from application's array
	void *cpu_d;
	cudaError_t error = cudaHostGetDevicePointer(&cpu_d, const_cast<void*>(cpu.Gauge_p()), 0);
	if (error != cudaSuccess) errorQuda("Failed to get device pointer for MILC site / BQCD array");
	if (cpu.GhostExchange() == QUDA_GHOST_EXCHANGE_NO) {
	  copyGenericGauge(cpu, *this, QUDA_CUDA_FIELD_LOCATION, cpu_d, gauge);
	} else {
	  errorQuda("Ghost copy not supported here");
	}
      } else {
	void *buffer = create_gauge_buffer(cpu.Bytes(), cpu.Order(), cpu.Geometry());

	// Allocate space for ghost zone if required
	size_t ghost_bytes[8];
	int cpuNinternal = cpu.Reconstruct() != QUDA_RECONSTRUCT_NO ? cpu.Reconstruct() : 2*nColor*nColor;
	for (int d=0; d<geometry; d++) ghost_bytes[d] = nFace * surface[d%4] * cpuNinternal * cpu.Precision();
	void **ghost_buffer = (nFace > 0) ? create_ghost_buffer(ghost_bytes, cpu.Order(), geometry) : nullptr;

	if (cpu.GhostExchange() != QUDA_GHOST_EXCHANGE_EXTENDED) {
	  copyGenericGauge(cpu, *this, QUDA_CUDA_FIELD_LOCATION, buffer, gauge, ghost_buffer, 0);
	  if (geometry == QUDA_COARSE_GEOMETRY) copyGenericGauge(cpu, *this, QUDA_CUDA_FIELD_LOCATION, buffer, gauge, ghost_buffer, 0, 3);
	} else {
	  copyExtendedGauge(cpu, *this, QUDA_CUDA_FIELD_LOCATION, buffer, gauge);
	}

	if (cpu.Order() == QUDA_QDP_GAUGE_ORDER) {
	  for (int d=0; d<geometry; d++) qudaMemcpy(((void**)cpu.gauge)[d], ((void**)buffer)[d], cpu.Bytes()/geometry, cudaMemcpyDeviceToHost);
	} else {
	  qudaMemcpy(cpu.gauge, buffer, cpu.Bytes(), cudaMemcpyDeviceToHost);
	}

	if (cpu.Order() > 4 && GhostExchange() == QUDA_GHOST_EXCHANGE_PAD &&
	    cpu.GhostExchange() == QUDA_GHOST_EXCHANGE_PAD && nFace)
	  for (int d=0; d<geometry; d++)
	    qudaMemcpy(cpu.Ghost()[d], ghost_buffer[d], ghost_bytes[d], cudaMemcpyDeviceToHost);

	free_gauge_buffer(buffer, cpu.Order(), cpu.Geometry());
	if (nFace > 0) free_ghost_buffer(ghost_buffer, cpu.Order(), geometry);
      }
    } else if (reorder_location() == QUDA_CPU_FIELD_LOCATION) { // do copy then host-side reorder

      void *buffer = pool_pinned_malloc(bytes);
      qudaMemcpy(buffer, gauge, bytes, cudaMemcpyDeviceToHost);

      if (cpu.GhostExchange() != QUDA_GHOST_EXCHANGE_EXTENDED) {
	copyGenericGauge(cpu, *this, QUDA_CPU_FIELD_LOCATION, cpu.gauge, buffer);
      } else {
	copyExtendedGauge(cpu, *this, QUDA_CPU_FIELD_LOCATION, cpu.gauge, buffer);
      }
      pool_pinned_free(buffer);

    } else {
      errorQuda("Invalid pack location %d", reorder_location());
    }

    cpu.staggeredPhaseApplied = staggeredPhaseApplied;
    cpu.staggeredPhaseType = staggeredPhaseType;

    cudaDeviceSynchronize();
    checkCudaError();
  }

  void cudaGaugeField::backup() const {
    if (backed_up) errorQuda("Gauge field already backed up");
    backup_h = new char[bytes];
    cudaMemcpy(backup_h, gauge, bytes, cudaMemcpyDeviceToHost);
    checkCudaError();
    backed_up = true;
  }

  void cudaGaugeField::restore() {
    if (!backed_up) errorQuda("Cannot restore since not backed up");
    cudaMemcpy(gauge, backup_h, bytes, cudaMemcpyHostToDevice);
    delete []backup_h;
    checkCudaError();
    backed_up = false;
  }

  void cudaGaugeField::zero() {
    cudaMemset(gauge, 0, bytes);
  }


} // namespace quda<|MERGE_RESOLUTION|>--- conflicted
+++ resolved
@@ -156,19 +156,11 @@
   }
 
   void cudaGaugeField::destroyTexObject() {
-<<<<<<< HEAD
     if ( isNative() && geometry != QUDA_COARSE_GEOMETRY ) {
       cudaDestroyTextureObject(tex);
       cudaDestroyTextureObject(evenTex);
       cudaDestroyTextureObject(oddTex);
       if (reconstruct == QUDA_RECONSTRUCT_9 || reconstruct == QUDA_RECONSTRUCT_13) {
-=======
-    if( isNative() && geometry != QUDA_COARSE_GEOMETRY ){
-      cudaDestroyTextureObject(tex);
-      cudaDestroyTextureObject(evenTex);
-      cudaDestroyTextureObject(oddTex);
-      if(reconstruct == QUDA_RECONSTRUCT_9 || reconstruct == QUDA_RECONSTRUCT_13){
->>>>>>> 1433ba5c
         cudaDestroyTextureObject(phaseTex);
         cudaDestroyTextureObject(evenPhaseTex);
         cudaDestroyTextureObject(oddPhaseTex);
