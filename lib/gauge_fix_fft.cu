#include <quda_internal.h>
#include <quda_matrix.h>
#include <tune_quda.h>
#include <gauge_field.h>
#include <gauge_field_order.h>
#include <launch_kernel.cuh>
#include <unitarization_links.h>
#include <atomic.cuh>
#include <cub_helper.cuh>
#include <index_helper.cuh>

#include <quda_fft.h>

#ifdef GPU_GAUGE_ALG
#include <QUFFT_Plans.h>
#endif

namespace quda {

#ifdef GPU_GAUGE_ALG

//UNCOMMENT THIS IF YOU WAN'T TO USE LESS MEMORY
#define GAUGEFIXING_DONT_USE_GX
//Without using the precalculation of g(x),
//we loose some performance, because Delta(x) is written in normal lattice coordinates need for the FFTs
//and the gauge array in even/odd format

#ifdef HOST_DEBUG
#ifdef GAUGEFIXING_DONT_USE_GX
#warning Not using precalculated g(x)
#else
#warning Using precalculated g(x)
#endif
#endif


#ifndef FL_UNITARIZE_PI
#define FL_UNITARIZE_PI 3.14159265358979323846
#endif

<<<<<<< HEAD

  texture<float2, 1, qudaReadModeElementType> GXTexSingle;
  texture<int4, 1, qudaReadModeElementType> GXTexDouble;
//Delta is only stored using 12 real number parameters,
//	(0,0), (0,1), (0,2), (1,1), (1,2) and (2,2)
//	(0,0), (1,1) and (0,1) don't have real part, however we need a complex for the FFTs
  texture<float2, 1, qudaReadModeElementType> DELTATexSingle;
  texture<int4, 1, qudaReadModeElementType> DELTATexDouble;


  template <class T>
  inline __device__ T TEXTURE_GX(int id){
    return 0.0;
  }
  template <>
  inline __device__ complex<float> TEXTURE_GX<complex<float> >(int id){
    return tex1Dfetch(GXTexSingle, id);
  }
  template <>
  inline __device__ complex<double> TEXTURE_GX<complex<double> >(int id){
    int4 u = tex1Dfetch(GXTexDouble, id);
    return complex<double>(__hiloint2double(u.y, u.x), __hiloint2double(u.w, u.z));
  }
  template <class T>
  inline __device__ T TEXTURE_DELTA(int id){
    return 0.0;
  }
  template <>
  inline __device__ complex<float> TEXTURE_DELTA<complex<float> >(int id){
    return tex1Dfetch(DELTATexSingle, id);
  }
  template <>
  inline __device__ complex<double> TEXTURE_DELTA<complex<double> >(int id){
    int4 u = tex1Dfetch(DELTATexDouble, id);
    return complex<double>(__hiloint2double(u.y, u.x), __hiloint2double(u.w, u.z));
  }

  static void BindTex(complex<float> *delta, complex<float> *gx, size_t bytes){
#ifdef GAUGEFIXING_SITE_MATRIX_LOAD_TEX
#ifndef GAUGEFIXING_DONT_USE_GX
    cudaBindTexture(0, GXTexSingle, gx, bytes);
#endif
    cudaBindTexture(0, DELTATexSingle, delta, bytes);
#endif
  }

  static void BindTex(complex<double> *delta, complex<double> *gx, size_t bytes){
#ifdef GAUGEFIXING_SITE_MATRIX_LOAD_TEX
#ifndef GAUGEFIXING_DONT_USE_GX
    cudaBindTexture(0, GXTexDouble, gx, bytes);
#endif
    cudaBindTexture(0, DELTATexDouble, delta, bytes);
#endif
  }

  static void UnBindTex(complex<float> *delta, complex<float> *gx){
#ifdef GAUGEFIXING_SITE_MATRIX_LOAD_TEX
#ifndef GAUGEFIXING_DONT_USE_GX
    cudaUnbindTexture(GXTexSingle);
#endif
    cudaUnbindTexture(DELTATexSingle);
#endif
  }

  static void UnBindTex(complex<double> *delta, complex<double> *gx){
#ifdef GAUGEFIXING_SITE_MATRIX_LOAD_TEX
#ifndef GAUGEFIXING_DONT_USE_GX
    cudaUnbindTexture(GXTexDouble);
#endif
    cudaUnbindTexture(DELTATexDouble);
#endif
  }


=======
>>>>>>> a2543a25
  template <typename Float>
  struct GaugeFixFFTRotateArg {
    int threads;     // number of active threads required
    int X[4];     // grid dimensions
    complex<Float> *tmp0;
    complex<Float> *tmp1;
    GaugeFixFFTRotateArg(const cudaGaugeField &data){
      for ( int dir = 0; dir < 4; ++dir ) X[dir] = data.X()[dir];
      threads = X[0] * X[1] * X[2] * X[3];
      tmp0 = 0;
      tmp1 = 0;
    }
  };

  template <int direction, typename Float>
  __global__ void fft_rotate_kernel_2D2D(GaugeFixFFTRotateArg<Float> arg){ //Cmplx *data_in, Cmplx *data_out){
    int id = blockIdx.x * blockDim.x + threadIdx.x;
    if ( id >= arg.threads ) return;
    if ( direction == 0 ) {
      int x3 = id / (arg.X[0] * arg.X[1] * arg.X[2]);
      int x2 = (id / (arg.X[0] * arg.X[1])) % arg.X[2];
      int x1 = (id / arg.X[0]) % arg.X[1];
      int x0 = id % arg.X[0];

      int id  =  x0 + (x1 + (x2 + x3 * arg.X[2]) * arg.X[1]) * arg.X[0];
      int id_out =  x2 + (x3 +  (x0 + x1 * arg.X[0]) * arg.X[3]) * arg.X[2];
      arg.tmp1[id_out] = arg.tmp0[id];
      //data_out[id_out] = data_in[id];
    }
    if ( direction == 1 ) {

      int x1 = id / (arg.X[2] * arg.X[3] * arg.X[0]);
      int x0 = (id / (arg.X[2] * arg.X[3])) % arg.X[0];
      int x3 = (id / arg.X[2]) % arg.X[3];
      int x2 = id % arg.X[2];

      int id  =  x2 + (x3 +  (x0 + x1 * arg.X[0]) * arg.X[3]) * arg.X[2];
      int id_out =  x0 + (x1 + (x2 + x3 * arg.X[2]) * arg.X[1]) * arg.X[0];
      arg.tmp1[id_out] = arg.tmp0[id];
      //data_out[id_out] = data_in[id];
    }
  }






  template<typename Float>
  class GaugeFixFFTRotate : Tunable {
    GaugeFixFFTRotateArg<Float> arg;
    int direction;
    mutable char aux_string[128];     // used as a label in the autotuner
    private:
    unsigned int sharedBytesPerThread() const {
      return 0;
    }
    unsigned int sharedBytesPerBlock(const TuneParam &param) const {
      return 0;
    }
    //bool tuneSharedBytes() const { return false; } // Don't tune shared memory
    bool tuneGridDim() const {
      return false;
    }                                              // Don't tune the grid dimensions.
    unsigned int minThreads() const {
      return arg.threads;
    }

    public:
    GaugeFixFFTRotate(GaugeFixFFTRotateArg<Float> &arg) : arg(arg) {
      direction = 0;
    }
    ~GaugeFixFFTRotate () {
    }
    void setDirection(int dir, complex<Float> *data_in, complex<Float> *data_out){
      direction = dir;
      arg.tmp0 = data_in;
      arg.tmp1 = data_out;
    }

    void apply(const qudaStream_t &stream){
      TuneParam tp = tuneLaunch(*this, getTuning(), getVerbosity());
      if ( direction == 0 )
        fft_rotate_kernel_2D2D<0, Float > <<< tp.grid, tp.block, 0, stream >>> (arg);
      else if ( direction == 1 )
        fft_rotate_kernel_2D2D<1, Float > <<< tp.grid, tp.block, 0, stream >>> (arg);
      else
        errorQuda("Error in GaugeFixFFTRotate option.\n");
    }

    TuneKey tuneKey() const {
      std::stringstream vol;
      vol << arg.X[0] << "x";
      vol << arg.X[1] << "x";
      vol << arg.X[2] << "x";
      vol << arg.X[3];
      sprintf(aux_string,"threads=%d,prec=%lu", arg.threads, sizeof(Float));
      return TuneKey(vol.str().c_str(), typeid(*this).name(), aux_string);

    }

    long long flops() const {
      return 0;
    }
    long long bytes() const {
      return 4LL * sizeof(Float) * arg.threads;
    }

  };


  template <typename Float, typename Gauge>
  struct GaugeFixQualityArg : public ReduceArg<double2> {
    int threads;     // number of active threads required
    int X[4];     // grid dimensions
    Gauge dataOr;
    complex<Float> *delta;

    GaugeFixQualityArg(const Gauge &dataOr, const cudaGaugeField &data, complex<Float> * delta)
      : ReduceArg<double2>(), dataOr(dataOr), delta(delta) {
      for ( int dir = 0; dir < 4; ++dir ) X[dir] = data.X()[dir];
      threads = data.VolumeCB();
    }
    double getAction(){ return result_h[0].x; }
    double getTheta(){ return result_h[0].y; }
  };

  template<int blockSize, int Elems, typename Float, typename Gauge, int gauge_dir>
  __global__ void computeFix_quality(GaugeFixQualityArg<Float, Gauge> argQ){
    int idx_cb = threadIdx.x + blockIdx.x * blockDim.x;
    int parity = threadIdx.y;

    double2 data = make_double2(0.0,0.0);
    while (idx_cb < argQ.threads) {
      typedef complex<Float> Cmplx;

      int x[4];
      getCoords(x, idx_cb, argQ.X, parity);
      Matrix<Cmplx,3> delta;
      setZero(&delta);
      //idx = linkIndex(x,X);
      for ( int mu = 0; mu < gauge_dir; mu++ ) {
        Matrix<Cmplx,3> U = argQ.dataOr(mu, idx_cb, parity);
        delta -= U;
      }
      //18*gauge_dir
      data.x += -delta(0, 0).x - delta(1, 1).x - delta(2, 2).x;
      //2
      for ( int mu = 0; mu < gauge_dir; mu++ ) {
        Matrix<Cmplx,3> U = argQ.dataOr(mu, linkIndexM1(x,argQ.X,mu), 1 - parity);
        delta += U;
      }
      //18*gauge_dir
      delta -= conj(delta);
      //18
      //SAVE DELTA!!!!!
      SubTraceUnit(delta);
      int idx = getIndexFull(idx_cb, argQ.X, parity);
      //Saving Delta
      argQ.delta[idx] = delta(0,0);
      argQ.delta[idx + 2 * argQ.threads] = delta(0,1);
      argQ.delta[idx + 4 * argQ.threads] = delta(0,2);
      argQ.delta[idx + 6 * argQ.threads] = delta(1,1);
      argQ.delta[idx + 8 * argQ.threads] = delta(1,2);
      argQ.delta[idx + 10 * argQ.threads] = delta(2,2);
      //12
      data.y += getRealTraceUVdagger(delta, delta);
      //35
      //T=36*gauge_dir+65

      idx_cb += blockDim.x * gridDim.x;
    }

    reduce2d<blockSize,2>(argQ, data);
  }



  template<int Elems, typename Float, typename Gauge, int gauge_dir>
  class GaugeFixQuality : TunableLocalParity {
    GaugeFixQualityArg<Float, Gauge> argQ;
    mutable char aux_string[128];     // used as a label in the autotuner

  private:
    bool tuneGridDim() const { return true; }

  public:
    GaugeFixQuality(GaugeFixQualityArg<Float, Gauge> &argQ)
      : argQ(argQ) {
    }
    ~GaugeFixQuality () { }

    void apply(const qudaStream_t &stream){
      TuneParam tp = tuneLaunch(*this, getTuning(), getVerbosity());
      argQ.result_h[0] = make_double2(0.0,0.0);
      LAUNCH_KERNEL_LOCAL_PARITY(computeFix_quality, (*this), tp, stream, argQ, Elems, Float, Gauge, gauge_dir);
      qudaDeviceSynchronize();
      argQ.result_h[0].x  /= (double)(3 * gauge_dir * 2 * argQ.threads);
      argQ.result_h[0].y  /= (double)(3 * 2 * argQ.threads);
    }

    TuneKey tuneKey() const {
      std::stringstream vol;
      vol << argQ.X[0] << "x" << argQ.X[1] << "x" << argQ.X[2] << "x" << argQ.X[3];
      sprintf(aux_string,"threads=%d,prec=%lu,gaugedir=%d", argQ.threads, sizeof(Float), gauge_dir);
      return TuneKey(vol.str().c_str(), typeid(*this).name(), aux_string);
    }

    long long flops() const {
      return (36LL * gauge_dir + 65LL) * 2 * argQ.threads;
    }                                                                         // Only correct if there is no link reconstruction, no cub reduction accounted also
    long long bytes() const {
      return (2LL * gauge_dir + 2LL) * Elems * 2 * argQ.threads * sizeof(Float);
    }                                                                                                    //Not accounting the reduction!!!

  };



  template <typename Float>
  struct GaugeFixArg {
    int threads;     // number of active threads required
    int X[4];     // grid dimensions
    cudaGaugeField &data;
    Float *invpsq;
    complex<Float> *delta;
    complex<Float> *gx;

    GaugeFixArg( cudaGaugeField & data, const int Elems) : data(data){
      for ( int dir = 0; dir < 4; ++dir ) X[dir] = data.X()[dir];
      threads = X[0] * X[1] * X[2] * X[3];
      invpsq = (Float*)device_malloc(sizeof(Float) * threads);
      delta = (complex<Float>*)device_malloc(sizeof(complex<Float>) * threads * 6);
#ifdef GAUGEFIXING_DONT_USE_GX
      gx = (complex<Float>*)device_malloc(sizeof(complex<Float>) * threads);
#else
      gx = (complex<Float>*)device_malloc(sizeof(complex<Float>) * threads * Elems);
#endif
    }
    void free(){
      device_free(invpsq);
      device_free(delta);
      device_free(gx);
    }
  };




  template <typename Float>
  __global__ void kernel_gauge_set_invpsq(GaugeFixArg<Float> arg){
    int id = blockIdx.x * blockDim.x + threadIdx.x;
    if ( id >= arg.threads ) return;
    int x1 = id / (arg.X[2] * arg.X[3] * arg.X[0]);
    int x0 = (id / (arg.X[2] * arg.X[3])) % arg.X[0];
    int x3 = (id / arg.X[2]) % arg.X[3];
    int x2 = id % arg.X[2];
    //id  =  x2 + (x3 +  (x0 + x1 * arg.X[0]) * arg.X[3]) * arg.X[2];
    Float sx = sin( (Float)x0 * FL_UNITARIZE_PI / (Float)arg.X[0]);
    Float sy = sin( (Float)x1 * FL_UNITARIZE_PI / (Float)arg.X[1]);
    Float sz = sin( (Float)x2 * FL_UNITARIZE_PI / (Float)arg.X[2]);
    Float st = sin( (Float)x3 * FL_UNITARIZE_PI / (Float)arg.X[3]);
    Float sinsq = sx * sx + sy * sy + sz * sz + st * st;
    Float prcfact = 0.0;
    //The FFT normalization is done here
    if ( sinsq > 0.00001 ) prcfact = 4.0 / (sinsq * (Float)arg.threads);
    arg.invpsq[id] = prcfact;
  }


  template<typename Float>
  class GaugeFixSETINVPSP : Tunable {
    GaugeFixArg<Float> arg;
    mutable char aux_string[128];     // used as a label in the autotuner
    private:
    unsigned int sharedBytesPerThread() const {
      return 0;
    }
    unsigned int sharedBytesPerBlock(const TuneParam &param) const {
      return 0;
    }
    bool tuneSharedBytes() const {
      return false;
    }                                                  // Don't tune shared memory
    bool tuneGridDim() const {
      return false;
    }                                              // Don't tune the grid dimensions.
    unsigned int minThreads() const {
      return arg.threads;
    }

    public:
    GaugeFixSETINVPSP(GaugeFixArg<Float> &arg) : arg(arg) { }
    ~GaugeFixSETINVPSP () { }

    void apply(const qudaStream_t &stream){
      TuneParam tp = tuneLaunch(*this, getTuning(), getVerbosity());
      kernel_gauge_set_invpsq<Float> <<< tp.grid, tp.block, 0, stream >>> (arg);
    }

    TuneKey tuneKey() const {
      std::stringstream vol;
      vol << arg.X[0] << "x";
      vol << arg.X[1] << "x";
      vol << arg.X[2] << "x";
      vol << arg.X[3];
      sprintf(aux_string,"threads=%d,prec=%lu", arg.threads, sizeof(Float));
      return TuneKey(vol.str().c_str(), typeid(*this).name(), aux_string);

    }

    long long flops() const {
      return 21 * arg.threads;
    }
    long long bytes() const {
      return sizeof(Float) * arg.threads;
    }

  };

  template<typename Float>
  __global__ void kernel_gauge_mult_norm_2D(GaugeFixArg<Float> arg){
    int id = blockIdx.x * blockDim.x + threadIdx.x;
    if ( id < arg.threads ) arg.gx[id] = arg.gx[id] * arg.invpsq[id];
  }


  template<typename Float>
  class GaugeFixINVPSP : Tunable {
    GaugeFixArg<Float> arg;
    mutable char aux_string[128];     // used as a label in the autotuner
    private:
    unsigned int sharedBytesPerThread() const {
      return 0;
    }
    unsigned int sharedBytesPerBlock(const TuneParam &param) const {
      return 0;
    }
    //bool tuneSharedBytes() const { return false; } // Don't tune shared memory
    bool tuneGridDim() const {
      return false;
    }                                              // Don't tune the grid dimensions.
    unsigned int minThreads() const {
      return arg.threads;
    }

    public:
    GaugeFixINVPSP(GaugeFixArg<Float> &arg)
      : arg(arg){
      cudaFuncSetCacheConfig( kernel_gauge_mult_norm_2D<Float>,   qudaFuncCachePreferL1);
    }
    ~GaugeFixINVPSP () {
    }

    void apply(const qudaStream_t &stream){
      TuneParam tp = tuneLaunch(*this, getTuning(), getVerbosity());
      kernel_gauge_mult_norm_2D<Float> <<< tp.grid, tp.block, 0, stream >>> (arg);
    }

    TuneKey tuneKey() const {
      std::stringstream vol;
      vol << arg.X[0] << "x";
      vol << arg.X[1] << "x";
      vol << arg.X[2] << "x";
      vol << arg.X[3];
      sprintf(aux_string,"threads=%d,prec=%lu", arg.threads, sizeof(Float));
      return TuneKey(vol.str().c_str(), typeid(*this).name(), aux_string);

    }

    void preTune(){
      //since delta contents are irrelevant at this point, we can swap gx with delta
      complex<Float> *tmp = arg.gx;
      arg.gx = arg.delta;
      arg.delta = tmp;
    }
    void postTune(){
      arg.gx = arg.delta;
    }
    long long flops() const {
      return 2LL * arg.threads;
    }
    long long bytes() const {
      return 5LL * sizeof(Float) * arg.threads;
    }

  };



  template <typename Float>
  __host__ __device__ inline void reunit_link( Matrix<complex<Float>,3> &U ){

    complex<Float> t2((Float)0.0, (Float)0.0);
    Float t1 = 0.0;
    //first normalize first row
    //sum of squares of row
#pragma unroll
    for ( int c = 0; c < 3; c++ ) t1 += norm(U(0,c));
    t1 = (Float)1.0 / sqrt(t1);
    //14
    //used to normalize row
#pragma unroll
    for ( int c = 0; c < 3; c++ ) U(0,c) *= t1;
    //6
#pragma unroll
    for ( int c = 0; c < 3; c++ ) t2 += conj(U(0,c)) * U(1,c);
    //24
#pragma unroll
    for ( int c = 0; c < 3; c++ ) U(1,c) -= t2 * U(0,c);
    //24
    //normalize second row
    //sum of squares of row
    t1 = 0.0;
#pragma unroll
    for ( int c = 0; c < 3; c++ ) t1 += norm(U(1,c));
    t1 = (Float)1.0 / sqrt(t1);
    //14
    //used to normalize row
#pragma unroll
    for ( int c = 0; c < 3; c++ ) U(1, c) *= t1;
    //6
    //Reconstruct lat row
    U(2,0) = conj(U(0,1) * U(1,2) - U(0,2) * U(1,1));
    U(2,1) = conj(U(0,2) * U(1,0) - U(0,0) * U(1,2));
    U(2,2) = conj(U(0,0) * U(1,1) - U(0,1) * U(1,0));
    //42
    //T=130
  }

#ifdef GAUGEFIXING_DONT_USE_GX

  template <typename Float, typename Gauge>
  __global__ void kernel_gauge_fix_U_EO_NEW( GaugeFixArg<Float> arg, Gauge dataOr, Float half_alpha){
    int id = threadIdx.x + blockIdx.x * blockDim.x;
    int parity = threadIdx.y;

    if ( id >= arg.threads/2 ) return;

    typedef complex<Float> Cmplx;

    int x[4];
    getCoords(x, id, arg.X, parity);
    int idx = ((x[3] * arg.X[2] + x[2]) * arg.X[1] + x[1]) * arg.X[0] + x[0];
    Matrix<Cmplx,3> de;
    //Read Delta
    de(0,0) = arg.delta[idx + 0 * arg.threads];
    de(0,1) = arg.delta[idx + 1 * arg.threads];
    de(0,2) = arg.delta[idx + 2 * arg.threads];
    de(1,1) = arg.delta[idx + 3 * arg.threads];
    de(1,2) = arg.delta[idx + 4 * arg.threads];
    de(2,2) = arg.delta[idx + 5 * arg.threads];

    de(1,0) = Cmplx(-de(0,1).x, de(0,1).y);
    de(2,0) = Cmplx(-de(0,2).x, de(0,2).y);
    de(2,1) = Cmplx(-de(1,2).x, de(1,2).y);
    Matrix<Cmplx,3> g;
    setIdentity(&g);
    g += de * half_alpha;
    //36
    reunit_link<Float>( g );
    //130


    for ( int mu = 0; mu < 4; mu++ ) {
      Matrix<Cmplx,3> U = dataOr(mu, id, parity);
      Matrix<Cmplx,3> g0;
      U = g * U;
      //198
      idx = linkNormalIndexP1(x,arg.X,mu);
      //Read Delta
      de(0,0) = arg.delta[idx + 0 * arg.threads];
      de(0,1) = arg.delta[idx + 1 * arg.threads];
      de(0,2) = arg.delta[idx + 2 * arg.threads];
      de(1,1) = arg.delta[idx + 3 * arg.threads];
      de(1,2) = arg.delta[idx + 4 * arg.threads];
      de(2,2) = arg.delta[idx + 5 * arg.threads];

      de(1,0) = Cmplx(-de(0,1).x, de(0,1).y);
      de(2,0) = Cmplx(-de(0,2).x, de(0,2).y);
      de(2,1) = Cmplx(-de(1,2).x, de(1,2).y);

      setIdentity(&g0);
      g0 += de * half_alpha;
      //36
      reunit_link<Float>( g0 );
      //130

      U = U * conj(g0);
      //198
      dataOr(mu, id, parity) = U;
    }
  }


  template<typename Float, typename Gauge>
  class GaugeFixNEW : TunableLocalParity {
    GaugeFixArg<Float> arg;
    Float half_alpha;
    Gauge dataOr;
    mutable char aux_string[128];     // used as a label in the autotuner
    private:

    // since GaugeFixArg is used by other kernels that don't use
    // tunableLocalParity, arg.threads stores Volume and not VolumeCB
    // so we need to divide by two
    unsigned int minThreads() const { return arg.threads/2; }

    public:
    GaugeFixNEW(Gauge & dataOr, GaugeFixArg<Float> &arg, Float alpha)
      : dataOr(dataOr), arg(arg) {
      half_alpha = alpha * 0.5;
      cudaFuncSetCacheConfig( kernel_gauge_fix_U_EO_NEW<Float, Gauge>,   qudaFuncCachePreferL1);
    }
    ~GaugeFixNEW () { }

    void setAlpha(Float alpha){ half_alpha = alpha * 0.5; }

    void apply(const qudaStream_t &stream){
      TuneParam tp = tuneLaunch(*this, getTuning(), getVerbosity());
      kernel_gauge_fix_U_EO_NEW<Float, Gauge> <<< tp.grid, tp.block, 0, stream >>> (arg, dataOr, half_alpha);
    }

    TuneKey tuneKey() const {
      std::stringstream vol;
      vol << arg.X[0] << "x" << arg.X[1] << "x" << arg.X[2] << "x" << arg.X[3];
      sprintf(aux_string,"threads=%d,prec=%lu", arg.threads, sizeof(Float));
      return TuneKey(vol.str().c_str(), typeid(*this).name(), aux_string);

    }

    //need this
    void preTune() {
      arg.data.backup();
    }
    void postTune() {
      arg.data.restore();
    }
    long long flops() const {
      return 2414LL * arg.threads;
      //Not accounting here the reconstruction of the gauge if 12 or 8!!!!!!
    }
    long long bytes() const {
      return ( dataOr.Bytes() * 4LL + 5 * 12LL * sizeof(Float)) * arg.threads;
    }

  };



#else
  template <int Elems, typename Float>
  __global__ void kernel_gauge_GX(GaugeFixArg<Float> arg, Float half_alpha){

    int id = blockIdx.x * blockDim.x + threadIdx.x;

    if ( id >= arg.threads ) return;

    typedef complex<Float> Cmplx;

    Matrix<Cmplx,3> de;
    //Read Delta
    de(0,0) = arg.delta[id];
    de(0,1) = arg.delta[id + arg.threads];
    de(0,2) = arg.delta[id + 2 * arg.threads];
    de(1,1) = arg.delta[id + 3 * arg.threads];
    de(1,2) = arg.delta[id + 4 * arg.threads];
    de(2,2) = arg.delta[id + 5 * arg.threads];

    de(1,0) = makeComplex(-de(0,1).x, de(0,1).y);
    de(2,0) = makeComplex(-de(0,2).x, de(0,2).y);
    de(2,1) = makeComplex(-de(1,2).x, de(1,2).y);


    Matrix<Cmplx,3> g;
    setIdentity(&g);
    g += de * half_alpha;
    //36
    reunit_link<Float>( g );
    //130
    //gx is represented in even/odd order
    //normal lattice index to even/odd index
    int x3 = id / (arg.X[0] * arg.X[1] * arg.X[2]);
    int x2 = (id / (arg.X[0] * arg.X[1])) % arg.X[2];
    int x1 = (id / arg.X[0]) % arg.X[1];
    int x0 = id % arg.X[0];
    id  =  (x0 + (x1 + (x2 + x3 * arg.X[2]) * arg.X[1]) * arg.X[0]) >> 1;
    id += ((x0 + x1 + x2 + x3) & 1 ) * arg.threads / 2;

    for ( int i = 0; i < Elems; i++ ) arg.gx[id + i * arg.threads] = g.data[i];
    //T=166 for Elems 9
    //T=208 for Elems 6
  }




  template<int Elems, typename Float>
  class GaugeFix_GX : Tunable {
    GaugeFixArg<Float> arg;
    Float half_alpha;
    mutable char aux_string[128];     // used as a label in the autotuner
    private:
    unsigned int sharedBytesPerThread() const {
      return 0;
    }
    unsigned int sharedBytesPerBlock(const TuneParam &param) const {
      return 0;
    }
    //bool tuneSharedBytes() const { return false; } // Don't tune shared memory
    bool tuneGridDim() const {
      return false;
    }                                              // Don't tune the grid dimensions.
    unsigned int minThreads() const {
      return arg.threads;
    }

    public:
    GaugeFix_GX(GaugeFixArg<Float> &arg, Float alpha)
      : arg(arg) {
      half_alpha = alpha * 0.5;
      cudaFuncSetCacheConfig( kernel_gauge_GX<Elems, Float>,   qudaFuncCachePreferL1);
    }
    ~GaugeFix_GX () {
    }

    void setAlpha(Float alpha){
      half_alpha = alpha * 0.5;
    }


    void apply(const qudaStream_t &stream){
      TuneParam tp = tuneLaunch(*this, getTuning(), getVerbosity());
      kernel_gauge_GX<Elems, Float> <<< tp.grid, tp.block, 0, stream >>> (arg, half_alpha);
    }

    TuneKey tuneKey() const {
      std::stringstream vol;
      vol << arg.X[0] << "x";
      vol << arg.X[1] << "x";
      vol << arg.X[2] << "x";
      vol << arg.X[3];
      sprintf(aux_string,"threads=%d,prec=%lu", arg.threads, sizeof(Float));
      return TuneKey(vol.str().c_str(), typeid(*this).name(), aux_string);

    }

    long long flops() const {
      if ( Elems == 6 ) return 208LL * arg.threads;
      else return 166LL * arg.threads;
    }
    long long bytes() const {
      return 4LL * Elems * sizeof(Float) * arg.threads;
    }

  };


  template <int Elems, typename Float, typename Gauge>
  __global__ void kernel_gauge_fix_U_EO( GaugeFixArg<Float> arg, Gauge dataOr){
    int idd = threadIdx.x + blockIdx.x * blockDim.x;

    if ( idd >= arg.threads ) return;

    int parity = 0;
    int id = idd;
    if ( idd >= arg.threads / 2 ) {
      parity = 1;
      id -= arg.threads / 2;
    }
    typedef complex<Float> Cmplx;

    Matrix<Cmplx,3> g;
    //for(int i = 0; i < Elems; i++) g.data[i] = arg.gx[idd + i * arg.threads];
    for ( int i = 0; i < Elems; i++ ) {
      g.data[i] = arg.gx[idd + i * arg.threads];
    }
    if ( Elems == 6 ) {
      g(2,0) = conj(g(0,1) * g(1,2) - g(0,2) * g(1,1));
      g(2,1) = conj(g(0,2) * g(1,0) - g(0,0) * g(1,2));
      g(2,2) = conj(g(0,0) * g(1,1) - g(0,1) * g(1,0));
      //42
    }
    int x[4];
    getCoords(x, id, arg.X, parity);
    for ( int mu = 0; mu < 4; mu++ ) {
      Matrix<Cmplx,3> U = dataOr(mu, id, parity);
      Matrix<Cmplx,3> g0;
      U = g * U;
      //198
      int idm1 = linkIndexP1(x,arg.X,mu);
      idm1 += (1 - parity) * arg.threads / 2;
      //for(int i = 0; i < Elems; i++) g0.data[i] = arg.gx[idm1 + i * arg.threads];
      for ( int i = 0; i < Elems; i++ ) {
        g0.data[i] = arg.gx[idm1 + i * arg.threads];
      }
      if ( Elems == 6 ) {
        g0(2,0) = conj(g0(0,1) * g0(1,2) - g0(0,2) * g0(1,1));
        g0(2,1) = conj(g0(0,2) * g0(1,0) - g0(0,0) * g0(1,2));
        g0(2,2) = conj(g0(0,0) * g0(1,1) - g0(0,1) * g0(1,0));
        //42
      }
      U = U * conj(g0);
      //198
      dataOr.save(mu, id, parity) = U;
    }
    //T=42+4*(198*2+42) Elems=6
    //T=4*(198*2) Elems=9
    //Not accounting here the reconstruction of the gauge if 12 or 8!!!!!!
  }


  template<int Elems, typename Float, typename Gauge>
  class GaugeFix : Tunable {
    GaugeFixArg<Float> arg;
    Gauge dataOr;
    mutable char aux_string[128];     // used as a label in the autotuner
    private:
    unsigned int sharedBytesPerThread() const {
      return 0;
    }
    unsigned int sharedBytesPerBlock(const TuneParam &param) const {
      return 0;
    }
    //bool tuneSharedBytes() const { return false; } // Don't tune shared memory
    bool tuneGridDim() const {
      return false;
    }                                              // Don't tune the grid dimensions.
    unsigned int minThreads() const {
      return arg.threads;
    }

    public:
    GaugeFix(Gauge & dataOr, GaugeFixArg<Float> &arg)
      : dataOr(dataOr), arg(arg) {
      cudaFuncSetCacheConfig( kernel_gauge_fix_U_EO<Elems, Float, Gauge>,   qudaFuncCachePreferL1);
    }
    ~GaugeFix () { }


    void apply(const qudaStream_t &stream){
      TuneParam tp = tuneLaunch(*this, getTuning(), getVerbosity());
      kernel_gauge_fix_U_EO<Elems, Float, Gauge> <<< tp.grid, tp.block, 0, stream >>> (arg, dataOr);
    }

    TuneKey tuneKey() const {
      std::stringstream vol;
      vol << arg.X[0] << "x";
      vol << arg.X[1] << "x";
      vol << arg.X[2] << "x";
      vol << arg.X[3];
      sprintf(aux_string,"threads=%d,prec=%lu", arg.threads, sizeof(Float));
      return TuneKey(vol.str().c_str(), typeid(*this).name(), aux_string);

    }

    //need this
    void preTune() {
      arg.data.backup();
    }
    void postTune() {
      arg.data.restore();
    }
    long long flops() const {
      if ( Elems == 6 ) return 1794LL * arg.threads;
      else return 1536LL * arg.threads;
      //Not accounting here the reconstruction of the gauge if 12 or 8!!!!!!
    }
    long long bytes() const {
      return 26LL * Elems * sizeof(Float) * arg.threads;
    }

  };
#endif
//GAUGEFIXING_DONT_USE_GX


  template<int Elems, typename Float, typename Gauge, int gauge_dir>
  void gaugefixingFFT( Gauge dataOr,  cudaGaugeField& data, \
                       const int Nsteps, const int verbose_interval, \
                       const Float alpha0, const int autotune, const double tolerance, \
                       const int stopWtheta) {

    TimeProfile profileInternalGaugeFixFFT("InternalGaugeFixQudaFFT", false);

    profileInternalGaugeFixFFT.TPSTART(QUDA_PROFILE_COMPUTE);

    Float alpha = alpha0;
    std::cout << "\tAlpha parameter of the Steepest Descent Method: " << alpha << std::endl;
    if ( autotune ) std::cout << "\tAuto tune active: yes" << std::endl;
    else std::cout << "\tAuto tune active: no" << std::endl;
    std::cout << "\tStop criterium: " << tolerance << std::endl;
    if ( stopWtheta ) std::cout << "\tStop criterium method: theta" << std::endl;
    else std::cout << "\tStop criterium method: Delta" << std::endl;
    std::cout << "\tMaximum number of iterations: " << Nsteps << std::endl;
    std::cout << "\tPrint convergence results at every " << verbose_interval << " steps" << std::endl;


    unsigned int delta_pad = data.X()[0] * data.X()[1] * data.X()[2] * data.X()[3];
    int4 size = make_int4( data.X()[0], data.X()[1], data.X()[2], data.X()[3] );
    qufftHandle plan_xy;
    qufftHandle plan_zt;

    GaugeFixArg<Float> arg(data, Elems);
    SetPlanFFT2DMany( plan_zt, size, 0, arg.delta);     //for space and time ZT
    SetPlanFFT2DMany( plan_xy, size, 1, arg.delta);    //with space only XY


    GaugeFixFFTRotateArg<Float> arg_rotate(data);
    GaugeFixFFTRotate<Float> GFRotate(arg_rotate);

    GaugeFixSETINVPSP<Float> setinvpsp(arg);
    setinvpsp.apply(0);
    GaugeFixINVPSP<Float> invpsp(arg);


#ifdef GAUGEFIXING_DONT_USE_GX
    //without using GX, gx will be created only for plane rotation but with less size
    GaugeFixNEW<Float, Gauge> gfixNew(dataOr, arg, alpha);
#else
    //using GX
    GaugeFix_GX<Elems, Float> calcGX(arg, alpha);
    GaugeFix<Elems, Float, Gauge> gfix(dataOr, arg);
#endif

    GaugeFixQualityArg<Float, Gauge> argQ(dataOr, data, arg.delta);
    GaugeFixQuality<Elems, Float, Gauge, gauge_dir> gfixquality(argQ);

    gfixquality.apply(0);
    double action0 = argQ.getAction();
    printf("Step: %d\tAction: %.16e\ttheta: %.16e\n", 0, argQ.getAction(), argQ.getTheta());

    double diff = 0.0;
    int iter = 0;
    for ( iter = 0; iter < Nsteps; iter++ ) {
      for ( int k = 0; k < 6; k++ ) {
        //------------------------------------------------------------------------
        // Set a pointer do the element k in lattice volume
        // each element is stored with stride lattice volume
        // it uses gx as temporary array!!!!!!
        //------------------------------------------------------------------------
        complex<Float> *_array = arg.delta + k * delta_pad;
        //////  2D FFT + 2D FFT
        //------------------------------------------------------------------------
        // Perform FFT on xy plane
        //------------------------------------------------------------------------
        ApplyFFT(plan_xy, _array, arg.gx, QUFFT_FORWARD);
        //------------------------------------------------------------------------
        // Rotate hypercube, xyzt -> ztxy
        //------------------------------------------------------------------------
        GFRotate.setDirection(0, arg.gx, _array);
        GFRotate.apply(0);
        //------------------------------------------------------------------------
        // Perform FFT on zt plane
        //------------------------------------------------------------------------
        ApplyFFT(plan_zt, _array, arg.gx, QUFFT_FORWARD);
        //------------------------------------------------------------------------
        // Normalize FFT and apply pmax^2/p^2
        //------------------------------------------------------------------------
        invpsp.apply(0);
        //------------------------------------------------------------------------
        // Perform IFFT on zt plane
        //------------------------------------------------------------------------
        ApplyFFT(plan_zt, arg.gx, _array, QUFFT_INVERSE);
        //------------------------------------------------------------------------
        // Rotate hypercube, ztxy -> xyzt
        //------------------------------------------------------------------------
        GFRotate.setDirection(1, _array, arg.gx);
        GFRotate.apply(0);
        //------------------------------------------------------------------------
        // Perform IFFT on xy plane
        //------------------------------------------------------------------------
        ApplyFFT(plan_xy, arg.gx, _array, QUFFT_INVERSE);
      }
                #ifdef GAUGEFIXING_DONT_USE_GX
      //------------------------------------------------------------------------
      // Apply gauge fix to current gauge field
      //------------------------------------------------------------------------
      gfixNew.apply(0);
                #else
      //------------------------------------------------------------------------
      // Calculate g(x)
      //------------------------------------------------------------------------
      calcGX.apply(0);
      //------------------------------------------------------------------------
      // Apply gauge fix to current gauge field
      //------------------------------------------------------------------------
      gfix.apply(0);
                #endif
      //------------------------------------------------------------------------
      // Measure gauge quality and recalculate new Delta(x)
      //------------------------------------------------------------------------
      gfixquality.apply(0);
      double action = argQ.getAction();
      diff = abs(action0 - action);
      if ((iter % verbose_interval) == (verbose_interval - 1))
        printf("Step: %d\tAction: %.16e\ttheta: %.16e\tDelta: %.16e\n", iter + 1, argQ.getAction(), argQ.getTheta(), diff);
      if ( autotune && ((action - action0) < -1e-14) ) {
        if ( alpha > 0.01 ) {
          alpha = 0.95 * alpha;
                                #ifdef GAUGEFIXING_DONT_USE_GX
          gfixNew.setAlpha(alpha);
                                #else
          calcGX.setAlpha(alpha);
                                #endif
          printf(">>>>>>>>>>>>>> Warning: changing alpha down -> %.4e\n", alpha );
        }
      }
      //------------------------------------------------------------------------
      // Check gauge fix quality criterium
      //------------------------------------------------------------------------
      if ( stopWtheta ) {   if ( argQ.getTheta() < tolerance ) break; }
      else { if ( diff < tolerance ) break; }

      action0 = action;
    }
    if ((iter % verbose_interval) != 0 )
      printf("Step: %d\tAction: %.16e\ttheta: %.16e\tDelta: %.16e\n", iter, argQ.getAction(), argQ.getTheta(), diff);

    // Reunitarize at end
    const double unitarize_eps = 1e-14;
    const double max_error = 1e-10;
    const int reunit_allow_svd = 1;
    const int reunit_svd_only  = 0;
    const double svd_rel_error = 1e-6;
    const double svd_abs_error = 1e-6;
    setUnitarizeLinksConstants(unitarize_eps, max_error,
                               reunit_allow_svd, reunit_svd_only,
                               svd_rel_error, svd_abs_error);
    int num_failures = 0;
    int* num_failures_dev = static_cast<int*>(pool_device_malloc(sizeof(int)));
    qudaMemset(num_failures_dev, 0, sizeof(int));
    unitarizeLinks(data, data, num_failures_dev);
    qudaMemcpy(&num_failures, num_failures_dev, sizeof(int), qudaMemcpyDeviceToHost);

    pool_device_free(num_failures_dev);
    if ( num_failures > 0 ) {
      errorQuda("Error in the unitarization\n");
      exit(1);
    }
    // end reunitarize


    arg.free();
    QUFFT_SAFE_CALL(qufftDestroy(plan_zt));
    QUFFT_SAFE_CALL(qufftDestroy(plan_xy));
    checkQudaError();
    qudaDeviceSynchronize();
    profileInternalGaugeFixFFT.TPSTOP(QUDA_PROFILE_COMPUTE);

    if (getVerbosity() > QUDA_SUMMARIZE){
      double secs = profileInternalGaugeFixFFT.Last(QUDA_PROFILE_COMPUTE);
      double fftflop = 5.0 * (log2((double)( data.X()[0] * data.X()[1]) ) + log2( (double)(data.X()[2] * data.X()[3] )));
      fftflop *= (double)( data.X()[0] * data.X()[1] * data.X()[2] * data.X()[3] );
      double gflops = setinvpsp.flops() + gfixquality.flops();
      double gbytes = setinvpsp.bytes() + gfixquality.bytes();
      double flop = invpsp.flops() * Elems;
      double byte = invpsp.bytes() * Elems;
      flop += (GFRotate.flops() + fftflop) * Elems * 2;
      byte += GFRotate.bytes() * Elems * 4;     //includes FFT reads, assuming 1 read and 1 write per site
      #ifdef GAUGEFIXING_DONT_USE_GX
      flop += gfixNew.flops();
      byte += gfixNew.bytes();
      #else
      flop += calcGX.flops();
      byte += calcGX.bytes();
      flop += gfix.flops();
      byte += gfix.bytes();
      #endif
      flop += gfixquality.flops();
      byte += gfixquality.bytes();
      gflops += flop * iter;
      gbytes += byte * iter;
      gflops += 4588.0 * data.X()[0]*data.X()[1]*data.X()[2]*data.X()[3]; //Reunitarize at end
      gbytes += 8.0 * data.X()[0]*data.X()[1]*data.X()[2]*data.X()[3] * dataOr.Bytes() ; //Reunitarize at end

      gflops = (gflops * 1e-9) / (secs);
      gbytes = gbytes / (secs * 1e9);
      printfQuda("Time: %6.6f s, Gflop/s = %6.1f, GB/s = %6.1f\n", secs, gflops, gbytes);
    }
  }

  template<int Elems, typename Float, typename Gauge>
  void gaugefixingFFT( Gauge dataOr,  cudaGaugeField& data, const int gauge_dir, \
                       const int Nsteps, const int verbose_interval, const Float alpha, const int autotune, \
                       const double tolerance, const int stopWtheta) {
    if ( gauge_dir != 3 ) {
      printf("Starting Landau gauge fixing with FFTs...\n");
      gaugefixingFFT<Elems, Float, Gauge, 4>(dataOr, data, Nsteps, verbose_interval, alpha, autotune, tolerance, stopWtheta);
    }
    else {
      printf("Starting Coulomb gauge fixing with FFTs...\n");
      gaugefixingFFT<Elems, Float, Gauge, 3>(dataOr, data, Nsteps, verbose_interval, alpha, autotune, tolerance, stopWtheta);
    }
  }



  template<typename Float>
  void gaugefixingFFT( cudaGaugeField& data, const int gauge_dir, \
                       const int Nsteps, const int verbose_interval, const Float alpha, const int autotune, \
                       const double tolerance, const int stopWtheta) {

    // Switching to FloatNOrder for the gauge field in order to support RECONSTRUCT_12
    // Need to fix this!!
    //9 and 6 means the number of complex elements used to store g(x) and Delta(x)
    if ( data.isNative() ) {
      if ( data.Reconstruct() == QUDA_RECONSTRUCT_NO ) {
        //printfQuda("QUDA_RECONSTRUCT_NO\n");
	typedef typename gauge_mapper<Float,QUDA_RECONSTRUCT_NO>::type Gauge;
        gaugefixingFFT<9, Float>(Gauge(data), data, gauge_dir, Nsteps, verbose_interval, alpha, autotune, tolerance, stopWtheta);
      } else if ( data.Reconstruct() == QUDA_RECONSTRUCT_12 ) {
        //printfQuda("QUDA_RECONSTRUCT_12\n");
	typedef typename gauge_mapper<Float,QUDA_RECONSTRUCT_12>::type Gauge;
        gaugefixingFFT<6, Float>(Gauge(data), data, gauge_dir, Nsteps, verbose_interval, alpha, autotune, tolerance, stopWtheta);
      } else if ( data.Reconstruct() == QUDA_RECONSTRUCT_8 ) {
        //printfQuda("QUDA_RECONSTRUCT_8\n");
	typedef typename gauge_mapper<Float,QUDA_RECONSTRUCT_8>::type Gauge;
        gaugefixingFFT<6, Float>(Gauge(data), data, gauge_dir, Nsteps, verbose_interval, alpha, autotune, tolerance, stopWtheta);

      } else {
        errorQuda("Reconstruction type %d of gauge field not supported", data.Reconstruct());
      }
    } else {
      errorQuda("Invalid Gauge Order\n");
    }
  }

#endif // GPU_GAUGE_ALG


  /**
   * @brief Gauge fixing with Steepest descent method with FFTs with support for single GPU only.
   * @param[in,out] data, quda gauge field
   * @param[in] gauge_dir, 3 for Coulomb gauge fixing, other for Landau gauge fixing
   * @param[in] Nsteps, maximum number of steps to perform gauge fixing
   * @param[in] verbose_interval, print gauge fixing info when iteration count is a multiple of this
   * @param[in] alpha, gauge fixing parameter of the method, most common value is 0.08
   * @param[in] autotune, 1 to autotune the method, i.e., if the Fg inverts its tendency we decrease the alpha value 
   * @param[in] tolerance, torelance value to stop the method, if this value is zero then the method stops when iteration reachs the maximum number of steps defined by Nsteps
   * @param[in] stopWtheta, 0 for MILC criterium and 1 to use the theta value
   */
  void gaugefixingFFT( cudaGaugeField& data, const int gauge_dir, \
                       const int Nsteps, const int verbose_interval, const double alpha, const int autotune, \
                       const double tolerance, const int stopWtheta) {

#ifdef GPU_GAUGE_ALG
#ifdef MULTI_GPU
    if(comm_dim_partitioned(0) || comm_dim_partitioned(1) || comm_dim_partitioned(2) || comm_dim_partitioned(3))
      errorQuda("Gauge Fixing with FFTs in multi-GPU support NOT implemented yet!\n");
#endif
    if ( data.Precision() == QUDA_HALF_PRECISION ) {
      errorQuda("Half precision not supported\n");
    }
    if ( data.Precision() == QUDA_SINGLE_PRECISION ) {
      gaugefixingFFT<float> (data, gauge_dir, Nsteps, verbose_interval, (float)alpha, autotune, tolerance, stopWtheta);
    } else if ( data.Precision() == QUDA_DOUBLE_PRECISION ) {
      gaugefixingFFT<double>(data, gauge_dir, Nsteps, verbose_interval, alpha, autotune, tolerance, stopWtheta);
    } else {
      errorQuda("Precision %d not supported", data.Precision());
    }
#else
    errorQuda("Gauge fixing has bot been built");
#endif
  }



}<|MERGE_RESOLUTION|>--- conflicted
+++ resolved
@@ -12,7 +12,7 @@
 #include <quda_fft.h>
 
 #ifdef GPU_GAUGE_ALG
-#include <QUFFT_Plans.h>
+#include <CUFFT_Plans.h>
 #endif
 
 namespace quda {
@@ -38,83 +38,6 @@
 #define FL_UNITARIZE_PI 3.14159265358979323846
 #endif
 
-<<<<<<< HEAD
-
-  texture<float2, 1, qudaReadModeElementType> GXTexSingle;
-  texture<int4, 1, qudaReadModeElementType> GXTexDouble;
-//Delta is only stored using 12 real number parameters,
-//	(0,0), (0,1), (0,2), (1,1), (1,2) and (2,2)
-//	(0,0), (1,1) and (0,1) don't have real part, however we need a complex for the FFTs
-  texture<float2, 1, qudaReadModeElementType> DELTATexSingle;
-  texture<int4, 1, qudaReadModeElementType> DELTATexDouble;
-
-
-  template <class T>
-  inline __device__ T TEXTURE_GX(int id){
-    return 0.0;
-  }
-  template <>
-  inline __device__ complex<float> TEXTURE_GX<complex<float> >(int id){
-    return tex1Dfetch(GXTexSingle, id);
-  }
-  template <>
-  inline __device__ complex<double> TEXTURE_GX<complex<double> >(int id){
-    int4 u = tex1Dfetch(GXTexDouble, id);
-    return complex<double>(__hiloint2double(u.y, u.x), __hiloint2double(u.w, u.z));
-  }
-  template <class T>
-  inline __device__ T TEXTURE_DELTA(int id){
-    return 0.0;
-  }
-  template <>
-  inline __device__ complex<float> TEXTURE_DELTA<complex<float> >(int id){
-    return tex1Dfetch(DELTATexSingle, id);
-  }
-  template <>
-  inline __device__ complex<double> TEXTURE_DELTA<complex<double> >(int id){
-    int4 u = tex1Dfetch(DELTATexDouble, id);
-    return complex<double>(__hiloint2double(u.y, u.x), __hiloint2double(u.w, u.z));
-  }
-
-  static void BindTex(complex<float> *delta, complex<float> *gx, size_t bytes){
-#ifdef GAUGEFIXING_SITE_MATRIX_LOAD_TEX
-#ifndef GAUGEFIXING_DONT_USE_GX
-    cudaBindTexture(0, GXTexSingle, gx, bytes);
-#endif
-    cudaBindTexture(0, DELTATexSingle, delta, bytes);
-#endif
-  }
-
-  static void BindTex(complex<double> *delta, complex<double> *gx, size_t bytes){
-#ifdef GAUGEFIXING_SITE_MATRIX_LOAD_TEX
-#ifndef GAUGEFIXING_DONT_USE_GX
-    cudaBindTexture(0, GXTexDouble, gx, bytes);
-#endif
-    cudaBindTexture(0, DELTATexDouble, delta, bytes);
-#endif
-  }
-
-  static void UnBindTex(complex<float> *delta, complex<float> *gx){
-#ifdef GAUGEFIXING_SITE_MATRIX_LOAD_TEX
-#ifndef GAUGEFIXING_DONT_USE_GX
-    cudaUnbindTexture(GXTexSingle);
-#endif
-    cudaUnbindTexture(DELTATexSingle);
-#endif
-  }
-
-  static void UnBindTex(complex<double> *delta, complex<double> *gx){
-#ifdef GAUGEFIXING_SITE_MATRIX_LOAD_TEX
-#ifndef GAUGEFIXING_DONT_USE_GX
-    cudaUnbindTexture(GXTexDouble);
-#endif
-    cudaUnbindTexture(DELTATexDouble);
-#endif
-  }
-
-
-=======
->>>>>>> a2543a25
   template <typename Float>
   struct GaugeFixFFTRotateArg {
     int threads;     // number of active threads required
@@ -915,8 +838,8 @@
 
     unsigned int delta_pad = data.X()[0] * data.X()[1] * data.X()[2] * data.X()[3];
     int4 size = make_int4( data.X()[0], data.X()[1], data.X()[2], data.X()[3] );
-    qufftHandle plan_xy;
-    qufftHandle plan_zt;
+    cufftHandle plan_xy;
+    cufftHandle plan_zt;
 
     GaugeFixArg<Float> arg(data, Elems);
     SetPlanFFT2DMany( plan_zt, size, 0, arg.delta);     //for space and time ZT
@@ -961,7 +884,7 @@
         //------------------------------------------------------------------------
         // Perform FFT on xy plane
         //------------------------------------------------------------------------
-        ApplyFFT(plan_xy, _array, arg.gx, QUFFT_FORWARD);
+        ApplyFFT(plan_xy, _array, arg.gx, CUFFT_FORWARD);
         //------------------------------------------------------------------------
         // Rotate hypercube, xyzt -> ztxy
         //------------------------------------------------------------------------
@@ -970,7 +893,7 @@
         //------------------------------------------------------------------------
         // Perform FFT on zt plane
         //------------------------------------------------------------------------
-        ApplyFFT(plan_zt, _array, arg.gx, QUFFT_FORWARD);
+        ApplyFFT(plan_zt, _array, arg.gx, CUFFT_FORWARD);
         //------------------------------------------------------------------------
         // Normalize FFT and apply pmax^2/p^2
         //------------------------------------------------------------------------
@@ -978,7 +901,7 @@
         //------------------------------------------------------------------------
         // Perform IFFT on zt plane
         //------------------------------------------------------------------------
-        ApplyFFT(plan_zt, arg.gx, _array, QUFFT_INVERSE);
+        ApplyFFT(plan_zt, arg.gx, _array, CUFFT_INVERSE);
         //------------------------------------------------------------------------
         // Rotate hypercube, ztxy -> xyzt
         //------------------------------------------------------------------------
@@ -987,7 +910,7 @@
         //------------------------------------------------------------------------
         // Perform IFFT on xy plane
         //------------------------------------------------------------------------
-        ApplyFFT(plan_xy, arg.gx, _array, QUFFT_INVERSE);
+        ApplyFFT(plan_xy, arg.gx, _array, CUFFT_INVERSE);
       }
                 #ifdef GAUGEFIXING_DONT_USE_GX
       //------------------------------------------------------------------------
@@ -1059,9 +982,9 @@
 
 
     arg.free();
-    QUFFT_SAFE_CALL(qufftDestroy(plan_zt));
-    QUFFT_SAFE_CALL(qufftDestroy(plan_xy));
-    checkQudaError();
+    CUFFT_SAFE_CALL(cufftDestroy(plan_zt));
+    CUFFT_SAFE_CALL(cufftDestroy(plan_xy));
+    checkCudaError();
     qudaDeviceSynchronize();
     profileInternalGaugeFixFFT.TPSTOP(QUDA_PROFILE_COMPUTE);
 
