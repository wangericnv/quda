--- conflicted
+++ resolved
@@ -7,18 +7,13 @@
 #include <fast_intdiv.h>
 
 // enabling CTA swizzling improves spatial locality of MG blocks reducing cache line wastage
-<<<<<<< HEAD
-//#define SWIZZLE
-=======
 #ifndef SWIZZLE
 #define SWIZZLE
 #endif
->>>>>>> 0a0a316e
 
 namespace quda {
 
 #ifdef GPU_MULTIGRID
-//#define STAGG_CPU_DEBUG
 
   using namespace quda::colorspinor;
 
@@ -52,11 +47,8 @@
     { }
   };
 
-#ifndef STAGG_CPU_DEBUG
-//#if 0
   /**
      Rotates from the fine-color basis into the coarse-color basis.
-     A.S.: also works for staggered (fineSpin = 1)
   */
   template <typename Float, int fineSpin, int fineColor, int coarseColor, int coarse_colors_per_thread,
 	    class FineColor, class Rotator>
@@ -98,30 +90,6 @@
     }
 
   }
-#else //STAGG_CPU_DEBUG
-  /**
-     Rotates from the fine-color basis into the coarse-color basis.
-     A.S.: also works for staggered (fineSpin = 1)
-  */
-  template <typename Float, int fineSpin, int fineColor, int coarseColor, int coarse_colors_per_thread,
-	    class FineColor, class Rotator>
-  __device__ __host__ inline void rotateCoarseColor(complex<Float> *out, const FineColor &in, const Rotator &V,
-						    int parity, int nParity, int x_cb, int c_coarse) {
-    const int spinor_parity = (nParity == 2) ? parity : 0;
-    const int v_parity = (V.Nparity() == 2) ? parity : 0;
-    *out = 0.0;
-#pragma unroll
-    for (int j = 0; j < fineColor; j++) {
-#pragma unroll
-      for (int s = 0; s < fineSpin; s++) {
-	*out += conj(V(v_parity, x_cb, s, j, c_coarse)) * in(spinor_parity, x_cb, s, j);
-      }
-    }
-  }
-
-#endif //END STAGG_CPU_DEBUG
-
-#ifndef STAGG_CPU_DEBUG
 
   template <typename Float, int fineSpin, int fineColor, int coarseSpin, int coarseColor, int coarse_colors_per_thread, typename Arg>
   void Restrict(Arg arg) {
@@ -141,30 +109,6 @@
 	int x_coarse = arg.fine_to_coarse[x];
 	int parity_coarse = (x_coarse >= arg.out.VolumeCB()) ? 1 : 0;
 	int x_coarse_cb = x_coarse - parity_coarse*arg.out.VolumeCB();
-<<<<<<< HEAD
-
-        for (int coarse_color_block=0; coarse_color_block<coarseColor; coarse_color_block+=coarse_colors_per_thread) {
-          complex<Float> tmp[fineSpin*coarse_colors_per_thread];
-          rotateCoarseColor<Float,fineSpin,fineColor,coarseColor,coarse_colors_per_thread>(tmp, arg.in, arg.V, parity, arg.nParity, x_cb, coarse_color_block);
-
-          if(fineSpin == 1)
-          {
-            int staggered_coarse_spin = parity; //0 if fine parity even, 1 otherwise
-            for (int coarse_color_local=0; coarse_color_local<coarse_colors_per_thread; coarse_color_local++) {
-               int c = coarse_color_block + coarse_color_local;
-	       arg.out(parity_coarse,x_coarse_cb,staggered_coarse_spin,c) += tmp[coarse_color_local];
-            }
-          }
-          else
-          {
-	    for (int s=0; s<fineSpin; s++)
-              for (int coarse_color_local=0; coarse_color_local<coarse_colors_per_thread; coarse_color_local++) {
-                int c = coarse_color_block + coarse_color_local;
-	        arg.out(parity_coarse,x_coarse_cb,arg.spin_map(s),c) += tmp[s*coarse_colors_per_thread+coarse_color_local];
-              }
-          }
-        }
-=======
 	
 	for (int coarse_color_block=0; coarse_color_block<coarseColor; coarse_color_block+=coarse_colors_per_thread) {
 	  complex<Float> tmp[fineSpin*coarse_colors_per_thread];
@@ -179,54 +123,10 @@
 	    }
 	  }
 	}
->>>>>>> 0a0a316e
-      }
-    }
-
-    return;
-  }
-
-#else
-
-  template <typename Float, int fineSpin, int fineColor, int coarseSpin, int coarseColor, int coarse_colors_per_thread, typename Arg>
-  void Restrict(Arg arg) {
-    for (int parity_coarse=0; parity_coarse<2; parity_coarse++) 
-      for (int x_coarse_cb=0; x_coarse_cb<arg.out.VolumeCB(); x_coarse_cb++)
-	for (int s=0; s<coarseSpin; s++) 
-	  for (int c=0; c<coarseColor; c++)
-	    arg.out(parity_coarse, x_coarse_cb, s, c) = 0.0;
-
-    // loop over fine degrees of freedom
-    for (int parity=0; parity<arg.nParity; parity++) {
-      parity = (arg.nParity == 2) ? parity : arg.parity;
-
-      for (int x_cb=0; x_cb<arg.in.VolumeCB(); x_cb++) {
-
-	int x = parity*arg.in.VolumeCB() + x_cb;
-	int x_coarse = arg.fine_to_coarse[x];
-	int parity_coarse = (x_coarse >= arg.out.VolumeCB()) ? 1 : 0;
-	int x_coarse_cb = x_coarse - parity_coarse*arg.out.VolumeCB();
-
-        for (int c_coarse = 0; c_coarse < coarseColor; c_coarse++) {
-          complex<Float> tmp;
-          rotateCoarseColor<Float,fineSpin,fineColor,coarseColor,coarse_colors_per_thread>(&tmp, arg.in, arg.V, parity, arg.nParity, x_cb, c_coarse);
-
-          if(fineSpin == 1)
-          {
-            int staggered_coarse_spin = parity;
-            arg.out(parity_coarse,x_coarse_cb,staggered_coarse_spin, c_coarse) += tmp;
-          }
-          else
-          {
-            errorQuda("\nDisabled.\n");
-          }
-        }
-      }
-    }
-
-    return;
-  }
-#endif //END STAGG_CPU_DEBUG
+      }
+    }
+
+  }
 
   /**
      struct which acts as a wrapper to a vector of data.
@@ -306,18 +206,12 @@
     typedef vector_type<complex<Float>, coarseSpin*coarse_colors_per_thread> vector;
     vector reduced;
 
-<<<<<<< HEAD
-    if(fineSpin != 1)
-    {
-=======
     if( fineSpin != 1 ) {
->>>>>>> 0a0a316e
       // first lets coarsen spin locally
       for (int s=0; s<fineSpin; s++) {
         for (int v=0; v<coarse_colors_per_thread; v++) {
 	  reduced[arg.spin_map(s)*coarse_colors_per_thread+v] += tmp[s*coarse_colors_per_thread+v];
         }
-<<<<<<< HEAD
       }
 
       // now lets coarsen geometry across threads
@@ -328,63 +222,6 @@
 
         // note this is not safe for blockDim.z > 1
         reduced = BlockReduce(temp_storage).Reduce(reduced, reducer);
-      } else {
-        typedef cub::BlockReduce<vector, block_size, cub::BLOCK_REDUCE_WARP_REDUCTIONS> BlockReduce;
-        __shared__ typename BlockReduce::TempStorage temp_storage;
-        reduce<vector> reducer; // reduce functor
-
-        // note this is not safe for blockDim.z > 1
-        reduced = BlockReduce(temp_storage).Reduce(reduced, reducer);
-      }
-
-    }
-    else//staggered block (temporary hack)
-    {
-      
-      // now lets coarsen geometry across threads
-      if (arg.nParity == 2) {
-        for (int s=0; s<coarseSpin; s++) {
-          for (int v=0; v<coarse_colors_per_thread; v++) {
-            reduced[s*coarse_colors_per_thread+v] += (s == parity) ? tmp[v] : 0.0;
-          }
-        }
-
-        typedef cub::BlockReduce<vector, block_size, cub::BLOCK_REDUCE_WARP_REDUCTIONS, 2> BlockReduce;
-        __shared__ typename BlockReduce::TempStorage temp_storage;
-        reduce<vector> reducer; // reduce functor
-
-        // note this is not safe for blockDim.z > 1
-        reduced = BlockReduce(temp_storage).Reduce(reduced, reducer);
-      } else {
-        for (int v=0; v<coarse_colors_per_thread; v++) reduced[v] += tmp[v];
-
-        typedef cub::BlockReduce<vector, block_size, cub::BLOCK_REDUCE_WARP_REDUCTIONS> BlockReduce;
-=======
-      }
-
-      // now lets coarsen geometry across threads
-      if (arg.nParity == 2) {
-        typedef cub::BlockReduce<vector, block_size, cub::BLOCK_REDUCE_WARP_REDUCTIONS, 2> BlockReduce;
->>>>>>> 0a0a316e
-        __shared__ typename BlockReduce::TempStorage temp_storage;
-        reduce<vector> reducer; // reduce functor
-
-        // note this is not safe for blockDim.z > 1
-        reduced = BlockReduce(temp_storage).Reduce(reduced, reducer);
-<<<<<<< HEAD
-
-        if (threadIdx.x==0 && threadIdx.y == 0) {
-          for (int s=0; s<coarseSpin; s++) {
-            for (int coarse_color_local=0; coarse_color_local<coarse_colors_per_thread; coarse_color_local++) {
-                int v = coarse_color_block + coarse_color_local;
-                arg.out(parity_coarse, x_coarse_cb, s, v) = (s == parity) ? reduced[coarse_color_local] : 0.0 ;
-            }
-          }
-        }
-
-        return;
-      }
-=======
       } else {
         typedef cub::BlockReduce<vector, block_size, cub::BLOCK_REDUCE_WARP_REDUCTIONS> BlockReduce;
         __shared__ typename BlockReduce::TempStorage temp_storage;
@@ -427,7 +264,6 @@
         
         return;
       } 
->>>>>>> 0a0a316e
     }
 
     if (threadIdx.x==0 && threadIdx.y == 0) {
@@ -488,48 +324,6 @@
 	}
       } else {
 	TuneParam tp = tuneLaunch(*this, getTuning(), getVerbosity());
-<<<<<<< HEAD
-	arg.swizzle = tp.aux.x;
-
-	if (block_size == 8) {          // for 2x2x2x2 aggregates
-	  RestrictKernel<Float,fineSpin,fineColor,coarseSpin,coarseColor,coarse_colors_per_thread,Arg,8>
-	    <<<tp.grid, tp.block, tp.shared_bytes, stream>>>(arg);
-        } else if (block_size == 32) {          // for 4x4x2x2 aggregates
-          RestrictKernel<Float,fineSpin,fineColor,coarseSpin,coarseColor,coarse_colors_per_thread,Arg,32>
-            <<<tp.grid, tp.block, tp.shared_bytes, stream>>>(arg);
-        } else if (block_size == 128) { // for 4x4x4x4 or 8*8*2*2 aggregates
-          RestrictKernel<Float,fineSpin,fineColor,coarseSpin,coarseColor,coarse_colors_per_thread,Arg,128>
-          <<<tp.grid, tp.block, tp.shared_bytes, stream>>>(arg);
-#if 0
-	} else if (block_size == 16) {  // for 4x2x2x2 aggregates
-	  RestrictKernel<Float,fineSpin,fineColor,coarseSpin,coarseColor,coarse_colors_per_thread,Arg,16>
-	    <<<tp.grid, tp.block, tp.shared_bytes, stream>>>(arg);
-	} else if (block_size == 27) {  // for 3x3x3x2 aggregates
-	  RestrictKernel<Float,fineSpin,fineColor,coarseSpin,coarseColor,coarse_colors_per_thread,Arg,27>
-	    <<<tp.grid, tp.block, tp.shared_bytes, stream>>>(arg);
-	} else if (block_size == 36) {  // for 3x3x2x4 aggregates
-	  RestrictKernel<Float,fineSpin,fineColor,coarseSpin,coarseColor,coarse_colors_per_thread,Arg,36>
-	    <<<tp.grid, tp.block, tp.shared_bytes, stream>>>(arg);
-	} else if (block_size == 54) {  // for 3x3x3x4 aggregates
-	  RestrictKernel<Float,fineSpin,fineColor,coarseSpin,coarseColor,coarse_colors_per_thread,Arg,54>
-	    <<<tp.grid, tp.block, tp.shared_bytes, stream>>>(arg);
-        } else if (block_size == 100) {  // for 5x5x2x4 aggregates
-          RestrictKernel<Float,fineSpin,fineColor,coarseSpin,coarseColor,coarse_colors_per_thread,Arg,100>
-            <<<tp.grid, tp.block, tp.shared_bytes, stream>>>(arg);
-	} else if (block_size == 108) {  // for 3x3x3x8 aggregates
-          RestrictKernel<Float,fineSpin,fineColor,coarseSpin,coarseColor,coarse_colors_per_thread,Arg,108>
-            <<<tp.grid, tp.block, tp.shared_bytes, stream>>>(arg);
-        } else if (block_size == 128) { // for 4x4x4x4 aggregates
-	  RestrictKernel<Float,fineSpin,fineColor,coarseSpin,coarseColor,coarse_colors_per_thread,Arg,128>
-	  <<<tp.grid, tp.block, tp.shared_bytes, stream>>>(arg);
-        } else if (block_size == 200) { // for 5x5x2x8  aggregates
-          RestrictKernel<Float,fineSpin,fineColor,coarseSpin,coarseColor,coarse_colors_per_thread,Arg,200>
-          <<<tp.grid, tp.block, tp.shared_bytes, stream>>>(arg);
-        } else if (block_size == 256) { // for 4x4x4x8  aggregates
-          RestrictKernel<Float,fineSpin,fineColor,coarseSpin,coarseColor,coarse_colors_per_thread,Arg,256>
-          <<<tp.grid, tp.block, tp.shared_bytes, stream>>>(arg);
-#endif
-=======
 
 	if (out.FieldOrder() == QUDA_FLOAT2_FIELD_ORDER) {
 	  typedef RestrictArg<Float,vFloat,fineSpin,fineColor,coarseSpin,coarseColor,QUDA_FLOAT2_FIELD_ORDER> Arg;
@@ -572,7 +366,6 @@
 	  } else if (block_size == 144) {  // for 4x4x3x6 aggregates
 	    RestrictKernel<Float,fineSpin,fineColor,coarseSpin,coarseColor,coarse_colors_per_thread,Arg,144>
 	      <<<tp.grid, tp.block, tp.shared_bytes, stream>>>(arg);
->>>>>>> 0a0a316e
 #if __COMPUTE_CAPABILITY__ >= 300
 	  } else if (block_size == 192) {  // for 4x4x3x8 aggregates
 	    RestrictKernel<Float,fineSpin,fineColor,coarseSpin,coarseColor,coarse_colors_per_thread,Arg,192>
@@ -677,28 +470,6 @@
   void Restrict(ColorSpinorField &out, const ColorSpinorField &in, const ColorSpinorField &v,
 		const int *fine_to_coarse, const int *coarse_to_fine, int parity) {
 
-<<<<<<< HEAD
-    typedef FieldOrderCB<Float,fineSpin,fineColor,1,order> fineSpinor;
-    typedef FieldOrderCB<Float,coarseSpin,coarseColor,1,order> coarseSpinor;
-    typedef FieldOrderCB<Float,fineSpin,fineColor,coarseColor,order> packedSpinor;
-    typedef RestrictArg<coarseSpinor,fineSpinor,packedSpinor,fineSpin,coarseSpin> Arg;
-
-    coarseSpinor Out(const_cast<ColorSpinorField&>(out));
-    fineSpinor   In(const_cast<ColorSpinorField&>(in));
-    packedSpinor V(const_cast<ColorSpinorField&>(v));
-
-//#ifndef STAGG_CPU_DEBUG
-#if 0
-    // for fine grids (Nc=3) have more parallelism so can use more coarse strategy
-    constexpr int coarse_colors_per_thread = fineColor == 3 ? 8 : 2;
-#else
-    constexpr int coarse_colors_per_thread = 1;
-#endif
-
-    Arg arg(Out, In, V, fine_to_coarse, coarse_to_fine, parity, in);
-    RestrictLaunch<Float, Arg, fineSpin, fineColor, coarseSpin, coarseColor, coarse_colors_per_thread> restrictor(arg, out, in, Location(out, in, v));
-    restrictor.apply(0);
-=======
     // for fine grids (Nc=3) have more parallelism so can use more coarse strategy
     constexpr int coarse_colors_per_thread = fineColor != 3 ? 2 : coarseColor >= 4 && coarseColor % 4 == 0 ? 4 : 2;
     //coarseColor >= 8 && coarseColor % 8 == 0 ? 8 : coarseColor >= 4 && coarseColor % 4 == 0 ? 4 : 2;
@@ -714,7 +485,6 @@
     } else {
       errorQuda("Unsupported V precision %d", v.Precision());
     }
->>>>>>> 0a0a316e
 
     if (Location(out, in, v) == QUDA_CUDA_FIELD_LOCATION) checkCudaError();
   }
@@ -727,12 +497,10 @@
     const int coarseSpin = 2;
 
     // first check that the spin_map matches the spin_mapper
-    if(spin_map != NULL) //spin_map is undefined for the top level staggered fermions.
-    {
-      spin_mapper<fineSpin,coarseSpin> mapper;
-      for (int s=0; s<fineSpin; s++)
-        if (mapper(s) != spin_map[s]) errorQuda("Spin map does not match spin_mapper");
-    }
+    spin_mapper<fineSpin,coarseSpin> mapper;
+    for (int s=0; s<fineSpin; s++) 
+      if (mapper(s) != spin_map[s]) errorQuda("Spin map does not match spin_mapper");
+
 
     // Template over fine color
     if (in.Ncolor() == 3) { // standard QCD
@@ -740,29 +508,13 @@
       if (nVec == 2) {
 	Restrict<Float,fineSpin,fineColor,coarseSpin,2>(out, in, v, fine_to_coarse, coarse_to_fine, parity);
       } else if (nVec == 4) {
-<<<<<<< HEAD
-	Restrict<Float,fineSpin,fineColor,coarseSpin,4,order>(out, in, v, fine_to_coarse, coarse_to_fine, parity);
-      } else if (nVec == 8) {
-        Restrict<Float,fineSpin,fineColor,coarseSpin,8,order>(out, in, v, fine_to_coarse, coarse_to_fine, parity);
-      } else if (nVec == 12) {
-        Restrict<Float,fineSpin,fineColor,coarseSpin,12,order>(out, in, v, fine_to_coarse, coarse_to_fine, parity);
-=======
 	Restrict<Float,fineSpin,fineColor,coarseSpin,4>(out, in, v, fine_to_coarse, coarse_to_fine, parity);
->>>>>>> 0a0a316e
       } else if (nVec == 24) {
 	Restrict<Float,fineSpin,fineColor,coarseSpin,24>(out, in, v, fine_to_coarse, coarse_to_fine, parity);
       } else if (nVec == 32) {
-<<<<<<< HEAD
-	Restrict<Float,fineSpin,fineColor,coarseSpin,32,order>(out, in, v, fine_to_coarse, coarse_to_fine, parity);
-      } else if (nVec == 48) {
-        Restrict<Float,fineSpin,fineColor,coarseSpin,48,order>(out, in, v, fine_to_coarse, coarse_to_fine, parity);
-      } else if (nVec == 96) {
-        Restrict<Float,fineSpin,fineColor,coarseSpin,96,order>(out, in, v, fine_to_coarse, coarse_to_fine, parity);
-=======
 	Restrict<Float,fineSpin,fineColor,coarseSpin,32>(out, in, v, fine_to_coarse, coarse_to_fine, parity);
       } else if (nVec == 48) {
         Restrict<Float,fineSpin,fineColor,coarseSpin,48>(out, in, v, fine_to_coarse, coarse_to_fine, parity);
->>>>>>> 0a0a316e
       } else {
 	errorQuda("Unsupported nVec %d", nVec);
       }
@@ -775,37 +527,6 @@
       } else {
 	errorQuda("Unsupported nVec %d", nVec);
       }
-    } else if (in.Ncolor() == 4) {
-      const int fineColor = 4;
-      if (nVec == 4) {
-        Restrict<Float,fineSpin,fineColor,coarseSpin,4,order>(out, in, v, fine_to_coarse, coarse_to_fine, parity);
-      } else if (nVec == 8) {
-        Restrict<Float,fineSpin,fineColor,coarseSpin,8,order>(out, in, v, fine_to_coarse, coarse_to_fine, parity);
-#if 0
-      } else if (nVec == 12) {
-        Restrict<Float,fineSpin,fineColor,coarseSpin,12,order>(out, in, v, fine_to_coarse, coarse_to_fine, parity);
-      } else if (nVec == 24) {
-        Restrict<Float,fineSpin,fineColor,coarseSpin,24,order>(out, in, v, fine_to_coarse, coarse_to_fine, parity);
-#endif
-      } else {
-        errorQuda("Unsupported nVec %d", nVec);
-      }
-    } else if (in.Ncolor() == 8) {
-      const int fineColor = 8;
-      if (nVec == 4) {
-        Restrict<Float,fineSpin,fineColor,coarseSpin,4,order>(out, in, v, fine_to_coarse, coarse_to_fine, parity);
-      } else if (nVec == 8) {
-        Restrict<Float,fineSpin,fineColor,coarseSpin,8,order>(out, in, v, fine_to_coarse, coarse_to_fine, parity);
-#if 0
-      } else if (nVec == 12) {
-        Restrict<Float,fineSpin,fineColor,coarseSpin,12,order>(out, in, v, fine_to_coarse, coarse_to_fine, parity);
-      } else if (nVec == 24) {
-        Restrict<Float,fineSpin,fineColor,coarseSpin,24,order>(out, in, v, fine_to_coarse, coarse_to_fine, parity);
-#endif
-      } else {
-        errorQuda("Unsupported nVec %d", nVec);
-      }
-#if 0
     } else if (in.Ncolor() == 24) { // to keep compilation under control coarse grids have same or more colors
       const int fineColor = 24;
       if (nVec == 24) {
@@ -822,7 +543,6 @@
       } else {
 	errorQuda("Unsupported nVec %d", nVec);
       }
-#endif
     } else {
       errorQuda("Unsupported nColor %d", in.Ncolor());
     }
