--- conflicted
+++ resolved
@@ -74,33 +74,26 @@
 	int x_coarse = arg.fine_to_coarse[x];
 	int parity_coarse = (x_coarse >= arg.out.VolumeCB()) ? 1 : 0;
 	int x_coarse_cb = x_coarse - parity_coarse*arg.out.VolumeCB();
-	
-<<<<<<< HEAD
-        if(fineSpin == 1)
-        {
-           int staggered_coarse_spin = parity; //0 if fine parity even, 1 otherwise
-           for (int c=0; c<coarseColor; c++)
-	      arg.out(parity_coarse,x_coarse_cb,staggered_coarse_spin,c) += tmp[c];
+
+        for (int coarse_color_block=0; coarse_color_block<coarseColor; coarse_color_block+=coarse_colors_per_thread) {
+          complex<Float> tmp[fineSpin*coarse_colors_per_thread];
+          rotateCoarseColor<Float,fineSpin,fineColor,coarseColor,coarse_colors_per_thread>(tmp, arg.in, arg.V, parity, x_cb, coarse_color_block);
+
+          if(fineSpin == 1)
+          {
+            int staggered_coarse_spin = parity; //0 if fine parity even, 1 otherwise
+            for (int c=0; c<coarseColor; c++)
+	       arg.out(parity_coarse,x_coarse_cb,staggered_coarse_spin,c) += tmp[c];
+          }
+          else
+          {
+	    for (int s=0; s<fineSpin; s++)
+              for (int coarse_color_local=0; coarse_color_local<coarse_colors_per_thread; coarse_color_local++) {
+                int c = coarse_color_block + coarse_color_local;
+	        arg.out(parity_coarse,x_coarse_cb,arg.spin_map(s),c) += tmp[s*coarse_colors_per_thread+coarse_color_local];
+              }
+          }
         }
-        else
-        {
-	  for (int s=0; s<fineSpin; s++) 
-	    for (int c=0; c<coarseColor; c++)
-	      arg.out(parity_coarse,x_coarse_cb,arg.spin_map(s),c) += tmp[s*coarseColor+c];
-        }
-=======
-	for (int coarse_color_block=0; coarse_color_block<coarseColor; coarse_color_block+=coarse_colors_per_thread) {
-	  complex<Float> tmp[fineSpin*coarse_colors_per_thread];
-	  rotateCoarseColor<Float,fineSpin,fineColor,coarseColor,coarse_colors_per_thread>(tmp, arg.in, arg.V, parity, x_cb, coarse_color_block);
-
-	  for (int s=0; s<fineSpin; s++) {
-	    for (int coarse_color_local=0; coarse_color_local<coarse_colors_per_thread; coarse_color_local++) {
-	      int c = coarse_color_block + coarse_color_local;
-	      arg.out(parity_coarse,x_coarse_cb,arg.spin_map(s),c) += tmp[s*coarse_colors_per_thread+coarse_color_local];
-	    }
-	  }
-	}
->>>>>>> a67b092b
       }
     }
 
@@ -164,67 +157,43 @@
     complex<Float> tmp[fineSpin*coarse_colors_per_thread];
     rotateCoarseColor<Float,fineSpin,fineColor,coarseColor,coarse_colors_per_thread>(tmp, arg.in, arg.V, parity, x_fine_cb, coarse_color_block);
 
-<<<<<<< HEAD
-    complex<Float> reduced[coarseSpin * coarseColor];
-    for (int i=0; i<coarseSpin*coarseColor; i++) reduced[i] = 0.0;//Why the class constructor does not initialize it to zero?
+    typedef vector_type<complex<Float>, coarseSpin*coarse_colors_per_thread> vector;
+    vector reduced;
 
     if(fineSpin != 1)
     {
       // first lets coarsen spin locally
       for (int s=0; s<fineSpin; s++) {
-        for (int v=0; v<coarseColor; v++) {
-	  reduced[arg.spin_map(s)*coarseColor+v] += tmp[s*coarseColor+v];
+        for (int v=0; v<coarse_colors_per_thread; v++) {
+	  reduced[arg.spin_map(s)*coarse_colors_per_thread+v] += tmp[s*coarse_colors_per_thread+v];
         }
       }
 
       // now lets coarse geometry across threads
-      typedef cub::BlockReduce<complex<Float>, block_size, cub::BLOCK_REDUCE_WARP_REDUCTIONS, 2> BlockReduce;
+      typedef cub::BlockReduce<vector, block_size, cub::BLOCK_REDUCE_WARP_REDUCTIONS, 2> BlockReduce;
       __shared__ typename BlockReduce::TempStorage temp_storage;
-      for (int s=0; s<coarseSpin; s++) {
-        for (int v=0; v<coarseColor; v++) {
-	  reduced[s*coarseColor+v] = BlockReduce(temp_storage).Sum( reduced[s*coarseColor+v] );
-	  __syncthreads();
-        }
-=======
-    typedef vector_type<complex<Float>, coarseSpin*coarse_colors_per_thread> vector;
-    vector reduced;
-
-    // first lets coarsen spin locally
-    for (int s=0; s<fineSpin; s++) {
-      for (int v=0; v<coarse_colors_per_thread; v++) {
-	reduced[arg.spin_map(s)*coarse_colors_per_thread+v] += tmp[s*coarse_colors_per_thread+v];
->>>>>>> a67b092b
-      }
+      reduce<vector> reducer; // reduce functor
+
+      // note this is not safe for blockDim.z > 1
+      reduced = BlockReduce(temp_storage).Reduce(reduced, reducer);
     }
     else//staggered block (temporary hack)
     {
       
       for (int s=0; s<coarseSpin; s++) {
-        for (int v=0; v<coarseColor; v++) {
-	  reduced[s*coarseColor+v] += (s == parity) ? tmp[v] : 0.0;
+        for (int v=0; v<coarse_colors_per_thread; v++) {
+	  reduced[s*coarse_colors_per_thread+v] += (s == parity) ? tmp[v] : 0.0;
         }
       }
 
-<<<<<<< HEAD
-      // now lets coarse geometry across threads
-      typedef cub::BlockReduce<complex<Float>, block_size, cub::BLOCK_REDUCE_WARP_REDUCTIONS, 2> BlockReduce;
+      // now lets coarsen geometry across threads
+      typedef cub::BlockReduce<vector, block_size, cub::BLOCK_REDUCE_WARP_REDUCTIONS, 2> BlockReduce;
       __shared__ typename BlockReduce::TempStorage temp_storage;
-      for (int s=0; s<coarseSpin; s++) {
-        for (int v=0; v<coarseColor; v++) {
-	  reduced[s*coarseColor+v] = BlockReduce(temp_storage).Sum( reduced[s*coarseColor+v] );
-	  __syncthreads();
-        }
-      }
-    }
-=======
-    // now lets coarsen geometry across threads
-    typedef cub::BlockReduce<vector, block_size, cub::BLOCK_REDUCE_WARP_REDUCTIONS, 2> BlockReduce;
-    __shared__ typename BlockReduce::TempStorage temp_storage;
-    reduce<vector> reducer; // reduce functor
-
-    // note this is not safe for blockDim.z > 1
-    reduced = BlockReduce(temp_storage).Reduce(reduced, reducer);
->>>>>>> a67b092b
+      reduce<vector> reducer; // reduce functor
+
+      // note this is not safe for blockDim.z > 1
+      reduced = BlockReduce(temp_storage).Reduce(reduced, reducer);
+    }
 
     if (threadIdx.x==0 && threadIdx.y == 0) {
       for (int s=0; s<coarseSpin; s++) {
