--- conflicted
+++ resolved
@@ -14,41 +14,29 @@
     field.fill(*this);
   }
 
-<<<<<<< HEAD
-  ColorSpinorField::ColorSpinorField(const ColorSpinorParam &param) 
-    : LatticeField(param), init(false), v(0), norm(0), even(0), odd(0), composite_descr(param.is_composite, param.composite_dim, param.is_component, param.component_id), components(0)
-  {
-    create(param.nDim, param.x, param.nColor, param.nSpin, param.twistFlavor, 
-	   param.precision, param.pad, param.siteSubset, param.siteOrder, 
-	   param.fieldOrder, param.gammaBasis, param.PCtype);
-  }
-
-  ColorSpinorField::ColorSpinorField(const ColorSpinorField &field) 
-    : LatticeField(field), init(false), v(0), norm(0), even(0), odd(0), composite_descr(field.composite_descr),  components(0)
-  {
-    create(field.nDim, field.x, field.nColor, field.nSpin, field.twistFlavor, 
-	   field.precision, field.pad, field.siteSubset, field.siteOrder, 
-	   field.fieldOrder, field.gammaBasis, field.PCtype);
-=======
   ColorSpinorField::ColorSpinorField(const ColorSpinorParam &param)
     : LatticeField(param), init(false), v(0), norm(0), ghost_field(0),
       ghost( ), ghostNorm( ), ghostFace( ), ghostOffset( ), ghostNormOffset( ),
-      bytes(0), norm_bytes(0), ghost_bytes(0), even(0), odd(0), eigenvectors(0)
+      ghost_length(0), ghost_norm_length(0),
+      bytes(0), norm_bytes(0), ghost_bytes(0), even(0), odd(0),
+      composite_descr(param.is_composite, param.composite_dim, param.is_component, param.component_id),
+      components(0)
   {
     create(param.nDim, param.x, param.nColor, param.nSpin, param.twistFlavor,
 	   param.precision, param.pad, param.siteSubset, param.siteOrder,
-	   param.fieldOrder, param.gammaBasis, param.PCtype, param.eigv_dim);
+	   param.fieldOrder, param.gammaBasis, param.PCtype);
   }
 
   ColorSpinorField::ColorSpinorField(const ColorSpinorField &field)
     : LatticeField(field), init(false), v(0), norm(0), ghost_field(0),
       ghost( ), ghostNorm( ), ghostFace( ), ghostOffset( ), ghostNormOffset( ),
-      bytes(0), norm_bytes(0), ghost_bytes(0), even(0), odd(0), eigenvectors(0)
+      ghost_length(0), ghost_norm_length(0),
+      bytes(0), norm_bytes(0), ghost_bytes(0), even(0), odd(0),
+     composite_descr(field.composite_descr), components(0)
   {
     create(field.nDim, field.x, field.nColor, field.nSpin, field.twistFlavor,
 	   field.precision, field.pad, field.siteSubset, field.siteOrder,
-	   field.fieldOrder, field.gammaBasis, field.PCtype, field.eigv_dim, field.eigv_id);
->>>>>>> 4acbb225
+	   field.fieldOrder, field.gammaBasis, field.PCtype);
   }
 
   ColorSpinorField::~ColorSpinorField() {
@@ -136,16 +124,6 @@
     if (precision == QUDA_HALF_PRECISION) ghost_bytes += ghost_norm_length*sizeof(float);
     ghost_bytes = (siteSubset == QUDA_FULL_SITE_SUBSET) ? 2*ALIGNMENT_ADJUST(ghost_bytes/2) : ALIGNMENT_ADJUST(ghost_bytes);
 
-    if (eigv_dim && eigv_id == -1) {
-      eigv_ghost_length      = ghost_length;
-      eigv_ghost_norm_length = ghost_norm_length;
-      ghost_length *= eigv_dim;
-      ghost_norm_length *= eigv_dim;
-    } else {
-      eigv_ghost_length      = 0;
-      eigv_ghost_norm_length = 0;
-    }
-
   } // createGhostZone
 
   void ColorSpinorField::create(int Ndim, const int *X, int Nc, int Ns, QudaTwistFlavorType Twistflavor, 
@@ -203,30 +181,15 @@
     init = true;
 
 //! stuff for deflated solvers (eigenvector sets):
-<<<<<<< HEAD
-    if(composite_descr.is_composite){
-
-      if(composite_descr.is_component) errorQuda("\nComposite type is not implemented.\n");
+    if (composite_descr.is_composite) {
+
+      if (composite_descr.is_component) errorQuda("\nComposite type is not implemented.\n");
 
       composite_descr.volume   = volume;
       composite_descr.volumeCB = volumeCB;
       composite_descr.stride = stride;
       composite_descr.length = length;
       composite_descr.real_length = real_length;
-//multi-gpu:
-      composite_descr.total_length      = total_length;
-      composite_descr.total_norm_length = total_norm_length;
-
-      composite_descr.ghost_length      = ghost_length;
-      composite_descr.ghost_norm_length = ghost_norm_length; 
-=======
-    if (evdim != 0) {
-      eigv_volume = volume;
-      eigv_stride = stride;
-      eigv_length = length;
-      eigv_real_length = real_length;
->>>>>>> 4acbb225
-
       composite_descr.bytes       = bytes;
       composite_descr.norm_bytes  = norm_bytes; 
       
@@ -235,17 +198,9 @@
       length *= composite_descr.dim;
       real_length *= composite_descr.dim;
       
-<<<<<<< HEAD
-      total_length *= composite_descr.dim;
-      total_norm_length *= composite_descr.dim;
-
       bytes *= composite_descr.dim;
       norm_bytes *= composite_descr.dim;
-//won't be really used.
-      ghost_length *= composite_descr.dim;
-      ghost_norm_length *= composite_descr.dim;  
-    }
-    else if(composite_descr.is_component){
+    }  else if (composite_descr.is_component) {
       composite_descr.dim = 0;
 
       composite_descr.volume      = 0;
@@ -253,27 +208,8 @@
       composite_descr.stride      = 0;
       composite_descr.length      = 0;
       composite_descr.real_length = 0;
-//multi-gpu:
-      composite_descr.total_length      = 0;
-      composite_descr.total_norm_length = 0;
-
-      composite_descr.ghost_length      = 0;
-      composite_descr.ghost_norm_length = 0; 
-
       composite_descr.bytes       = 0;
       composite_descr.norm_bytes  = 0;
-=======
-      bytes *= evdim;
-      norm_bytes *= evdim;
-    } else {
-      eigv_volume = 0;
-      eigv_stride = 0;
-      eigv_length = 0;
-      eigv_real_length = 0;
-
-      eigv_bytes       = 0;
-      eigv_norm_bytes  = 0;
->>>>>>> 4acbb225
     }
 
     setTuningString();
@@ -308,7 +244,6 @@
 
   ColorSpinorField& ColorSpinorField::operator=(const ColorSpinorField &src) {
     if (&src != this) {
-<<<<<<< HEAD
       if(src.composite_descr.is_composite){
         this->composite_descr.is_composite = true;
         this->composite_descr.dim          = src.composite_descr.dim;
@@ -322,10 +257,7 @@
         //this->composite_descr.id           = 0;
       }
 
-      create(src.nDim, src.x, src.nColor, src.nSpin, src.twistFlavor, 
-=======
       create(src.nDim, src.x, src.nColor, src.nSpin, src.twistFlavor,
->>>>>>> 4acbb225
 	     src.precision, src.pad, src.siteSubset, 
 	     src.siteOrder, src.fieldOrder, src.gammaBasis, src.PCtype);    
     }
@@ -344,20 +276,10 @@
     if (param.precision != QUDA_INVALID_PRECISION)  precision = param.precision;
     if (param.nDim != 0) nDim = param.nDim;
 
-<<<<<<< HEAD
     composite_descr.is_composite     = param.is_composite;
     composite_descr.is_component     = param.is_component;
     composite_descr.dim              = param.is_composite ? param.composite_dim : 0;
     composite_descr.id               = param.component_id;
-=======
-    if (param.eigv_dim  != 0 ) {
-      eigv_dim     = param.eigv_dim;
-      eigv_id      = param.eigv_id;
-    } else {
-      eigv_dim     = 0;
-      eigv_id      = -1;
-    }
->>>>>>> 4acbb225
 
     volume = 1;
     for (int d=0; d<nDim; d++) {
@@ -399,77 +321,29 @@
       norm_bytes = 0;
     }
 
-<<<<<<< HEAD
-//! for deflated solvers:
-    if(composite_descr.is_composite){
-        composite_descr.volume            = volume;
-        composite_descr.stride            = stride;
-        composite_descr.length            = length;
-        composite_descr.real_length       = real_length;
-
-        composite_descr.total_length      = total_length;
-        composite_descr.total_norm_length = total_norm_length;
-
-        composite_descr.ghost_length      = ghost_length;
-        composite_descr.ghost_norm_length = ghost_norm_length;
-
-        composite_descr.bytes             = bytes;
-        composite_descr.norm_bytes        = norm_bytes;
-
-        volume            *= composite_descr.dim;
-        stride            *= composite_descr.dim;
-        length            *= composite_descr.dim;
-        real_length       *= composite_descr.dim;
-
-        total_length      *= composite_descr.dim;
-        total_norm_length *= composite_descr.dim;
-        ghost_length      *= composite_descr.dim;
-        ghost_norm_length *= composite_descr.dim;
-
-        bytes      *= composite_descr.dim;
-        norm_bytes *= composite_descr.dim;
-    }
-    else{
-        composite_descr.volume            = 0;
-        composite_descr.stride            = 0;
-        composite_descr.length            = 0;
-        composite_descr.real_length       = 0;
-
-        composite_descr.total_length      = 0;
-        composite_descr.total_norm_length = 0;
-
-        composite_descr.ghost_length      = 0;
-        composite_descr.ghost_norm_length = 0;
-
-        composite_descr.bytes             = 0;
-        composite_descr.norm_bytes        = 0;
-=======
     //! for deflated solvers:
-    if (eigv_dim > 0) {
-       if (eigv_id == -1) {
-          eigv_volume            = volume;
-          eigv_stride            = stride;
-          eigv_length            = length;
-          eigv_real_length       = real_length;
-          eigv_bytes             = bytes;
-          eigv_norm_bytes        = norm_bytes;
-
-          volume            *= eigv_dim;
-          stride            *= eigv_dim;
-          length            *= eigv_dim;
-          real_length       *= eigv_dim;
-       } else if (eigv_id > -1) {
- // just to be safe...
-          eigv_volume            = 0;
-          eigv_stride            = 0;
-          eigv_length            = 0;
-          eigv_real_length       = 0;
-          eigv_bytes             = 0;
-          eigv_norm_bytes        = 0; 
-       } else {
-          errorQuda("\nIncorrect eigenvector index.\n");
-       }
->>>>>>> 4acbb225
+    if (composite_descr.is_composite) {
+      composite_descr.volume            = volume;
+      composite_descr.stride            = stride;
+      composite_descr.length            = length;
+      composite_descr.real_length       = real_length;
+      composite_descr.bytes             = bytes;
+      composite_descr.norm_bytes        = norm_bytes;
+      
+      volume            *= composite_descr.dim;
+      stride            *= composite_descr.dim;
+      length            *= composite_descr.dim;
+      real_length       *= composite_descr.dim;
+      
+      bytes      *= composite_descr.dim;
+      norm_bytes *= composite_descr.dim;
+    } else {
+      composite_descr.volume            = 0;
+      composite_descr.stride            = 0;
+      composite_descr.length            = 0;
+      composite_descr.real_length       = 0;
+      composite_descr.bytes             = 0;
+      composite_descr.norm_bytes        = 0;
     }
 
     if (!init) errorQuda("Shouldn't be resetting a non-inited field\n");
