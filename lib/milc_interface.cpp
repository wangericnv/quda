#include <cstdio>
#include <cstdlib>
#include <iostream>
#include <quda.h>
#include <quda_milc_interface.h>
#include <quda_internal.h>
#include <color_spinor_field.h>
#include <string.h>
#include <unitarization_links.h>
#include <ks_improved_force.h>
#include <dslash_quda.h>

#define MAX(a,b) ((a)>(b)?(a):(b))

#ifdef BUILD_MILC_INTERFACE

// code for NVTX taken from Jiri Kraus' blog post:
// http://devblogs.nvidia.com/parallelforall/cuda-pro-tip-generate-custom-application-profile-timelines-nvtx/

#ifdef INTERFACE_NVTX
#include "nvToolsExt.h"

static const uint32_t colors[] = { 0x0000ff00, 0x000000ff, 0x00ffff00, 0x00ff00ff, 0x0000ffff, 0x00ff0000, 0x00ffffff };
static const int num_colors = sizeof(colors)/sizeof(uint32_t);

#define PUSH_RANGE(name,cid) { \
  int color_id = cid; \
  color_id = color_id%num_colors;\
  nvtxEventAttributes_t eventAttrib = {0}; \
  eventAttrib.version = NVTX_VERSION; \
  eventAttrib.size = NVTX_EVENT_ATTRIB_STRUCT_SIZE; \
  eventAttrib.colorType = NVTX_COLOR_ARGB; \
  eventAttrib.color = colors[color_id]; \
  eventAttrib.messageType = NVTX_MESSAGE_TYPE_ASCII; \
  eventAttrib.message.ascii = name; \
  nvtxRangePushEx(&eventAttrib); \
}
#define POP_RANGE nvtxRangePop();
#else
#define PUSH_RANGE(name,cid)
#define POP_RANGE
#endif


static bool initialized = false;
static int gridDim[4];
static int localDim[4];
static int clover_alloc = 0;
static bool invalidate_quda_gauge = true;
static bool create_quda_gauge = false;


using namespace quda;
using namespace quda::fermion_force;



#define QUDAMILC_VERBOSE 1
template <bool start>
void  inline qudamilc_called(const char* func, QudaVerbosity verb){
#ifdef QUDAMILC_VERBOSE
if (verb >= QUDA_VERBOSE) {
     if(start){
       printf("QUDA_MILC_INTERFACE: %s (called) \n",func);
       PUSH_RANGE(func,1)
     }
     else {
      printf("QUDA_MILC_INTERFACE: %s (return) \n",func);
      POP_RANGE
     }
   }
#endif

}

template <bool start>
void inline qudamilc_called(const char * func){
  qudamilc_called<start>(func, getVerbosity());
}


void qudaInit(QudaInitArgs_t input)
{
  qudamilc_called<true>(__func__);
  if(initialized) return;
  setVerbosityQuda(input.verbosity, "", stdout);
  qudaSetLayout(input.layout);
  initialized = true;
    qudamilc_called<false>(__func__);

}

void qudaFinalize()
{
  qudamilc_called<true>(__func__);
  endQuda();
    qudamilc_called<false>(__func__);
}

/**
 *  Implements a lexicographical mapping of node coordinates to ranks,
 *  with t varying fastest.
 */ 
static int rankFromCoords(const int *coords, void *fdata)
{
  int *dims = static_cast<int *>(fdata);

  int rank = coords[3];
  for (int i = 2; i >= 0; i--) {
    rank = dims[i] * rank + coords[i];
  }
  return rank;
}


void qudaSetLayout(QudaLayout_t input)
{
  int local_dim[4];
  for(int dir=0; dir<4; ++dir){ local_dim[dir] = input.latsize[dir]; }
#ifdef MULTI_GPU
  for(int dir=0; dir<4; ++dir){ local_dim[dir] /= input.machsize[dir]; }
#endif
  for(int dir=0; dir<4; ++dir){
    if(local_dim[dir]%2 != 0){
      printf("Error: Odd lattice dimensions are not supported\n");
      exit(1);
    }
  }

  for(int dir=0; dir<4; ++dir) localDim[dir] = local_dim[dir];

#ifdef GPU_COMMS
  setKernelPackT(true);
#endif

#ifdef MULTI_GPU
  for(int dir=0; dir<4; ++dir)  gridDim[dir] = input.machsize[dir];
  initCommsGridQuda(4, gridDim, rankFromCoords, (void *)(gridDim));
  static int device = -1;
#else
  for(int dir=0; dir<4; ++dir)  gridDim[dir] = 1;
  static int device = input.device;
#endif

  initQuda(device);
}


void qudaHisqParamsInit(QudaHisqParams_t params)
{

  static bool initialized = false;

  if(initialized) return;
  qudamilc_called<true>(__func__);

  const bool reunit_allow_svd = (params.reunit_allow_svd) ? true : false;
  const bool reunit_svd_only  = (params.reunit_svd_only) ? true : false;


  const double unitarize_eps = 1e-14;
  const double max_error = 1e-10;

#ifdef GPU_HISQ_FORCE
  quda::fermion_force::setUnitarizeForceConstants(unitarize_eps,
      params.force_filter,
      max_error,
      reunit_allow_svd,
      reunit_svd_only,
      params.reunit_svd_rel_error,
      params.reunit_svd_abs_error);
#endif

#ifdef GPU_UNITARIZE
  setUnitarizeLinksConstants(unitarize_eps,
      max_error,
      reunit_allow_svd,
      reunit_svd_only,
      params.reunit_svd_rel_error,
      params.reunit_svd_abs_error);
#endif // UNITARIZE_GPU                            

  initialized = true;
  qudamilc_called<false>(__func__);
  return;
}



static QudaGaugeParam newMILCGaugeParam(const int* dim, QudaPrecision prec, QudaLinkType link_type)
{
  QudaGaugeParam gParam = newQudaGaugeParam();
  for(int dir=0; dir<4; ++dir) gParam.X[dir] = dim[dir];
  gParam.cuda_prec_sloppy = gParam.cpu_prec = gParam.cuda_prec = prec;
  gParam.type = link_type;

  gParam.reconstruct_sloppy = gParam.reconstruct = ((link_type == QUDA_SU3_LINKS) ? QUDA_RECONSTRUCT_12 : QUDA_RECONSTRUCT_NO);
  gParam.gauge_order   = QUDA_MILC_GAUGE_ORDER;
  gParam.t_boundary    = QUDA_PERIODIC_T;
  gParam.gauge_fix     = QUDA_GAUGE_FIXED_NO;
  gParam.scale         = 1.0;
  gParam.anisotropy    = 1.0;
  gParam.tadpole_coeff = 1.0;
  gParam.scale         = 0;
  gParam.ga_pad        = 0;
  gParam.site_ga_pad   = 0;
  gParam.mom_ga_pad    = 0;
  gParam.llfat_ga_pad  = 0;
  return gParam;
}


static  void invalidateGaugeQuda() {
  freeGaugeQuda();
  invalidate_quda_gauge = true;
}



#ifdef GPU_FATLINK

void qudaLoadKSLink(int prec, QudaFatLinkArgs_t fatlink_args,
    const double act_path_coeff[6], void* inlink, void* fatlink, void* longlink)
{
  qudamilc_called<true>(__func__);
 // create_quda_gauge = true;

#ifdef MULTI_GPU  
  QudaComputeFatMethod method = QUDA_COMPUTE_FAT_EXTENDED_VOLUME;
#else
  QudaComputeFatMethod method = QUDA_COMPUTE_FAT_STANDARD;
#endif

  QudaGaugeParam param = newMILCGaugeParam(localDim,
      (prec==1) ? QUDA_SINGLE_PRECISION : QUDA_DOUBLE_PRECISION,
      QUDA_GENERAL_LINKS);

  computeKSLinkQuda(fatlink, longlink, NULL, inlink, const_cast<double*>(act_path_coeff), &param, method);
  qudamilc_called<false>(__func__);
  // require loadGaugeQuda to be called in subsequent solve
//  invalidateGaugeQuda(); 
}



void qudaLoadUnitarizedLink(int prec, QudaFatLinkArgs_t fatlink_args,
    const double act_path_coeff[6], void* inlink, void* fatlink, void* ulink)
{
  qudamilc_called<true>(__func__);
#ifdef MULTI_GPU  
  QudaComputeFatMethod method = QUDA_COMPUTE_FAT_EXTENDED_VOLUME;
#else
  QudaComputeFatMethod method = QUDA_COMPUTE_FAT_STANDARD;
#endif

  QudaGaugeParam param = newMILCGaugeParam(localDim,
      (prec==1) ? QUDA_SINGLE_PRECISION : QUDA_DOUBLE_PRECISION,
      QUDA_GENERAL_LINKS);

  computeKSLinkQuda(fatlink, NULL, ulink, inlink, const_cast<double*>(act_path_coeff), &param, method);
    qudamilc_called<false>(__func__);
  return;
}

#endif


#ifdef GPU_HISQ_FORCE

void qudaHisqForce(int prec, const double level2_coeff[6], const double fat7_coeff[6],
    const void* const staple_src[4], const void* const one_link_src[4], const void* const naik_src[4],
    const void* const w_link, const void* const v_link, const void* const u_link,
    void* const milc_momentum)
{
  qudamilc_called<true>(__func__);

  QudaGaugeParam gParam = newMILCGaugeParam(localDim,
      (prec==1) ?  QUDA_SINGLE_PRECISION : QUDA_DOUBLE_PRECISION,
      QUDA_GENERAL_LINKS);

  long long flops;
  computeHISQForceQuda(milc_momentum, &flops, level2_coeff, fat7_coeff,
      staple_src, one_link_src, naik_src,
      w_link, v_link, u_link, &gParam);
  qudamilc_called<false>(__func__);
  return;
}


void qudaAsqtadForce(int prec, const double act_path_coeff[6], 
    const void* const one_link_src[4], const void* const naik_src[4],
    const void* const link, void* const milc_momentum)
{
  qudamilc_called<true>(__func__);


  QudaGaugeParam gParam = newMILCGaugeParam(localDim,
      (prec==1) ?  QUDA_SINGLE_PRECISION : QUDA_DOUBLE_PRECISION,
      QUDA_GENERAL_LINKS);

  long long flops;
  computeAsqtadForceQuda(milc_momentum, &flops, act_path_coeff, one_link_src, naik_src, link, &gParam);

  qudamilc_called<false>(__func__);
  return;
}



void qudaComputeOprod(int prec, int num_terms, double** coeff,
    void** quark_field, void* oprod[2])
{
    qudamilc_called<true>(__func__);
  QudaGaugeParam oprodParam = newMILCGaugeParam(localDim,
      (prec==1) ?  QUDA_SINGLE_PRECISION : QUDA_DOUBLE_PRECISION,
      QUDA_GENERAL_LINKS);

  computeStaggeredOprodQuda(oprod, quark_field, num_terms, coeff, &oprodParam);
  qudamilc_called<false>(__func__);
  return;
}

#endif // GPU_HISQ_FORCE

#ifdef GPU_GAUGE_FORCE
void  qudaUpdateU(int prec, double eps, void* momentum, void* link)
{
  qudamilc_called<true>(__func__);
  QudaGaugeParam gaugeParam = newMILCGaugeParam(localDim,
      (prec==1) ? QUDA_SINGLE_PRECISION : QUDA_DOUBLE_PRECISION,
      QUDA_GENERAL_LINKS);


  updateGaugeFieldQuda(link, momentum, eps, 0, 0, &gaugeParam);
  qudamilc_called<false>(__func__);
  return;
}


// gauge force code
static int getVolume(const int dim[4])
{
  return dim[0]*dim[1]*dim[2]*dim[3];
}


  template<class Real>
static void setLoopCoeffs(const double milc_loop_coeff[3],
    Real loop_coeff[48])
{
  // 6 plaquette terms
  for(int i=0; i<6; ++i) loop_coeff[i] = milc_loop_coeff[0];      

  // 18 rectangle terms
  for(int i=0; i<18; ++i) loop_coeff[i+6] = milc_loop_coeff[1];

  for(int i=0; i<24; ++i) loop_coeff[i+24] = milc_loop_coeff[2];

  return;
}



static inline int opp(int dir){
  return 7-dir;
}


static void createGaugeForcePaths(int **paths, int dir){

  int index=0;
  // Plaquette paths
  for(int i=0; i<4; ++i){
    if(i==dir) continue;
    paths[index][0] = i;        paths[index][1] = opp(dir);   paths[index++][2] = opp(i);
    paths[index][0] = opp(i);   paths[index][1] = opp(dir);   paths[index++][2] = i;
  }

  // Rectangle Paths
  for(int i=0; i<4; ++i){
    if(i==dir) continue;
    paths[index][0] = paths[index][1] = i;       paths[index][2] = opp(dir); paths[index][3] = paths[index][4] = opp(i);
    index++;  
    paths[index][0] = paths[index][1] = opp(i);  paths[index][2] = opp(dir); paths[index][3] = paths[index][4] = i;
    index++;
    paths[index][0] = dir; paths[index][1] = i; paths[index][2] = paths[index][3] = opp(dir); paths[index][4] = opp(i);
    index++;
    paths[index][0] = dir; paths[index][1] = opp(i); paths[index][2] = paths[index][3] = opp(dir); paths[index][4] = i;
    index++;
    paths[index][0] = i;  paths[index][1] = paths[index][2] = opp(dir); paths[index][3] = opp(i); paths[index][4] = dir; 
    index++;
    paths[index][0] = opp(i);  paths[index][1] = paths[index][2] = opp(dir); paths[index][3] = i; paths[index][4] = dir; 
    index++;
  }


  // Staple paths
  for(int i=0; i<4; ++i){
    for(int j=0; j<4; ++j){
      if(i==dir || j==dir || i==j) continue;

      paths[index][0] = i; paths[index][1] = j; paths[index][2] = opp(dir); paths[index][3] = opp(i), paths[index][4] = opp(j);
      index++;
      paths[index][0] = i; paths[index][1] = opp(j); paths[index][2] = opp(dir); paths[index][3] = opp(i), paths[index][4] = j;
      index++;
      paths[index][0] = opp(i); paths[index][1] = j; paths[index][2] = opp(dir); paths[index][3] = i, paths[index][4] = opp(j);
      index++;
      paths[index][0] = opp(i); paths[index][1] = opp(j); paths[index][2] = opp(dir); paths[index][3] = i, paths[index][4] = j;
      index++;
    }
  }

}



void qudaGaugeForce( int precision,
    int num_loop_types,
    double milc_loop_coeff[3],
    double eb3,
    void* milc_sitelink,
    void* milc_momentum
    )
{
  qudamilc_called<true>(__func__);
  const int numPaths = 48;
  QudaGaugeParam qudaGaugeParam = newMILCGaugeParam(localDim, 
      (precision==1) ? QUDA_SINGLE_PRECISION : QUDA_DOUBLE_PRECISION, 
      QUDA_SU3_LINKS);

  static double loop_coeff[numPaths];
  static int length[numPaths];

  if((milc_loop_coeff[0] != loop_coeff[0]) ||
      (milc_loop_coeff[1] != loop_coeff[6]) ||
      (milc_loop_coeff[2] != loop_coeff[24]) ){

    setLoopCoeffs(milc_loop_coeff, loop_coeff);
    for(int i=0; i<6; ++i)  length[i] = 3;
    for(int i=6; i<48; ++i) length[i] = 5;
  }


  int** input_path_buf[4];
  for(int dir=0; dir<4; ++dir){
    input_path_buf[dir] = new int*[numPaths];
    for(int i=0; i<numPaths; ++i){
      input_path_buf[dir][i] = new int[length[i]];
    }
    createGaugeForcePaths(input_path_buf[dir], dir);
  }

  int max_length = 6;
  double timeinfo[3];

  memset(milc_momentum, 0, 4*getVolume(localDim)*10*qudaGaugeParam.cpu_prec);
  computeGaugeForceQuda(milc_momentum, milc_sitelink,  input_path_buf, length,
      loop_coeff, numPaths, max_length, eb3, 
      &qudaGaugeParam, timeinfo);

  for(int dir=0; dir<4; ++dir){
    for(int i=0; i<numPaths; ++i){
      delete[] input_path_buf[dir][i];
    }
    delete[] input_path_buf[dir];
  }
  qudamilc_called<false>(__func__);
  return;
}

#endif // GPU_GAUGE_FORCE

static int getFatLinkPadding(const int dim[4])
{
  int padding = MAX(dim[1]*dim[2]*dim[3]/2, dim[0]*dim[2]*dim[3]/2);
  padding = MAX(padding, dim[0]*dim[1]*dim[3]/2);
  padding = MAX(padding, dim[0]*dim[1]*dim[2]/2);
  return padding;
}


#ifdef GPU_STAGGERED_DIRAC
// set the params for the single mass solver
static void setInvertParams(const int dim[4],
    QudaPrecision cpu_prec,
    QudaPrecision cuda_prec,
    QudaPrecision cuda_prec_sloppy,
    QudaPrecision cuda_prec_precondition,
    double mass,
    double target_residual,
    double target_residual_hq,
    int maxiter,
    double reliable_delta,
    QudaParity parity,
    QudaVerbosity verbosity,
    QudaInverterType inverter,
    QudaInvertParam *invertParam)
{
  invertParam->use_sloppy_partial_accumulator = 0;
  invertParam->verbosity = verbosity;
  invertParam->mass = mass;
  invertParam->tol = target_residual;
  invertParam->tol_hq =target_residual_hq;
  invertParam->num_offset = 0;

  invertParam->inv_type = inverter;
  invertParam->maxiter = maxiter;
  invertParam->reliable_delta = reliable_delta;

  invertParam->mass_normalization = QUDA_MASS_NORMALIZATION;
  invertParam->cpu_prec = cpu_prec;
  invertParam->cuda_prec = cuda_prec;
  invertParam->cuda_prec_sloppy = cuda_prec_sloppy;

  invertParam->solution_type = QUDA_MATPCDAG_MATPC_SOLUTION;
  invertParam->solve_type = QUDA_NORMEQ_PC_SOLVE; 
  invertParam->preserve_source = QUDA_PRESERVE_SOURCE_YES;
  invertParam->gamma_basis = QUDA_DEGRAND_ROSSI_GAMMA_BASIS; // not used, but required by the code.
  invertParam->dirac_order = QUDA_DIRAC_ORDER;

  invertParam->dslash_type = QUDA_ASQTAD_DSLASH;
  invertParam->tune = QUDA_TUNE_YES;
  invertParam->gflops = 0.0;

  invertParam->input_location = QUDA_CPU_FIELD_LOCATION;
  invertParam->output_location = QUDA_CPU_FIELD_LOCATION;


  if(parity == QUDA_EVEN_PARITY){ // even parity
    invertParam->matpc_type = QUDA_MATPC_EVEN_EVEN;
  }else if(parity == QUDA_ODD_PARITY){
    invertParam->matpc_type = QUDA_MATPC_ODD_ODD;
  }else{
    errorQuda("Invalid parity\n");
    exit(1);
  }

  invertParam->dagger = QUDA_DAG_NO;
  invertParam->sp_pad = dim[0]*dim[1]*dim[2]/2;
  invertParam->use_init_guess = QUDA_USE_INIT_GUESS_YES; 

  // for the preconditioner
  invertParam->inv_type_precondition = QUDA_CG_INVERTER;
  invertParam->tol_precondition = 1e-1;
  invertParam->maxiter_precondition = 2;
  invertParam->verbosity_precondition = QUDA_SILENT;
  invertParam->cuda_prec_precondition = cuda_prec_precondition;


  return;
}




// Set params for the multi-mass solver.
static void setInvertParams(const int dim[4],
    QudaPrecision cpu_prec,
    QudaPrecision cuda_prec,
    QudaPrecision cuda_prec_sloppy,
    QudaPrecision cuda_prec_precondition,
    int num_offset,
    const double offset[],
    const double target_residual_offset[],
    const double target_residual_hq_offset[],
    int maxiter,
    double reliable_delta,
    QudaParity parity,
    QudaVerbosity verbosity,
    QudaInverterType inverter,
    QudaInvertParam *invertParam)
{

  const double null_mass = -1;
  const double null_residual = -1;


  setInvertParams(dim, cpu_prec, cuda_prec, cuda_prec_sloppy, cuda_prec_precondition,
      null_mass, null_residual, null_residual, maxiter, reliable_delta, parity, verbosity, inverter, invertParam);

  invertParam->num_offset = num_offset;
  for(int i=0; i<num_offset; ++i){
    invertParam->offset[i] = offset[i];
    invertParam->tol_offset[i] = target_residual_offset[i];
    //if(invertParam->residual_type & QUDA_HEAVY_QUARK_RESIDUAL){
      invertParam->tol_hq_offset[i] = target_residual_hq_offset[i];
    //}
  }
  return;
}


static void setGaugeParams(const int dim[4],
    QudaPrecision cpu_prec,
    QudaPrecision cuda_prec,
    QudaPrecision cuda_prec_sloppy,
    QudaPrecision cuda_prec_precondition,
    const double tadpole,
    QudaGaugeParam *gaugeParam)   
{

  for(int dir=0; dir<4; ++dir){
    gaugeParam->X[dir] = dim[dir];
  }

  gaugeParam->cpu_prec = cpu_prec;
  gaugeParam->cuda_prec = cuda_prec;
  gaugeParam->cuda_prec_sloppy = cuda_prec_sloppy;
  gaugeParam->reconstruct = QUDA_RECONSTRUCT_NO;
  gaugeParam->reconstruct_sloppy = QUDA_RECONSTRUCT_NO;

  gaugeParam->gauge_fix = QUDA_GAUGE_FIXED_NO;
  gaugeParam->anisotropy = 1.0;
  gaugeParam->tadpole_coeff = tadpole;
  gaugeParam->t_boundary = QUDA_PERIODIC_T; // anti-periodic boundary conditions are built into the gauge field
  gaugeParam->gauge_order = QUDA_MILC_GAUGE_ORDER; 
  gaugeParam->ga_pad = getFatLinkPadding(dim);
  gaugeParam->scale = -1.0/(24.0*gaugeParam->tadpole_coeff*gaugeParam->tadpole_coeff);


  // preconditioning...
  gaugeParam->cuda_prec_precondition = cuda_prec_precondition;
  gaugeParam->reconstruct_precondition = QUDA_RECONSTRUCT_NO;

  return;
}



static void setColorSpinorParams(const int dim[4],
    QudaPrecision precision,
    ColorSpinorParam* param)
{

  param->nColor = 3;
  param->nSpin = 1;
  param->nDim = 4;

  for(int dir=0; dir<4; ++dir) param->x[dir] = dim[dir];
  param->x[0] /= 2; 

  param->precision = precision;
  param->pad = 0;
  param->siteSubset = QUDA_PARITY_SITE_SUBSET;
  param->siteOrder = QUDA_EVEN_ODD_SITE_ORDER;
  param->fieldOrder = QUDA_SPACE_SPIN_COLOR_FIELD_ORDER;
  param->gammaBasis = QUDA_DEGRAND_ROSSI_GAMMA_BASIS; // meaningless, but required by the code.
  param->create = QUDA_ZERO_FIELD_CREATE;
  return;
} 


static size_t getColorVectorOffset(QudaParity local_parity, bool even_odd_exchange, const int dim[4])
{
  size_t offset;
  int volume = dim[0]*dim[1]*dim[2]*dim[3];  

  if(local_parity == QUDA_EVEN_PARITY){
    offset = even_odd_exchange ? volume*6/2 : 0;
  }else{
    offset = even_odd_exchange ? 0 : volume*6/2;
  }
  return offset;
}


void qudaMultishiftInvert(int external_precision, 
    int quda_precision,
    int num_offsets,
    double* const offset,
    QudaInvertArgs_t inv_args,
    const double target_residual[], 
    const double target_fermilab_residual[],
    const void* const fatlink,
    const void* const longlink,
    const double tadpole,
    void* source,
    void** solutionArray,
    double* const final_residual,
    double* const final_fermilab_residual,
    int *num_iters)
{

  // for(int i=0; i<num_offsets; ++i){
  //   if(target_residual[i] == 0){
  //     errorQuda("qudaMultishiftInvert: target residual cannot be zero\n");
  //     exit(1);
  //   }
  // }
  // for(int i=0; i<num_offsets; ++i){
    static const QudaVerbosity verbosity = getVerbosity();
  qudamilc_called<true>(__func__, verbosity);

    if(target_residual[0] == 0){
      errorQuda("qudaMultishiftInvert: target residual cannot be zero\n");
      exit(1);
    }
  // }

  QudaPrecision host_precision = (external_precision == 2) ? QUDA_DOUBLE_PRECISION : QUDA_SINGLE_PRECISION;
  QudaPrecision device_precision = (quda_precision == 2) ? QUDA_DOUBLE_PRECISION : QUDA_SINGLE_PRECISION;
  const bool use_mixed_precision = (((quda_precision==2) && inv_args.mixed_precision) || 
                                     ((quda_precision==1) && (inv_args.mixed_precision==2)) ) ? true : false;
  QudaPrecision device_precision_sloppy; 
  if(inv_args.mixed_precision == 2){
    device_precision_sloppy = QUDA_HALF_PRECISION;
  }else if(inv_args.mixed_precision == 1){
    device_precision_sloppy = QUDA_SINGLE_PRECISION;
  }else{
    device_precision_sloppy = device_precision; 
  }

  QudaPrecision device_precision_precondition = device_precision_sloppy;





/*
  if(verbosity >= QUDA_VERBOSE){ 
    if(quda_precision == 2){
      printfQuda("Using %s double-precision multi-mass inverter\n", use_mixed_precision?"mixed":"pure");
    }else if(quda_precision == 1){
      printfQuda("Using %s single-precision multi-mass inverter\n", use_mixed_precision?"mixed":"pure");
    }else{
      errorQuda("Unrecognised precision\n");
      exit(1);
    }
  }
*/

  QudaGaugeParam gaugeParam = newQudaGaugeParam();
  setGaugeParams(localDim, host_precision, device_precision, device_precision_sloppy, device_precision_precondition, tadpole, &gaugeParam);

  QudaInvertParam invertParam = newQudaInvertParam();

  invertParam.residual_type = static_cast<QudaResidualType_s>(0);
  invertParam.residual_type = (target_residual[0] != 0) ? static_cast<QudaResidualType_s> ( invertParam.residual_type | QUDA_L2_RELATIVE_RESIDUAL) : invertParam.residual_type;
  invertParam.residual_type = (target_fermilab_residual[0] != 0) ? static_cast<QudaResidualType_s> (invertParam.residual_type | QUDA_HEAVY_QUARK_RESIDUAL) : invertParam.residual_type;
  if (invertParam.residual_type ==QUDA_L2_RELATIVE_RESIDUAL) 
    printfQuda("Using QUDA_L2_RELATIVE_RESIDUAL only");
  else{
    if (invertParam.residual_type &QUDA_L2_RELATIVE_RESIDUAL) 
      printfQuda("Using QUDA_L2_RELATIVE_RESIDUAL");      
     if (invertParam.residual_type &QUDA_L2_RELATIVE_RESIDUAL) 
      printfQuda("Using QUDA_HEAVY_QUARK_RESIDUAL"); 
  }

  invertParam.use_sloppy_partial_accumulator = 0;


  const double ignore_mass = 1.0;

  QudaParity local_parity = inv_args.evenodd;
  {
    // need to set this to zero until issue #146 is fixed
    const double reliable_delta = (use_mixed_precision ? 1e-1 :0.0);//1e-1;
    setInvertParams(localDim, host_precision, device_precision, device_precision_sloppy, device_precision_precondition,
        num_offsets, offset, target_residual, target_fermilab_residual, 
        inv_args.max_iter, reliable_delta, local_parity, verbosity, QUDA_CG_INVERTER, &invertParam);
  }  

  ColorSpinorParam csParam;
  setColorSpinorParams(localDim, host_precision, &csParam);

  const QudaPrecision milc_precision = (external_precision==2) ? QUDA_DOUBLE_PRECISION : QUDA_SINGLE_PRECISION;

//  if(invalidate_quda_gauge){
    const int fat_pad  = getFatLinkPadding(localDim);
    gaugeParam.type = QUDA_GENERAL_LINKS;
    gaugeParam.ga_pad = fat_pad;  // don't know if this is correct
    gaugeParam.reconstruct = gaugeParam.reconstruct_sloppy = QUDA_RECONSTRUCT_NO;
    loadGaugeQuda(const_cast<void*>(fatlink), &gaugeParam); 

    const int long_pad = 3*fat_pad;
    gaugeParam.type = QUDA_THREE_LINKS;
    gaugeParam.ga_pad = long_pad; 
    loadGaugeQuda(const_cast<void*>(longlink), &gaugeParam);

   // invalidate_quda_gauge = false;
//  }

  void** sln_pointer = (void**)malloc(num_offsets*sizeof(void*));
  int quark_offset = getColorVectorOffset(local_parity, false, gaugeParam.X)*host_precision;
  void* src_pointer = (char*)source + quark_offset;

  for(int i=0; i<num_offsets; ++i) sln_pointer[i] = (char*)solutionArray[i] + quark_offset;

  invertMultiShiftQuda(sln_pointer, src_pointer, &invertParam);
  free(sln_pointer); 

  // return the number of iterations taken by the inverter
  *num_iters = invertParam.iter;
  for(int i=0; i<num_offsets; ++i){
    final_residual[i] = invertParam.true_res_offset[i];
    final_fermilab_residual[i] = invertParam.true_res_hq_offset[i];
  } // end loop over number of offsets

  freeGaugeQuda();
 // if(!create_quda_gauge) invalidateGaugeQuda();
  qudamilc_called<false>(__func__, verbosity);
  return;
} // qudaMultiShiftInvert




void qudaInvert(int external_precision,
    int quda_precision,
    double mass,
    QudaInvertArgs_t inv_args,
    double target_residual, 
    double target_fermilab_residual,
    const void* const fatlink,
    const void* const longlink,
    const double tadpole,
    void* source,
    void* solution,
    double* const final_residual,
    double* const final_fermilab_residual,
    int* num_iters)
{

  static const QudaVerbosity verbosity = getVerbosity();
  qudamilc_called<true>(__func__, verbosity);

  if(target_fermilab_residual == 0 && target_residual == 0){
    errorQuda("qudaInvert: requesting zero residual\n");
    exit(1);
  }

  const bool use_mixed_precision = (((quda_precision==2) && inv_args.mixed_precision) || 
                                     ((quda_precision==1) && (inv_args.mixed_precision==2) ) ) ? true : false;

  // static const QudaVerbosity verbosity = getVerbosity();
  QudaPrecision host_precision = (external_precision == 2) ? QUDA_DOUBLE_PRECISION : QUDA_SINGLE_PRECISION;
  QudaPrecision device_precision = (quda_precision == 2) ? QUDA_DOUBLE_PRECISION : QUDA_SINGLE_PRECISION;
  QudaPrecision device_precision_sloppy;

  if(inv_args.mixed_precision == 2){
    device_precision_sloppy = QUDA_HALF_PRECISION;
  }else if(inv_args.mixed_precision == 1){
    device_precision_sloppy = QUDA_SINGLE_PRECISION;
  }else{
    device_precision_sloppy = device_precision;
  }
  


  QudaPrecision device_precision_precondition = device_precision_sloppy;
  QudaGaugeParam gaugeParam = newQudaGaugeParam();
  // a basic set routine for the gauge parameters
  setGaugeParams(localDim, host_precision, device_precision, device_precision_sloppy, device_precision_precondition, tadpole, &gaugeParam);
  QudaInvertParam invertParam = newQudaInvertParam();

  invertParam.residual_type = static_cast<QudaResidualType_s>(0);
  invertParam.residual_type = (target_residual != 0) ? static_cast<QudaResidualType_s> ( invertParam.residual_type | QUDA_L2_RELATIVE_RESIDUAL) : invertParam.residual_type;
  invertParam.residual_type = (target_fermilab_residual != 0) ? static_cast<QudaResidualType_s> (invertParam.residual_type | QUDA_HEAVY_QUARK_RESIDUAL) : invertParam.residual_type;
  

  QudaParity local_parity = inv_args.evenodd;
  //double& target_res = (invertParam.residual_type == QUDA_L2_RELATIVE_RESIDUAL) ? target_residual : target_fermilab_residual;
  double& target_res = target_residual;
  double& target_res_hq = target_fermilab_residual;
  const double reliable_delta = 1e-1;

  setInvertParams(localDim, host_precision, device_precision, device_precision_sloppy, device_precision_precondition,
      mass, target_res, target_res_hq, inv_args.max_iter, reliable_delta, local_parity, verbosity, QUDA_CG_INVERTER, &invertParam);
  invertParam.use_sloppy_partial_accumulator = 0;
  if (invertParam.residual_type == QUDA_HEAVY_QUARK_RESIDUAL) invertParam.heavy_quark_check = 1;



  ColorSpinorParam csParam;
  setColorSpinorParams(localDim, host_precision, &csParam);


  const QudaPrecision milc_precision = (external_precision==2) ? QUDA_DOUBLE_PRECISION : QUDA_SINGLE_PRECISION; 
  const int fat_pad  = getFatLinkPadding(localDim);
  const int long_pad = 3*fat_pad;

//  if(invalidate_quda_gauge){
    gaugeParam.type = QUDA_GENERAL_LINKS;
    gaugeParam.ga_pad = fat_pad; 
    gaugeParam.reconstruct = gaugeParam.reconstruct_sloppy = QUDA_RECONSTRUCT_NO;
    loadGaugeQuda(const_cast<void*>(fatlink), &gaugeParam); 

    gaugeParam.type = QUDA_THREE_LINKS;
    gaugeParam.ga_pad = long_pad; 
    gaugeParam.reconstruct = gaugeParam.reconstruct_sloppy = QUDA_RECONSTRUCT_NO;
    loadGaugeQuda(const_cast<void*>(longlink), &gaugeParam);

    invalidate_quda_gauge = false;
//  }

  int quark_offset = getColorVectorOffset(local_parity, false, gaugeParam.X);

  invertQuda(((char*)solution + quark_offset*host_precision), 
      ((char*)source + quark_offset*host_precision), 
      &invertParam); 

  // return the number of iterations taken by the inverter
  *num_iters = invertParam.iter;
  *final_residual = invertParam.true_res;
  *final_fermilab_residual = invertParam.true_res_hq;

  freeGaugeQuda();
  qudamilc_called<false>(__func__, verbosity);
//  if(!create_quda_gauge) invalidateGaugeQuda();
  return;
} // qudaInvert


void qudaEigCGInvert(int external_precision, 
    int quda_precision,
    double mass,
    QudaInvertArgs_t inv_args,
    double target_residual, 
    double target_fermilab_residual,
    const void* const fatlink,
    const void* const longlink,
    const double tadpole,
    void* source,//array of source vectors -> overwritten on exit!
    void* solution,//temporary
    void* ritzVects,//array of ritz vectors
    double* ritzVals,//array of ritz values
    int ritz_prec,
    const int max_search_dim,
    const int nev,
    const int deflation_grid,
    double tol_restart,//e.g.: 5e+3*target_residual
    const int rhs_idx,//current rhs
    const int last_rhs_flag,//is this the last rhs to solve?

    double* const final_residual,
    double* const final_fermilab_residual,
    int *num_iters)
{
  static const QudaVerbosity verbosity = QUDA_VERBOSE; //getVerbosity();
  qudamilc_called<true>(__func__, verbosity);

  if(target_fermilab_residual == 0 && target_residual == 0){
    errorQuda("qudaEigCGInvert: requesting zero residual\n");
    exit(1);
  }

  const bool use_mixed_precision = (((quda_precision==2) && inv_args.mixed_precision) || 
                                     ((quda_precision==1) && (inv_args.mixed_precision==2) ) ) ? true : false;

  // static const QudaVerbosity verbosity = getVerbosity();
  QudaPrecision host_precision = (external_precision == 2) ? QUDA_DOUBLE_PRECISION : QUDA_SINGLE_PRECISION;
  QudaPrecision device_precision = (quda_precision == 2) ? QUDA_DOUBLE_PRECISION : QUDA_SINGLE_PRECISION;
  QudaPrecision device_precision_sloppy;
  QudaPrecision ritz_precision = (ritz_prec == 2) ? QUDA_DOUBLE_PRECISION : QUDA_SINGLE_PRECISION;;

  if(inv_args.mixed_precision == 2){
    //device_precision_sloppy = QUDA_HALF_PRECISION;
    errorQuda("Sloppy half is not supported for eigCG solver\n");
  }else if(inv_args.mixed_precision == 1){
    device_precision_sloppy = QUDA_SINGLE_PRECISION;
  }else{
    device_precision_sloppy = device_precision;
  }

  QudaPrecision device_precision_precondition = QUDA_HALF_PRECISION;

  if(rhs_idx == 0)
  { 
     printfQuda("\nOpen MAGMA...\n");

     openMagma();

     QudaGaugeParam gaugeParam = newQudaGaugeParam();
     // a basic set routine for the gauge parameters
     setGaugeParams(localDim, host_precision, device_precision, device_precision_sloppy, device_precision_precondition, tadpole, &gaugeParam);

     const int fat_pad  = getFatLinkPadding(localDim);
     const int long_pad = 3*fat_pad;

     gaugeParam.type = QUDA_GENERAL_LINKS;
     gaugeParam.ga_pad = fat_pad; 
     gaugeParam.reconstruct = gaugeParam.reconstruct_sloppy = QUDA_RECONSTRUCT_NO;
     loadGaugeQuda(const_cast<void*>(fatlink), &gaugeParam); 

     gaugeParam.type = QUDA_THREE_LINKS;
     gaugeParam.ga_pad = long_pad; 
     gaugeParam.reconstruct = gaugeParam.reconstruct_sloppy = QUDA_RECONSTRUCT_NO;
     loadGaugeQuda(const_cast<void*>(longlink), &gaugeParam);

     invalidate_quda_gauge = false;
  } 

  QudaInvertParam invertParam = newQudaInvertParam();//no need to create this for every rhs, but let's keep as is.

  invertParam.residual_type = static_cast<QudaResidualType_s>(0);
  invertParam.residual_type = (target_residual != 0) ? static_cast<QudaResidualType_s> ( invertParam.residual_type | QUDA_L2_RELATIVE_RESIDUAL) : invertParam.residual_type;
  invertParam.residual_type = (target_fermilab_residual != 0) ? static_cast<QudaResidualType_s> (invertParam.residual_type | QUDA_HEAVY_QUARK_RESIDUAL) : invertParam.residual_type;
  

  QudaParity local_parity = inv_args.evenodd;
  //double& target_res = (invertParam.residual_type == QUDA_L2_RELATIVE_RESIDUAL) ? target_residual : target_fermilab_residual;
  double& target_res = target_residual;
  double& target_res_hq = target_fermilab_residual;
  const double reliable_delta = 1e-1;

  setInvertParams(localDim, host_precision, device_precision, device_precision_sloppy, device_precision_precondition,
      mass, target_res, target_res_hq, inv_args.max_iter, reliable_delta, local_parity, verbosity, QUDA_INC_EIGCG_INVERTER, &invertParam);

  invertParam.rhs_idx = rhs_idx;
  //invertParam.solve_type = QUDA_NORMOP_PC_SOLVE;
  invertParam.nev = nev; 
  invertParam.max_search_dim = max_search_dim;
  invertParam.deflation_grid = deflation_grid;//to test the stuff
  invertParam.cuda_prec_ritz = ritz_prec == 2 ? QUDA_DOUBLE_PRECISION : QUDA_SINGLE_PRECISION;
  invertParam.tol_restart = (tol_restart > target_residual) ? tol_restart : target_residual;//think about this...
  //invertParam.use_sloppy_partial_accumulator = 0;

  printfQuda("\nRitz precision %d\n", invertParam.cuda_prec_ritz);

  int quark_offset = getColorVectorOffset(local_parity, false, localDim);//gaugeParam.X - > localDim

  if(rhs_idx < deflation_grid)
    incrementalEigQuda(((char*)solution + quark_offset*host_precision),  ((char*)source + quark_offset*host_precision),  &invertParam, ritzVects, ritzVals, 0);
  else
    incrementalEigQuda(((char*)solution + quark_offset*host_precision),  ((char*)source + quark_offset*host_precision),  &invertParam, ritzVects, ritzVals, last_rhs_flag);

  // return the number of iterations taken by the inverter
  *num_iters = invertParam.iter;
  *final_residual = invertParam.true_res;
  *final_fermilab_residual = invertParam.true_res_hq;

  if(last_rhs_flag) 
  {
    closeMagma();
    //
    freeGaugeQuda();
  }

  qudamilc_called<false>(__func__, verbosity);

  return;
} // qudaEigCGInvert

#endif

#ifdef GPU_CLOVER_DIRAC

static inline void* createExtendedGaugeField(void* gauge, int geometry, int precision, int resident)
{
  qudamilc_called<true>(__func__);
  QudaPrecision qudaPrecision = (precision==2) ? QUDA_DOUBLE_PRECISION : QUDA_SINGLE_PRECISION; 
  QudaGaugeParam gaugeParam = newMILCGaugeParam(localDim, qudaPrecision,
      (geometry==1) ? QUDA_GENERAL_LINKS : QUDA_SU3_LINKS);
  gaugeParam.use_resident_gauge = resident ? 1 : 0;
  qudamilc_called<false>(__func__);
  return createExtendedGaugeFieldQuda(gauge, geometry, &gaugeParam);
}

void* qudaCreateExtendedGaugeField(void* gauge, int geometry, int precision)
{
  return createExtendedGaugeField(gauge, geometry, precision, 0);
}

void* qudaResidentExtendedGaugeField(void* gauge, int geometry, int precision)
{
  return createExtendedGaugeField(gauge, geometry, precision, 1);
}


void* qudaCreateGaugeField(void* gauge, int geometry, int precision)
{
  qudamilc_called<true>(__func__);
  QudaPrecision qudaPrecision = (precision==2) ? QUDA_DOUBLE_PRECISION : QUDA_SINGLE_PRECISION;
  QudaGaugeParam gaugeParam = newMILCGaugeParam(localDim, qudaPrecision,
      (geometry==1) ? QUDA_GENERAL_LINKS : QUDA_SU3_LINKS);
  qudamilc_called<false>(__func__);
  return createGaugeFieldQuda(gauge, geometry, &gaugeParam);
}


void qudaSaveGaugeField(void* gauge, void* inGauge)
{
  qudamilc_called<true>(__func__);
  cudaGaugeField* cudaGauge = reinterpret_cast<cudaGaugeField*>(inGauge);
  QudaGaugeParam gaugeParam = newMILCGaugeParam(localDim, cudaGauge->Precision(), QUDA_GENERAL_LINKS);
  saveGaugeFieldQuda(gauge, inGauge, &gaugeParam);
  qudamilc_called<false>(__func__);
  return;
}


void qudaDestroyGaugeField(void* gauge)
{
  qudamilc_called<true>(__func__);
  destroyGaugeFieldQuda(gauge);
  qudamilc_called<false>(__func__);
  return;
}


void setInvertParam(QudaInvertParam &invertParam, QudaInvertArgs_t &inv_args, 
		    int external_precision, int quda_precision, double kappa, double reliable_delta);

void qudaCloverForce(void *mom, double dt, void **x, void **p, double *coeff, double kappa, double ck,
		     int nvec, double multiplicity, void *gauge, int precision, QudaInvertArgs_t inv_args)
{
  qudamilc_called<true>(__func__);
  QudaGaugeParam gaugeParam = newMILCGaugeParam(localDim, 
						(precision==1) ? QUDA_SINGLE_PRECISION : QUDA_DOUBLE_PRECISION,
						QUDA_GENERAL_LINKS);
  gaugeParam.gauge_order = QUDA_MILC_GAUGE_ORDER; // refers to momentume gauge order

  QudaInvertParam invertParam = newQudaInvertParam();
  setInvertParam(invertParam, inv_args, precision, precision, kappa, 0);
  invertParam.num_offset = nvec;
  for (int i=0; i<nvec; ++i) invertParam.offset[i] = 0.0; // not needed
  invertParam.clover_coeff = 0.0; // not needed

  // solution types
  invertParam.solution_type      = QUDA_MATPCDAG_MATPC_SOLUTION;
  invertParam.solve_type         = QUDA_NORMOP_PC_SOLVE;
  invertParam.inv_type           = QUDA_CG_INVERTER;
  invertParam.matpc_type         = QUDA_MATPC_EVEN_EVEN_ASYMMETRIC;

  invertParam.verbosity = getVerbosity();
  invertParam.verbosity_precondition = QUDA_SILENT;
  invertParam.use_resident_solution = inv_args.use_resident_solution;

  computeCloverForceQuda(mom, dt, x, p, coeff, -kappa*kappa, ck, nvec, multiplicity, 
			 gauge, &gaugeParam, &invertParam);
  qudamilc_called<false>(__func__);
  return;
}


void qudaCloverTrace(void* out, void* clover, int mu, int nu)
{
  qudamilc_called<true>(__func__);
  computeCloverTraceQuda(out, clover, mu, nu, const_cast<int*>(localDim));
  qudamilc_called<false>(__func__);
  return;
}



void qudaCloverDerivative(void* out, void* gauge, void* oprod, int mu, int nu, double coeff, int precision, int parity, int conjugate)
{
  qudamilc_called<true>(__func__);
  QudaParity qudaParity = (parity==2) ? QUDA_EVEN_PARITY : QUDA_ODD_PARITY;
  QudaGaugeParam gaugeParam = newMILCGaugeParam(localDim, 
      (precision==1) ? QUDA_SINGLE_PRECISION : QUDA_DOUBLE_PRECISION,
      QUDA_GENERAL_LINKS);

  computeCloverDerivativeQuda(out, gauge, oprod, mu, nu, coeff, qudaParity, &gaugeParam, conjugate);
  qudamilc_called<false>(__func__);
  return;
}



void setGaugeParams(QudaGaugeParam &gaugeParam, const int dim[4], QudaInvertArgs_t &inv_args,
    int external_precision, int quda_precision) {

  const QudaPrecision host_precision = (external_precision == 2) ? QUDA_DOUBLE_PRECISION : QUDA_SINGLE_PRECISION;
  const QudaPrecision device_precision = (quda_precision == 2) ? QUDA_DOUBLE_PRECISION : QUDA_SINGLE_PRECISION;
  QudaPrecision device_precision_sloppy; 

  if(inv_args.mixed_precision == 2){
    device_precision_sloppy = QUDA_HALF_PRECISION;
  }else if(inv_args.mixed_precision == 1){
    device_precision_sloppy = QUDA_SINGLE_PRECISION;
  }else{
    device_precision_sloppy = device_precision;
  }

  for(int dir=0; dir<4; ++dir) gaugeParam.X[dir] = dim[dir];

  gaugeParam.anisotropy               = 1.0;
  gaugeParam.type                     = QUDA_WILSON_LINKS;
  gaugeParam.gauge_order              = QUDA_MILC_GAUGE_ORDER; 

  // Check the boundary conditions
  // Can't have twisted or anti-periodic boundary conditions in the spatial 
  // directions with 12 reconstruct at the moment.
  bool trivial_phase = true;
  for(int dir=0; dir<3; ++dir){
    if(inv_args.boundary_phase[dir] != 0) trivial_phase = false;
  }
  if(inv_args.boundary_phase[3] != 0 && inv_args.boundary_phase[3] != 1) trivial_phase = false;  

  if(trivial_phase){
    gaugeParam.t_boundary               = (inv_args.boundary_phase[3]) ? QUDA_ANTI_PERIODIC_T : QUDA_PERIODIC_T;
    gaugeParam.reconstruct              = QUDA_RECONSTRUCT_12; 
    gaugeParam.reconstruct_sloppy       = QUDA_RECONSTRUCT_12;
  }else{
    gaugeParam.t_boundary               = QUDA_PERIODIC_T;
    gaugeParam.reconstruct              = QUDA_RECONSTRUCT_NO;
    gaugeParam.reconstruct_sloppy       = QUDA_RECONSTRUCT_NO;
  }

  gaugeParam.cpu_prec                 = host_precision;
  gaugeParam.cuda_prec                = device_precision;
  gaugeParam.cuda_prec_sloppy         = device_precision_sloppy;
  gaugeParam.cuda_prec_precondition   = device_precision_sloppy;
  gaugeParam.gauge_fix                = QUDA_GAUGE_FIXED_NO;
  gaugeParam.ga_pad                   = getFatLinkPadding(dim);
}



void setInvertParam(QudaInvertParam &invertParam, QudaInvertArgs_t &inv_args, 
		    int external_precision, int quda_precision, double kappa, double reliable_delta) {

  const QudaPrecision host_precision = (external_precision == 2) ? QUDA_DOUBLE_PRECISION : QUDA_SINGLE_PRECISION;
  const QudaPrecision device_precision = (quda_precision == 2) ? QUDA_DOUBLE_PRECISION : QUDA_SINGLE_PRECISION;
  QudaPrecision device_precision_sloppy;
  if(inv_args.mixed_precision == 2){
    device_precision_sloppy = QUDA_HALF_PRECISION;
  }else if(inv_args.mixed_precision == 1){
    device_precision_sloppy = QUDA_SINGLE_PRECISION;
  }else{
    device_precision_sloppy = device_precision;
  }
 
  static const QudaVerbosity verbosity = getVerbosity();

  invertParam.dslash_type                   = QUDA_CLOVER_WILSON_DSLASH;
  invertParam.kappa                         = kappa;
  invertParam.dagger                        = QUDA_DAG_NO;
  invertParam.mass_normalization            = QUDA_KAPPA_NORMALIZATION;
  invertParam.gcrNkrylov                    = 30; 
  invertParam.reliable_delta                = reliable_delta; 
  invertParam.maxiter                       = inv_args.max_iter;

  invertParam.cuda_prec_precondition        = device_precision_sloppy;
  invertParam.verbosity_precondition        = verbosity;
  invertParam.verbosity        = verbosity;
  invertParam.cpu_prec                      = host_precision;
  invertParam.cuda_prec                     = device_precision;
  invertParam.cuda_prec_sloppy              = device_precision_sloppy;
  invertParam.preserve_source               = QUDA_PRESERVE_SOURCE_NO;
  invertParam.gamma_basis                   = QUDA_DEGRAND_ROSSI_GAMMA_BASIS;
  invertParam.dirac_order                   = QUDA_DIRAC_ORDER;
  invertParam.tune                          = QUDA_TUNE_YES;
  invertParam.sp_pad                        = 0;
  invertParam.cl_pad                        = 0;
  invertParam.clover_cpu_prec               = host_precision;
  invertParam.clover_cuda_prec              = device_precision;
  invertParam.clover_cuda_prec_sloppy       = device_precision_sloppy;
  invertParam.clover_cuda_prec_precondition = device_precision_sloppy;
  invertParam.clover_order                  = QUDA_PACKED_CLOVER_ORDER;
}


void qudaLoadGaugeField(int external_precision, 
    int quda_precision,
    QudaInvertArgs_t inv_args,
    const void* milc_link) {
  qudamilc_called<true>(__func__);
  QudaGaugeParam gaugeParam = newQudaGaugeParam();
  setGaugeParams(gaugeParam, localDim,  inv_args, external_precision, quda_precision);

  loadGaugeQuda(const_cast<void*>(milc_link), &gaugeParam);
    qudamilc_called<false>(__func__);
} // qudaLoadGaugeField


void qudaFreeGaugeField() {
    qudamilc_called<true>(__func__);
  freeGaugeQuda();
    qudamilc_called<false>(__func__);
} // qudaFreeGaugeField


void qudaLoadCloverField(int external_precision, 
    int quda_precision,
    QudaInvertArgs_t inv_args,
    void* milc_clover, 
    void* milc_clover_inv,
    QudaSolutionType solution_type,
    QudaSolveType solve_type,
    double clover_coeff,
    int compute_trlog,
    double *trlog) {
  qudamilc_called<true>(__func__);
  QudaInvertParam invertParam = newQudaInvertParam();
  setInvertParam(invertParam, inv_args, external_precision, quda_precision, 0.0, 0.0);
  invertParam.solution_type = solution_type;
  invertParam.solve_type = solve_type;
  invertParam.matpc_type = QUDA_MATPC_EVEN_EVEN_ASYMMETRIC;
  invertParam.compute_clover_trlog = compute_trlog;
  invertParam.clover_coeff = clover_coeff;

  if(invertParam.dslash_type == QUDA_CLOVER_WILSON_DSLASH) {
    if (clover_alloc == 0) {
      loadCloverQuda(milc_clover, milc_clover_inv, &invertParam);
      clover_alloc = 1;
    } else {
      errorQuda("Clover term already allocated");
    }
  }

  if (compute_trlog) {
    trlog[0] = invertParam.trlogA[0];
    trlog[1] = invertParam.trlogA[1];
  }
  qudamilc_called<false>(__func__);
} // qudaLoadCoverField



void qudaFreeCloverField() {
  qudamilc_called<true>(__func__);
  if (clover_alloc==1) {
    freeCloverQuda();
    clover_alloc = 0;
  } else {
    errorQuda("Trying to free non-allocated clover term");
  }
  qudamilc_called<false>(__func__);
} // qudaFreeCloverField


void qudaCloverInvert(int external_precision, 
    int quda_precision,
    double kappa,
    double clover_coeff,
    QudaInvertArgs_t inv_args,
    double target_residual,
    double target_fermilab_residual,
    const void* link,
    void* clover, // could be stored in Milc format
    void* cloverInverse,
    void* source,
    void* solution,
    double* const final_residual, 
    double* const final_fermilab_residual,
    int* num_iters)
{
  qudamilc_called<true>(__func__);
  if(target_fermilab_residual == 0 && target_residual == 0){
    errorQuda("qudaCloverInvert: requesting zero residual\n");
    exit(1);
  }

  qudaLoadGaugeField(external_precision, quda_precision, inv_args, link);

//  double clover_coeff = 0.0;
  qudaLoadCloverField(external_precision, quda_precision, inv_args, clover, cloverInverse,
      QUDA_MAT_SOLUTION, QUDA_DIRECT_PC_SOLVE, clover_coeff, 0, 0);

  double reliable_delta = 1e-1;

  QudaInvertParam invertParam = newQudaInvertParam();
  setInvertParam(invertParam, inv_args, external_precision, quda_precision, kappa, reliable_delta);
  invertParam.residual_type = static_cast<QudaResidualType_s>(0);
  invertParam.residual_type = (target_residual != 0) ? static_cast<QudaResidualType_s> ( invertParam.residual_type | QUDA_L2_RELATIVE_RESIDUAL) : invertParam.residual_type;
  invertParam.residual_type = (target_fermilab_residual != 0) ? static_cast<QudaResidualType_s> (invertParam.residual_type | QUDA_HEAVY_QUARK_RESIDUAL) : invertParam.residual_type;

  invertParam.tol =  target_residual;
  invertParam.tol_hq = target_fermilab_residual;
  if (invertParam.residual_type == QUDA_HEAVY_QUARK_RESIDUAL) invertParam.heavy_quark_check = 1;

  // solution types
  invertParam.solution_type      = QUDA_MAT_SOLUTION;
  invertParam.solve_type         = QUDA_DIRECT_PC_SOLVE;
  invertParam.inv_type           = QUDA_BICGSTAB_INVERTER;
  invertParam.matpc_type         = QUDA_MATPC_ODD_ODD;

  invertQuda(solution, source, &invertParam); 
  *num_iters = invertParam.iter;
  *final_residual = invertParam.true_res;
  *final_fermilab_residual = invertParam.true_res_hq;

  qudaFreeGaugeField();
  qudaFreeCloverField();
  qudamilc_called<false>(__func__);
  return;
} // qudaCloverInvert


void qudaEigCGCloverInvert(int external_precision, 
    int quda_precision,
    double kappa,
    double clover_coeff,
    QudaInvertArgs_t inv_args,
    double target_residual, 
    double target_fermilab_residual,
    const void* link,
    void* clover, // could be stored in Milc format
    void* cloverInverse,

    void* source,//array of source vectors -> overwritten on exit!
    void* solution,//temporary

    void* ritzVects,//array of ritz vectors
    double* ritzVals,//array of ritz values
    int ritz_prec,
    const int max_search_dim,
    const int nev,
    const int deflation_grid,
    double tol_restart,//e.g.: 5e+3*target_residual
    const int rhs_idx,//current rhs
    const int last_rhs_flag,//is this the last rhs to solve?

    double* const final_residual,
    double* const final_fermilab_residual,
    int *num_iters)
{
  if(target_fermilab_residual == 0 && target_residual == 0){
    errorQuda("qudaEigCGCloverInvert: requesting zero residual\n");
    exit(1);
  }

<<<<<<< HEAD
  if(inv_args.mixed_precision == 2){
    //device_precision_sloppy = QUDA_HALF_PRECISION;
    errorQuda("Sloppy half is not supported for eigCG solver\n");
=======
  static const QudaVerbosity verbosity = getVerbosity();
  qudamilc_called<true>(__func__, verbosity);

  for(int i=0; i<num_offsets; ++i){
    if(target_residual_offset[i] == 0){
      errorQuda("qudaMultishiftInvert: target residual cannot be zero\n");
      exit(1);
    }
>>>>>>> 9cfad35c
  }

  // if doing a pure double-precision multi-shift solve don't use reliable updates
  double reliable_delta = (inv_args.mixed_precision == 1 || quda_precision == 1) ? 1e-1 : 0.0;
  QudaInvertParam invertParam = newQudaInvertParam();
<<<<<<< HEAD

  invertParam.inv_type           = QUDA_INC_EIGCG_INVERTER;//set it first.
=======
  setInvertParam(invertParam, inv_args, external_precision, quda_precision, kappa, reliable_delta);
  invertParam.residual_type = QUDA_L2_RELATIVE_RESIDUAL;
  invertParam.num_offset = num_offsets;
  for(int i=0; i<num_offsets; ++i){
    invertParam.offset[i] = offset[i];
    invertParam.tol_offset[i] = target_residual_offset[i];
  }
  invertParam.tol = target_residual_offset[0];
  invertParam.clover_coeff = clover_coeff;
  
>>>>>>> 9cfad35c
  // solution types
  invertParam.solution_type      = QUDA_MAT_SOLUTION;
  invertParam.solve_type         = QUDA_NORMOP_PC_SOLVE;
  invertParam.matpc_type         = QUDA_MATPC_EVEN_EVEN_ASYMMETRIC;
  invertParam.use_sloppy_partial_accumulator  = 0;

<<<<<<< HEAD
  setInvertParam(invertParam, inv_args, external_precision, quda_precision, kappa, 0.0);//??

  invertParam.residual_type = (target_residual != 0) ? QUDA_L2_RELATIVE_RESIDUAL : QUDA_HEAVY_QUARK_RESIDUAL;
  invertParam.tol = (target_residual != 0) ? target_residual : target_fermilab_residual;

  //eigcg specific stuff:
  invertParam.rhs_idx = rhs_idx;
  invertParam.nev = nev; 
  invertParam.max_search_dim = max_search_dim;
  invertParam.deflation_grid = deflation_grid;//to test the stuff
  invertParam.cuda_prec_ritz = invertParam.cuda_prec; //ritz_prec; FOR TEST ONLY!
  invertParam.tol_restart = (tol_restart > target_residual) ? tol_restart : target_residual;//think about this...

  //OK for this version og eigCG (overwrites these parameter)
  invertParam.cuda_prec_precondition        = QUDA_HALF_PRECISION;
  invertParam.clover_cuda_prec_precondition = invertParam.cuda_prec_precondition;

  invertParam.compute_clover_trlog = 0;
  invertParam.clover_coeff         = clover_coeff;

  if(rhs_idx == 0)
  { 
     printfQuda("\nOpen MAGMA...\n");

     openMagma();

//direct call for loadGaugeQuda:
     QudaGaugeParam gaugeParam = newQudaGaugeParam();
=======
  invertParam.verbosity = verbosity;
  invertParam.verbosity_precondition = QUDA_SILENT;

  invertParam.make_resident_solution = inv_args.make_resident_solution;

  invertMultiShiftQuda(solutionArray, source, &invertParam); 

  // return the number of iterations taken by the inverter
  *num_iters = invertParam.iter;
  for(int i=0; i<num_offsets; ++i) final_residual[i] = invertParam.true_res_offset[i];
  qudamilc_called<false>(__func__, verbosity);
  return;
} // qudaCloverMultishiftInvert

#endif // GPU_CLOVER_DIRAC
>>>>>>> 9cfad35c

     setGaugeParams(gaugeParam, localDim,  inv_args, external_precision, quda_precision);

     gaugeParam.cuda_prec_precondition   = invertParam.cuda_prec_precondition;//overwrite this parameter

<<<<<<< HEAD
     loadGaugeQuda(const_cast<void*>(link), &gaugeParam);

     //qudaLoadGaugeField(external_precision, quda_precision, inv_args, link);

     if (clover_alloc == 0) {
       loadCloverQuda( clover, cloverInverse, &invertParam);
       clover_alloc = 1;
     } else {
       errorQuda("Clover term already allocated");
     }

    //if (compute_trlog) {
      //trlog[0] = invertParam.trlogA[0];
      //trlog[1] = invertParam.trlogA[1];
    //}
  }

  if(rhs_idx < deflation_grid)
    incrementalEigQuda(solution,  source,  &invertParam, ritzVects, ritzVals, 0);
  else
    incrementalEigQuda(solution,  source,  &invertParam, ritzVects, ritzVals, last_rhs_flag);

  // return the number of iterations taken by the inverter
  *num_iters = invertParam.iter;
  *final_residual = invertParam.true_res;
  *final_fermilab_residual = invertParam.true_res_hq;

  if(last_rhs_flag) 
  {
    closeMagma();
    //
    qudaFreeGaugeField();
    //
    qudaFreeCloverField();
  }

  return;
} // qudaEigCGCloverInvert


void qudaCloverMultishiftInvert(int external_precision, 
    int quda_precision,
    int num_offsets,
    double* const offset,
    double kappa,
    double clover_coeff,
    QudaInvertArgs_t inv_args,
    const double* target_residual_offset,
    const void* milc_link,
    void* milc_clover, 
    void* milc_clover_inv,
    void* source,
    void** solutionArray,
    double* const final_residual, 
    int* num_iters)
{

  static const QudaVerbosity verbosity = getVerbosity();
  qudamilc_called<true>(__func__, verbosity);

  for(int i=0; i<num_offsets; ++i){
    if(target_residual_offset[i] == 0){
      errorQuda("qudaMultishiftInvert: target residual cannot be zero\n");
      exit(1);
    }
  }

  // if doing a pure double-precision multi-shift solve don't use reliable updates
  double reliable_delta = (inv_args.mixed_precision == 1 || quda_precision == 1) ? 1e-1 : 0.0;
  QudaInvertParam invertParam = newQudaInvertParam();
  setInvertParam(invertParam, inv_args, external_precision, quda_precision, kappa, reliable_delta);
  invertParam.residual_type = QUDA_L2_RELATIVE_RESIDUAL;
  invertParam.num_offset = num_offsets;
  for(int i=0; i<num_offsets; ++i){
    invertParam.offset[i] = offset[i];
    invertParam.tol_offset[i] = target_residual_offset[i];
  }
  invertParam.tol = target_residual_offset[0];
  invertParam.clover_coeff = clover_coeff;
  
  // solution types
  invertParam.solution_type      = QUDA_MATPCDAG_MATPC_SOLUTION;
  invertParam.solve_type         = QUDA_NORMOP_PC_SOLVE;
  invertParam.inv_type           = QUDA_CG_INVERTER;
  invertParam.matpc_type         = QUDA_MATPC_EVEN_EVEN_ASYMMETRIC;

  invertParam.verbosity = verbosity;
  invertParam.verbosity_precondition = QUDA_SILENT;

  invertParam.make_resident_solution = inv_args.make_resident_solution;

  invertMultiShiftQuda(solutionArray, source, &invertParam); 

  // return the number of iterations taken by the inverter
  *num_iters = invertParam.iter;
  for(int i=0; i<num_offsets; ++i) final_residual[i] = invertParam.true_res_offset[i];
  qudamilc_called<false>(__func__, verbosity);
  return;
} // qudaCloverMultishiftInvert
=======
#ifdef GPU_GAUGE_ALG

void qudaGaugeFixingOVR( int precision,
    unsigned int gauge_dir, 
    int Nsteps,
    int verbose_interval,
    double relax_boost,
    double tolerance,
    unsigned int reunit_interval,
    unsigned int stopWtheta,
    void* milc_sitelink
    )
{


  QudaGaugeParam qudaGaugeParam = newMILCGaugeParam(localDim, 
      (precision==1) ? QUDA_SINGLE_PRECISION : QUDA_DOUBLE_PRECISION, 
      QUDA_SU3_LINKS);
  qudaGaugeParam.reconstruct = QUDA_RECONSTRUCT_NO;
  //qudaGaugeParam.reconstruct = QUDA_RECONSTRUCT_12;


  double timeinfo[3];
  computeGaugeFixingOVRQuda(milc_sitelink, gauge_dir, Nsteps, verbose_interval, relax_boost, tolerance, reunit_interval, stopWtheta, \
    &qudaGaugeParam, timeinfo);

  printfQuda("Time H2D: %lf\n", timeinfo[0]);
  printfQuda("Time to Compute: %lf\n", timeinfo[1]);
  printfQuda("Time D2H: %lf\n", timeinfo[2]);
  printfQuda("Time all: %lf\n", timeinfo[0]+timeinfo[1]+timeinfo[2]);

  return;
}
>>>>>>> 9cfad35c

void qudaGaugeFixingFFT( int precision,
    unsigned int gauge_dir, 
    int Nsteps,
    int verbose_interval,
    double alpha,
    unsigned int autotune,
    double tolerance,
    unsigned int stopWtheta,
    void* milc_sitelink
    )
{


  QudaGaugeParam qudaGaugeParam = newMILCGaugeParam(localDim, 
      (precision==1) ? QUDA_SINGLE_PRECISION : QUDA_DOUBLE_PRECISION, 
      QUDA_GENERAL_LINKS);
  qudaGaugeParam.reconstruct = QUDA_RECONSTRUCT_NO;
  //qudaGaugeParam.reconstruct = QUDA_RECONSTRUCT_12;


  double timeinfo[3];
  computeGaugeFixingFFTQuda(milc_sitelink, gauge_dir, Nsteps, verbose_interval, alpha, autotune, tolerance, stopWtheta, \
    &qudaGaugeParam, timeinfo);

  printfQuda("Time H2D: %lf\n", timeinfo[0]);
  printfQuda("Time to Compute: %lf\n", timeinfo[1]);
  printfQuda("Time D2H: %lf\n", timeinfo[2]);
  printfQuda("Time all: %lf\n", timeinfo[0]+timeinfo[1]+timeinfo[2]);

  return;
}
#endif // BUILD_GAUGE_ALG



#ifdef GPU_GAUGE_ALG

void qudaGaugeFixingOVR( int precision,
    unsigned int gauge_dir, 
    int Nsteps,
    int verbose_interval,
    double relax_boost,
    double tolerance,
    unsigned int reunit_interval,
    unsigned int stopWtheta,
    void* milc_sitelink
    )
{


  QudaGaugeParam qudaGaugeParam = newMILCGaugeParam(localDim, 
      (precision==1) ? QUDA_SINGLE_PRECISION : QUDA_DOUBLE_PRECISION, 
      QUDA_SU3_LINKS);
  qudaGaugeParam.reconstruct = QUDA_RECONSTRUCT_NO;
  //qudaGaugeParam.reconstruct = QUDA_RECONSTRUCT_12;


  double timeinfo[3];
  computeGaugeFixingOVRQuda(milc_sitelink, gauge_dir, Nsteps, verbose_interval, relax_boost, tolerance, reunit_interval, stopWtheta, \
    &qudaGaugeParam, timeinfo);

  printfQuda("Time H2D: %lf\n", timeinfo[0]);
  printfQuda("Time to Compute: %lf\n", timeinfo[1]);
  printfQuda("Time D2H: %lf\n", timeinfo[2]);
  printfQuda("Time all: %lf\n", timeinfo[0]+timeinfo[1]+timeinfo[2]);

  return;
}

void qudaGaugeFixingFFT( int precision,
    unsigned int gauge_dir, 
    int Nsteps,
    int verbose_interval,
    double alpha,
    unsigned int autotune,
    double tolerance,
    unsigned int stopWtheta,
    void* milc_sitelink
    )
{


  QudaGaugeParam qudaGaugeParam = newMILCGaugeParam(localDim, 
      (precision==1) ? QUDA_SINGLE_PRECISION : QUDA_DOUBLE_PRECISION, 
      QUDA_GENERAL_LINKS);
  qudaGaugeParam.reconstruct = QUDA_RECONSTRUCT_NO;
  //qudaGaugeParam.reconstruct = QUDA_RECONSTRUCT_12;


  double timeinfo[3];
  computeGaugeFixingFFTQuda(milc_sitelink, gauge_dir, Nsteps, verbose_interval, alpha, autotune, tolerance, stopWtheta, \
    &qudaGaugeParam, timeinfo);

  printfQuda("Time H2D: %lf\n", timeinfo[0]);
  printfQuda("Time to Compute: %lf\n", timeinfo[1]);
  printfQuda("Time D2H: %lf\n", timeinfo[2]);
  printfQuda("Time all: %lf\n", timeinfo[0]+timeinfo[1]+timeinfo[2]);

  return;
}
#endif // BUILD_GAUGE_ALG


#endif // BUILD_MILC_INTERFACE<|MERGE_RESOLUTION|>--- conflicted
+++ resolved
@@ -1412,47 +1412,22 @@
     exit(1);
   }
 
-<<<<<<< HEAD
   if(inv_args.mixed_precision == 2){
     //device_precision_sloppy = QUDA_HALF_PRECISION;
     errorQuda("Sloppy half is not supported for eigCG solver\n");
-=======
-  static const QudaVerbosity verbosity = getVerbosity();
-  qudamilc_called<true>(__func__, verbosity);
-
-  for(int i=0; i<num_offsets; ++i){
-    if(target_residual_offset[i] == 0){
-      errorQuda("qudaMultishiftInvert: target residual cannot be zero\n");
-      exit(1);
-    }
->>>>>>> 9cfad35c
   }
 
   // if doing a pure double-precision multi-shift solve don't use reliable updates
   double reliable_delta = (inv_args.mixed_precision == 1 || quda_precision == 1) ? 1e-1 : 0.0;
   QudaInvertParam invertParam = newQudaInvertParam();
-<<<<<<< HEAD
 
   invertParam.inv_type           = QUDA_INC_EIGCG_INVERTER;//set it first.
-=======
-  setInvertParam(invertParam, inv_args, external_precision, quda_precision, kappa, reliable_delta);
-  invertParam.residual_type = QUDA_L2_RELATIVE_RESIDUAL;
-  invertParam.num_offset = num_offsets;
-  for(int i=0; i<num_offsets; ++i){
-    invertParam.offset[i] = offset[i];
-    invertParam.tol_offset[i] = target_residual_offset[i];
-  }
-  invertParam.tol = target_residual_offset[0];
-  invertParam.clover_coeff = clover_coeff;
-  
->>>>>>> 9cfad35c
   // solution types
   invertParam.solution_type      = QUDA_MAT_SOLUTION;
   invertParam.solve_type         = QUDA_NORMOP_PC_SOLVE;
   invertParam.matpc_type         = QUDA_MATPC_EVEN_EVEN_ASYMMETRIC;
   invertParam.use_sloppy_partial_accumulator  = 0;
 
-<<<<<<< HEAD
   setInvertParam(invertParam, inv_args, external_precision, quda_precision, kappa, 0.0);//??
 
   invertParam.residual_type = (target_residual != 0) ? QUDA_L2_RELATIVE_RESIDUAL : QUDA_HEAVY_QUARK_RESIDUAL;
@@ -1481,29 +1456,11 @@
 
 //direct call for loadGaugeQuda:
      QudaGaugeParam gaugeParam = newQudaGaugeParam();
-=======
-  invertParam.verbosity = verbosity;
-  invertParam.verbosity_precondition = QUDA_SILENT;
-
-  invertParam.make_resident_solution = inv_args.make_resident_solution;
-
-  invertMultiShiftQuda(solutionArray, source, &invertParam); 
-
-  // return the number of iterations taken by the inverter
-  *num_iters = invertParam.iter;
-  for(int i=0; i<num_offsets; ++i) final_residual[i] = invertParam.true_res_offset[i];
-  qudamilc_called<false>(__func__, verbosity);
-  return;
-} // qudaCloverMultishiftInvert
-
-#endif // GPU_CLOVER_DIRAC
->>>>>>> 9cfad35c
 
      setGaugeParams(gaugeParam, localDim,  inv_args, external_precision, quda_precision);
 
      gaugeParam.cuda_prec_precondition   = invertParam.cuda_prec_precondition;//overwrite this parameter
 
-<<<<<<< HEAD
      loadGaugeQuda(const_cast<void*>(link), &gaugeParam);
 
      //qudaLoadGaugeField(external_precision, quda_precision, inv_args, link);
@@ -1603,7 +1560,7 @@
   qudamilc_called<false>(__func__, verbosity);
   return;
 } // qudaCloverMultishiftInvert
-=======
+
 #ifdef GPU_GAUGE_ALG
 
 void qudaGaugeFixingOVR( int precision,
@@ -1637,7 +1594,6 @@
 
   return;
 }
->>>>>>> 9cfad35c
 
 void qudaGaugeFixingFFT( int precision,
     unsigned int gauge_dir, 
