--- conflicted
+++ resolved
@@ -31,11 +31,6 @@
       typedef typename gauge::FieldOrder<Float,coarseColor*coarseSpin,coarseSpin,gOrder> gCoarse;
 
       const ColorSpinorField &v = T.Vectors(Y.Location());
-<<<<<<< HEAD
-      int dummy = 0;
-      v.exchangeGhost(QUDA_INVALID_PARITY, dummy);
-=======
->>>>>>> 310fcd9c
 
       F vAccessor(const_cast<ColorSpinorField&>(v));
       F2 uvAccessor(const_cast<ColorSpinorField&>(uv));
@@ -65,11 +60,6 @@
       typedef typename gauge::FieldOrder<Float,coarseColor*coarseSpin,coarseSpin,gOrder> gCoarse;
 
       const ColorSpinorField &v = T.Vectors(Y.Location());
-<<<<<<< HEAD
-      int dummy = 0;
-      v.exchangeGhost(QUDA_INVALID_PARITY, dummy);
-=======
->>>>>>> 310fcd9c
 
       F vAccessor(const_cast<ColorSpinorField&>(v));
       F2 uvAccessor(const_cast<ColorSpinorField&>(uv));
