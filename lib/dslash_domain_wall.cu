#include <cstdlib>
#include <cstdio>
#include <string>
#include <iostream>

#include <color_spinor_field.h>
#include <clover_field.h>

// these control the Wilson-type actions
#ifdef GPU_WILSON_DIRAC
//#define DIRECT_ACCESS_LINK
//#define DIRECT_ACCESS_WILSON_SPINOR
//#define DIRECT_ACCESS_WILSON_ACCUM
//#define DIRECT_ACCESS_WILSON_INTER
//#define DIRECT_ACCESS_WILSON_PACK_SPINOR
//#define DIRECT_ACCESS_CLOVER
#endif // GPU_WILSON_DIRAC

#include <quda_internal.h>
#include <dslash_quda.h>
#include <sys/time.h>
#include <blas_quda.h>
#include <face_quda.h>

#include <inline_ptx.h>

namespace quda {

  namespace domainwall {
#include <dslash_constants.h>
#include <dslash_textures.h>
#include <dslash_index.cuh>
    
    // Enable shared memory dslash for Fermi architecture
    //#define SHARED_WILSON_DSLASH
    //#define SHARED_8_BYTE_WORD_SIZE // 8-byte shared memory access

#include <dw_dslash_def.h>        // Domain Wall kernels

#ifndef DSLASH_SHARED_FLOATS_PER_THREAD
#define DSLASH_SHARED_FLOATS_PER_THREAD 0
#endif

#include <dslash_quda.cuh>
  }

  // declare the dslash events
#include <dslash_events.cuh>

  using namespace domainwall;

  template <typename sFloat, typename gFloat>
  class DomainWallDslashCuda : public DslashCuda {

  private:
    const gFloat *gauge0, *gauge1;
    const double mferm;
    const double a;

    bool checkGrid(TuneParam &param) const {
      if (param.grid.x > deviceProp.maxGridSize[0] || param.grid.y > deviceProp.maxGridSize[1]) {
	warningQuda("Autotuner is skipping blockDim=(%u,%u,%u), gridDim=(%u,%u,%u) because lattice volume is too large",
                    param.block.x, param.block.y, param.block.z, 
                    param.grid.x, param.grid.y, param.grid.z);
	return false;
      } else {
	return true;
      }
    }

  protected:
    bool advanceBlockDim(TuneParam &param) const
    {
      const unsigned int max_shared = 16384; // FIXME: use deviceProp.sharedMemPerBlock;
      const int step[2] = { deviceProp.warpSize, 1 };
      bool advance[2] = { false, false };

      // first try to advance block.x
      param.block.x += step[0];
      if (param.block.x > deviceProp.maxThreadsDim[0] || 
	  sharedBytesPerThread()*param.block.x*param.block.y > max_shared) {
	advance[0] = false;
	param.block.x = step[0]; // reset block.x
      } else {
	advance[0] = true; // successfully advanced block.x
      }

      if (!advance[0]) {  // if failed to advance block.x, now try block.y
	param.block.y += step[1];

	if (param.block.y > in->X(4) || 
	    sharedBytesPerThread()*param.block.x*param.block.y > max_shared) {
	  advance[1] = false;
	  param.block.y = step[1]; // reset block.x
	} else {
	  advance[1] = true; // successfully advanced block.y
	}
      }

      if (advance[0] || advance[1]) {
	param.grid = dim3( (dslashParam.threads+param.block.x-1) / param.block.x, 
			   (in->X(4)+param.block.y-1) / param.block.y, 1);

	bool advance = true;
	if (!checkGrid(param)) advance = advanceBlockDim(param);
	return advance;
      } else {
	return false;
      }
    }

    unsigned int sharedBytesPerThread() const { return 0; }

  public:
    DomainWallDslashCuda(cudaColorSpinorField *out, const gFloat *gauge0, const gFloat *gauge1, 
			 const QudaReconstructType reconstruct, const cudaColorSpinorField *in,
			 const cudaColorSpinorField *x, const double mferm, 
			 const double a, const int dagger)
      : DslashCuda(out, in, x, reconstruct, dagger), gauge0(gauge0), 
	gauge1(gauge1), mferm(mferm), a(a)
    { 
      bindSpinorTex<sFloat>(in, out, x);
    }
    virtual ~DomainWallDslashCuda() { unbindSpinorTex<sFloat>(in, out, x); }

    virtual void initTuneParam(TuneParam &param) const
    {
      Tunable::initTuneParam(param);
      param.grid = dim3( (dslashParam.threads+param.block.x-1) / param.block.x, 
			 (in->X(4)+param.block.y-1) / param.block.y, 1);
      bool ok = true;
      if (!checkGrid(param)) ok = advanceBlockDim(param);
      if (!ok) errorQuda("Lattice volume is too large for even the largest blockDim");
    }

    /** sets default values for when tuning is disabled */
    virtual void defaultTuneParam(TuneParam &param) const
    {
      Tunable::defaultTuneParam(param);
      param.grid = dim3( (dslashParam.threads+param.block.x-1) / param.block.x, 
			 (in->X(4)+param.block.y-1) / param.block.y, 1);
      bool ok = true;
      if (!checkGrid(param)) ok = advanceBlockDim(param);
      if (!ok) errorQuda("Lattice volume is too large for even the largest blockDim");
    }

    void apply(const cudaStream_t &stream)
    {
      TuneParam tp = tuneLaunch(*this, getTuning(), getVerbosity());
      DSLASH(domainWallDslash, tp.grid, tp.block, tp.shared_bytes, stream, dslashParam,
	     (sFloat*)out->V(), (float*)out->Norm(), gauge0, gauge1, 
	     (sFloat*)in->V(), (float*)in->Norm(), mferm, (sFloat*)(x ? x->V() : 0), (float*)(x ? x->Norm() : 0), a);
    }

    long long flops() const { // FIXME for multi-GPU
      long long Ls = in->X(4);
      long long vol4d = in->VolumeCB()/Ls;
      long long bulk = (Ls-2)*vol4d;
      long long wall = 2*vol4d;
      return (x ? 1368ll : 1320ll)*in->VolumeCB() + 96ll*bulk + 120ll*wall;
    }
  };

#include <dslash_policy.cuh>

  void domainWallDslashCuda(cudaColorSpinorField *out, const cudaGaugeField &gauge, 
			    const cudaColorSpinorField *in, const int parity, const int dagger, 
			    const cudaColorSpinorField *x, const double &m_f, const double &k2, 
			    const int *commOverride, TimeProfile &profile, const QudaDslashPolicy &dslashPolicy)
  {
    inSpinor = (cudaColorSpinorField*)in; // EVIL

    dslashParam.parity = parity;

#ifdef GPU_DOMAIN_WALL_DIRAC
    //currently splitting in space-time is impelemented:
    int dirs = 4;
    for(int i = 0;i < dirs; i++){
      dslashParam.ghostDim[i] = commDimPartitioned(i); // determines whether to use regular or ghost indexing at boundary
      dslashParam.ghostOffset[i][0] = in->GhostOffset(i,0)/in->FieldOrder();
      dslashParam.ghostOffset[i][1] = in->GhostOffset(i,1)/in->FieldOrder();
      dslashParam.ghostNormOffset[i][0] = in->GhostNormOffset(i,0);
      dslashParam.ghostNormOffset[i][1] = in->GhostNormOffset(i,1);
      dslashParam.commDim[i] = (!commOverride[i]) ? 0 : commDimPartitioned(i); // switch off comms if override = 0
    }  

    void *gauge0, *gauge1;
    bindGaugeTex(gauge, parity, &gauge0, &gauge1);

    if (in->Precision() != gauge.Precision())
      errorQuda("Mixing gauge and spinor precision not supported");

    DslashCuda *dslash = 0;
    size_t regSize = sizeof(float);

    if (in->Precision() == QUDA_DOUBLE_PRECISION) {
#if (__COMPUTE_CAPABILITY__ >= 130)
      dslash = new DomainWallDslashCuda<double2,double2>(out, (double2*)gauge0, (double2*)gauge1, 
							 gauge.Reconstruct(), in, x, m_f, k2, dagger);
      regSize = sizeof(double);
#else
      errorQuda("Double precision not supported on this GPU");
#endif
    } else if (in->Precision() == QUDA_SINGLE_PRECISION) {
      dslash = new DomainWallDslashCuda<float4,float4>(out, (float4*)gauge0, (float4*)gauge1, 
						       gauge.Reconstruct(), in, x, m_f, k2, dagger);
    } else if (in->Precision() == QUDA_HALF_PRECISION) {
      dslash = new DomainWallDslashCuda<short4,short4>(out, (short4*)gauge0, (short4*)gauge1, 
						       gauge.Reconstruct(), in, x, m_f, k2, dagger);
    }

    // the parameters passed to dslashCuda must be 4-d volume and 3-d
    // faces because Ls is added as the y-dimension in thread space
    int ghostFace[QUDA_MAX_DIM];
    for (int i=0; i<4; i++) ghostFace[i] = in->GhostFace()[i] / in->X(4);
    dslashCuda(*dslash, regSize, parity, dagger, in->Volume() / in->X(4), ghostFace, profile);

#ifndef GPU_COMMS
    DslashPolicyImp* dslashImp = DslashFactory::create(dslashPolicy);
#else
    DslashPolicyImp* dslashImp = DslashFactory::create(QUDA_GPU_COMMS_DSLASH);
#endif
<<<<<<< HEAD

=======
>>>>>>> ca51370c

    (*dslashImp)(*dslash, const_cast<cudaColorSpinorField*>(in), regSize, parity, dagger, in->Volume()/in->X(4), ghostFace, profile);
    delete dslashImp;

    delete dslash;
    unbindGaugeTex(gauge);

    checkCudaError();
#else
    errorQuda("Domain wall dslash has not been built");
#endif
  }

}<|MERGE_RESOLUTION|>--- conflicted
+++ resolved
@@ -220,10 +220,6 @@
 #else
     DslashPolicyImp* dslashImp = DslashFactory::create(QUDA_GPU_COMMS_DSLASH);
 #endif
-<<<<<<< HEAD
-
-=======
->>>>>>> ca51370c
 
     (*dslashImp)(*dslash, const_cast<cudaColorSpinorField*>(in), regSize, parity, dagger, in->Volume()/in->X(4), ghostFace, profile);
     delete dslashImp;
